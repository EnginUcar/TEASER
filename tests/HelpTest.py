from teaser.Logic.BuildingObjects.Building import Building
from teaser.Logic.BuildingObjects.BuildingPhysics.InnerWall import InnerWall
from teaser.Logic.BuildingObjects.BuildingPhysics.Layer import Layer
from teaser.Logic.BuildingObjects.BuildingPhysics.Material import Material
from teaser.Logic.BuildingObjects.BuildingPhysics.OuterWall import OuterWall
from teaser.Logic.BuildingObjects.BuildingPhysics.Rooftop import Rooftop
from teaser.Logic.BuildingObjects.BuildingPhysics.GroundFloor import GroundFloor
from teaser.Logic.BuildingObjects.BuildingPhysics.Window import Window
from teaser.Logic.BuildingObjects.ThermalZone import ThermalZone
from teaser.Logic.BuildingObjects.TypeBuildings.UseConditions18599 import UseConditions18599

def building_test2(prj):
    """
    building which is hardcoded for testing
    """
    bldg = Building(parent = prj)

    '''Set some building parameters'''

    bldg.name = "UnitTestBuilding"
    bldg.street_name = "Unit Street 42"
    bldg.city = "46325 Testing Town"
    bldg.year_of_construction = 1988
    bldg.number_of_floors = 1
    bldg.height_of_floors = 3.5

    '''Instantiate a ThermalZone class, with building as parent and set  some 
    parameters of the thermal zone'''

    tz = ThermalZone(parent = bldg) 
    tz.name = "Living Room"
    tz.area = 140.0
    tz.volume = tz.area * bldg.number_of_floors * bldg.height_of_floors
    tz.infiltration_rate = 0.5
    
    tz.use_conditions = UseConditions18599(tz)
    tz.use_conditions.cooling_time = [5,18]
    tz.use_conditions.heating_time = [5,18]
    tz.use_conditions.set_temp_heat = 288.15
    tz.use_conditions.set_temp_cool = 298.15
    tz.use_conditions.temp_set_back= 4.0
    tz.use_conditions.min_air_exchange= 0.0
    tz.use_conditions.min_ahu= 0.0
    tz.use_conditions.max_ahu = 2.6
    tz.use_conditions.with_ahu = True
    tz.use_conditions.persons = 3
    tz.use_conditions.machines = 3
    tz.use_conditions.lighting_power = 3
    tz.use_conditions.activity_type_machines = 2
    tz.use_conditions.ratio_conv_rad_machines = 0.5
    tz.use_conditions.profile_machines = [0.0, 0.0, 0.0, 0.0, 0.0, 0.0, 0.0,
                                          0.2, 0.4, 0.6, 0.8, 0.8, 0.4, 0.6,
                                          0.8, 0.8, 0.4, 0.2, 0.0, 0.0, 0.0,
                                          0.0, 0.0, 0.0]
    tz.use_conditions.profile_persons = [0.1, 0.1, 0.1, 0.1, 0.1, 0.1, 0.1,
                                         0.2, 0.4, 0.6, 0.8, 0.8, 0.4, 0.6,
                                         0.8, 0.8, 0.4, 0.2, 0.1, 0.1, 0.1,
                                         0.1, 0.1, 0.1]
    tz.use_conditions.profile_lighting = [0.1, 0.1, 0.1, 0.1, 0.1, 0.1, 0.1,
                                          0.2, 0.4, 0.6, 0.8, 0.8, 0.4, 0.6,
                                          0.8, 0.8, 0.4, 0.2, 0.1, 0.1, 0.1,
                                          0.1, 0.1, 0.1]
    tz.use_conditions.use_constant_ach_rate = False
    tz.use_conditions.base_ach = 0.2
    tz.use_conditions.max_user_ach = 1.0
    tz.use_conditions.max_overheating_ach = [3.0, 2.0]
    tz.use_conditions.max_summer_ach = [1.0, 273.15 + 10, 273.15 + 17]
    tz.use_conditions.winter_reduction = [0.2, 273.15, 273.15 + 10]

    out_wall_dict = [["Outer Wall 1", [bldg.year_of_construction, 'heavy',
                                      10.0, 90.0, 0.0]],
                     ["Outer Wall 2", [bldg.year_of_construction, 'heavy',
                                      14.0, 90.0, 90.0]],
                     ["Outer Wall 3", [bldg.year_of_construction, 'heavy',
                                      10.0, 90.0, 180.0]],
                     ["Outer Wall 4", [bldg.year_of_construction, 'heavy',
                                      14.0, 90.0, 270.0]]]
    #import collections
    #out_wall_dict = collections.OrderedDict(sorted(out_wall_dict.items(), key=lambda t: t[0]))                                      
    for value in out_wall_dict:
        '''instantiate OuterWall class'''
        out_wall = OuterWall(parent = tz)
        out_wall.name = value[0]
        out_wall.year_of_construction = value[1][0]
        out_wall.construction_type = value[1][1]
        out_wall.area = value[1][2]
        out_wall.tilt = value[1][3]
        out_wall.orientation = value[1][4]  
        out_wall.building_age_group = [1994, 1998]
        out_wall.inner_radiation = 5.0
        out_wall.inner_convection = 2.7
        out_wall.outer_radiation = 5.0
        out_wall.outer_convection = 20.0

        out_wall_layer1 = Layer(out_wall)
        out_wall_layer1.id = 1
        out_wall_layer1.thickness = 5.0
        out_wall_material = Material(out_wall_layer1)
        out_wall_material.name = "material1"
        out_wall_material.density = 5.0
        out_wall_material.thermal_conduc = 4.0
        out_wall_material.heat_capac = 0.48
        out_wall_material.transmittance = 0.0
    
        out_wall_layer2 = Layer(out_wall)
        out_wall_layer2.id = 2
        out_wall_layer2.thickness = 2.0
        out_wall_material = Material(out_wall_layer2)
        out_wall_material.name = "material"
        out_wall_material.density = 2.0
        out_wall_material.thermal_conduc = 2.0
        out_wall_material.heat_capac = 0.84
        out_wall_material.transmittance = 0.0

    in_wall_dict = [["Inner Wall 1", [bldg.year_of_construction, 'light', 10.0]],
                    ["Inner Wall 2", [bldg.year_of_construction, 'heavy', 14.0]],
                    ["Inner Wall 3", [bldg.year_of_construction, 'light', 10.0]]]
    
    for value in in_wall_dict:
        '''instantiate OuterWall class'''
        in_wall = InnerWall(parent = tz)
        in_wall.name = value[0]
        in_wall.year_of_construction = value[1][0]
        in_wall.construction_type = value[1][1]
        in_wall.area = value[1][2]
        in_wall.building_age_group = [1994, 1998]
        in_wall.inner_radiation = 5.0
        in_wall.inner_convection = 2.7

        in_wall_layer1 = Layer(in_wall)
        in_wall_layer1.id = 1
        in_wall_layer1.thickness = 5.0
        in_wall_material = Material(in_wall_layer1)
        in_wall_material.name = "material1"
        in_wall_material.density = 5.0
        in_wall_material.thermal_conduc = 4.0
        in_wall_material.heat_capac = 0.48
    
        in_wall_layer2 = Layer(in_wall)
        in_wall_layer2.id = 2
        in_wall_layer2.thickness = 2.0
        in_wall_material = Material(in_wall_layer2)
        in_wall_material.name = "material"
        in_wall_material.density = 2.0
        in_wall_material.thermal_conduc = 2.0
        in_wall_material.heat_capac = 0.84
    
    win_dict = [["Window 1", [bldg.year_of_construction,
                             5.0, 90.0, 90.0]],
                ["Window 2", [bldg.year_of_construction,
                             8.0, 90.0, 180.0]],
                ["Window 3", [bldg.year_of_construction,
                             5.0, 90.0, 270.0]]]

    for value in win_dict:
        win = Window(parent = tz)
<<<<<<< HEAD
=======
        win.construction_type = "Window"
>>>>>>> 5a88ea64
        win.name = value[0]
        win.area = value[1][1]
        win.tilt = value[1][2]
        win.orientation = value[1][3]
<<<<<<< HEAD
=======
        win.building_age_group = [1994, 1998]
>>>>>>> 5a88ea64
        
        win.inner_convection = 1.7
        win.inner_radiation = 5.0
        win.outer_convection = 20.0
        win.outer_radiation = 5.0
        win.g_value = 0.789
        win.a_conv = 0.03
        win.shading_g_total = 1.0
        win.shading_max_irr = 180.0
        win_layer = Layer(parent = win)
        win_layer.id = 1
        win_layer.thickness = 0.024
        
        win_material = Material(win_layer)
        win_material.name = "GlasWindow"
        win_material.thermal_conduc = 0.067
        win_material.transmittance = 0.9

    roof = Rooftop(parent = tz)
    roof.name = "Roof"
    roof.year_of_construction = bldg.year_of_construction
    roof.construction_type = "heavy"
    roof.area = 140.0

    roof_layer1 = Layer(roof)
    roof_layer1.id = 1
    roof_layer1.thickness = 5.0
    roof_material = Material(roof_layer1)
    roof_material.name = "material1"
    roof_material.density = 5.0
    roof_material.thermal_conduc = 4.0
    roof_material.heat_capac = 0.48
    
    roof_layer2 = Layer(roof)
    roof_layer2.id = 2
    roof_layer2.thickness = 2.0
    roof_material = Material(roof_layer2)
    roof_material.name = "material"
    roof_material.density = 2.0
    roof_material.thermal_conduc = 2.0
    roof_material.heat_capac = 0.84

    ground = GroundFloor(parent = tz)
    ground.name = "ground"
    ground.year_of_construction = bldg.year_of_construction
    ground.construction_type = "heavy"
    ground.area = 140.0

    ground_layer1 = Layer(ground)
    ground_layer1.id = 1
    ground_layer1.thickness = 5.0
    ground_material = Material(ground_layer1)
    ground_material.name = "material1"
    ground_material.density = 5.0
    ground_material.thermal_conduc = 4.0
    ground_material.heat_capac = 0.48
    
    ground_layer2 = Layer(ground)
    ground_layer2.id = 2
    ground_layer2.thickness = 2.0
    ground_material = Material(ground_layer2)
    ground_material.name = "material"
    ground_material.density = 2.0
    ground_material.thermal_conduc = 2.0
    ground_material.heat_capac = 0.84

    return bldg<|MERGE_RESOLUTION|>--- conflicted
+++ resolved
@@ -154,18 +154,12 @@
 
     for value in win_dict:
         win = Window(parent = tz)
-<<<<<<< HEAD
-=======
         win.construction_type = "Window"
->>>>>>> 5a88ea64
         win.name = value[0]
         win.area = value[1][1]
         win.tilt = value[1][2]
         win.orientation = value[1][3]
-<<<<<<< HEAD
-=======
         win.building_age_group = [1994, 1998]
->>>>>>> 5a88ea64
         
         win.inner_convection = 1.7
         win.inner_radiation = 5.0
