"""
Created July 2015

@author: TEASER 4 Development Team
"""

from teaser.logic import utilities
from teaser.project import Project
import math
import os
import helptest
import warnings as warnings

prj = Project(True)


class Test_teaser(object):
    """Unit Tests for TEASER"""
    global prj

    def test_calc_vdi_room1(self):
        """Parameter Verification for rouvel room1"""
        import teaser.examples.verification.verification_VDI_6007_room1 as room1

        room1_prj = room1.parameter_room1()
        zone_attr = room1_prj.buildings[0].thermal_zones[0].model_attr

        # parameters inner wall Typraum S

        assert round(zone_attr.r1_iw, 13) == 0.0005956934075
        assert round(zone_attr.c1_iw / 1000, 7) == 14836.3546282
        assert round(zone_attr.area_iw, 1) == 75.5
        assert round(zone_attr.alpha_conv_inner_iw, 13) == 2.23642384105960

        # paremeters outer wall Typraum S
        r_rest = zone_attr.r_rest_ow + 1 / (zone_attr.alpha_comb_outer_ow *
                                            zone_attr.area_ow)
        assert round(r_rest, 13) == 0.0427687193786
        assert round(zone_attr.r1_ow, 13) == 0.0043679129367
        assert round(zone_attr.c1_ow / 1000, 7) == 1600.8489399
        assert round(zone_attr.area_ow, 1) == 3.5
        assert round(zone_attr.area_win, 1) == 7.0
        assert round(zone_attr.alpha_conv_inner_ow, 1) == 2.7
        assert round(zone_attr.alpha_comb_outer_ow, 1) == 25.0

    def test_calc_vdi_room3(self):
        """Parameter Verification for room 3"""
        import teaser.examples.verification.verification_VDI_6007_room3 as room3

        room3_prj = room3.parameter_room3()
        zone_attr = room3_prj.buildings[0].thermal_zones[0].model_attr

        # parameters inner wall Typraum L

        assert round(zone_attr.r1_iw, 13) == 0.003385649748
        assert round(zone_attr.c1_iw / 1000, 7) == 7445.3648976
        assert round(zone_attr.area_iw, 1) == 75.5
        assert round(zone_attr.alpha_conv_inner_iw, 13) == 2.23642384105960

        # parameters outer wall Typraum L
        r_rest = zone_attr.r_rest_ow + 1 / (zone_attr.alpha_comb_outer_ow *
                                            zone_attr.area_ow)
        assert round(r_rest, 13) == 0.0431403889233
        assert round(zone_attr.r1_ow, 13) == 0.004049351608
        assert round(zone_attr.c1_ow / 1000, 7) == 47.8617641
        assert round(zone_attr.area_ow, 1) == 3.5
        assert round(zone_attr.area_win, 1) == 7.0
        assert round(zone_attr.alpha_conv_inner_ow, 1) == 2.7
        assert round(zone_attr.alpha_comb_outer_ow, 1) == 25.0

    def test_calc_vdi_room8(self):
        """Parameter Verification for room 8"""
        import teaser.examples.verification.verification_VDI_6007_room8 as room8

        room8_prj = room8.parameter_room8()
        zone_attr = room8_prj.buildings[0].thermal_zones[0].model_attr

        assert round(zone_attr.r1_iw, 13) == 0.0006688956391
        assert round(zone_attr.c1_iw / 1000, 7) == 12391.3638631
        assert round(zone_attr.area_iw, 1) == 60.5
        assert round(zone_attr.alpha_conv_inner_iw, 13) == 2.1214876033058
        r_rest = zone_attr.r_rest_ow + 1 / (zone_attr.alpha_comb_outer_ow *
                                            zone_attr.area_ow)
        assert round(r_rest, 13) == 0.0207059264866
        assert round(zone_attr.r1_ow, 13) == 0.0017362530106
        assert round(zone_attr.c1_ow / 1000, 7) == 5259.932231
        assert round(zone_attr.area_ow, 1) == 11.5
        assert round(zone_attr.area_win, 1) == 14.0
        assert round(zone_attr.alpha_conv_inner_ow, 1) == 2.7
        assert round(zone_attr.alpha_comb_outer_ow, 1) == 25.0
        assert round(zone_attr.weightfactor_ow[1], 13) == 0.1324989973869
        assert round(zone_attr.weightfactor_win[0], 13) == 0.4047663456282

    # EBC Calculation Verification, with parameters from TEASER3

    def test_calc_ebc(self):
        """
        Parameter Verification for ebc calculation method. Values are compared
        with TEASER3 values.
        """
        prj.set_default()
        prj.load_project(
            utilities.get_full_path("examples/examplefiles/unitTestCalc.json"))

        prj.number_of_elements_calc = 2
        prj.merge_windows_calc = False
        prj.buildings[0].calc_building_parameter()
        zone_attr = prj.buildings[0].thermal_zones[0].model_attr

        assert round(zone_attr.r1_iw, 11) == 4.62113e-06
        assert round(zone_attr.c1_iw, 2) == 1209810287.22
        assert round(zone_attr.area_iw, 5) == 9866.66667
        assert round(zone_attr.alpha_conv_inner_iw, 5) == 2.37568

        assert round(zone_attr.r_rest_ow, 5) == 0.00181
        assert round(zone_attr.r1_ow, 10) == 3.06155e-05
        assert round(zone_attr.c1_ow, 3) == 226923157.846
        assert round(zone_attr.area_ow, 5) == 920.0

        assert round(zone_attr.alpha_conv_inner_ow, 5) == 1.83043

        assert round(zone_attr.alpha_conv_outer_ow, 5) == 20.0
        assert round(zone_attr.alpha_comb_outer_ow, 5) == 25.0
        assert round(zone_attr.alpha_conv_inner_win, 5) == 2.7
        assert round(zone_attr.alpha_conv_outer_win, 5) == 20.0
        assert round(zone_attr.alpha_comb_outer_win, 5) == 25.0

        assert round(zone_attr.weightfactor_ow[0], 5) == 0.04588
        assert round(zone_attr.weightfactor_win[0], 5) == 0.33333
        assert round(zone_attr.weightfactor_ground, 5) == 0.54398

    def test_type_bldg_office_with_calc(self):
        """
        Verification of the type building generation of an office building.
        Values are compared with TEASER3 values.
        """
        from teaser.logic.archetypebuildings.bmvbs.office import Office

        prj.set_default()
        test_office = Office(parent=prj,
                             name="TestBuilding",
                             year_of_construction=1988,
                             number_of_floors=3,
                             height_of_floors=3,
                             net_leased_area=2500)

        test_office.generate_archetype()

        # general parameters

        assert len(test_office.thermal_zones) == 6

        # zone specific parameters

        for zone in test_office.thermal_zones:
            if zone.name == "Meeting":
                assert zone.area == 100
            if zone.name == "Storage":
                assert zone.area == 375
            if zone.name == "Office":
                assert zone.area == 1250
            if zone.name == "Restroom":
                assert zone.area == 100
            if zone.name == "ICT":
                assert zone.area == 50
            if zone.name == "Floor":
                assert zone.area == 625

        # facade specific parameters

        assert round(test_office.get_outer_wall_area(-2), 0) == 958
        assert round(test_office.get_outer_wall_area(-1), 0) == 958
        assert round(test_office.get_outer_wall_area(0), 0) == 437
        assert round(test_office.get_outer_wall_area(180), 0) == 437
        assert round(test_office.get_outer_wall_area(90), 0) == 77
        assert round(test_office.get_outer_wall_area(270), 0) == 77
        assert round(test_office.get_window_area(0), 0) == 158
        assert round(test_office.get_window_area(180), 0) == 158
        assert round(test_office.get_window_area(90), 0) == 28
        assert round(test_office.get_window_area(270), 0) == 28

        prj.set_default()
        test_office = Office(parent=prj,
                             name="TestBuilding",
                             year_of_construction=1988,
                             number_of_floors=3,
                             height_of_floors=3,
                             net_leased_area=2500,
                             office_layout=1,
                             window_layout=1,
                             construction_type="light")

        test_office.generate_archetype()

        # facade specific parameters

        assert round(test_office.get_outer_wall_area(-2), 0) == 958
        assert round(test_office.get_outer_wall_area(-1), 0) == 958
        assert round(test_office.get_outer_wall_area(0), 0) == 446
        assert round(test_office.get_outer_wall_area(180), 0) == 446
        assert round(test_office.get_outer_wall_area(90), 0) == 79
        assert round(test_office.get_outer_wall_area(270), 0) == 79
        assert round(test_office.get_window_area(0), 0) == 149
        assert round(test_office.get_window_area(180), 0) == 149
        assert round(test_office.get_window_area(90), 0) == 26
        assert round(test_office.get_window_area(270), 0) == 26

        prj.set_default()
        test_office = Office(parent=prj,
                             name="TestBuilding",
                             year_of_construction=1988,
                             number_of_floors=3,
                             height_of_floors=3,
                             net_leased_area=2500,
                             office_layout=2,
                             window_layout=2,
                             construction_type="heavy")

        test_office.generate_archetype()

        # facade specific parameters

        assert round(test_office.get_outer_wall_area(-2), 0) == 958
        assert round(test_office.get_outer_wall_area(-1), 0) == 958
        assert round(test_office.get_outer_wall_area(0), 0) == 283
        assert round(test_office.get_outer_wall_area(180), 0) == 283
        assert round(test_office.get_outer_wall_area(90), 0) == 67
        assert round(test_office.get_outer_wall_area(270), 0) == 67
        assert round(test_office.get_window_area(0), 0) == 283
        assert round(test_office.get_window_area(180), 0) == 283
        assert round(test_office.get_window_area(90), 0) == 67
        assert round(test_office.get_window_area(270), 0) == 67

        prj.set_default()
        test_office = Office(parent=prj,
                             name="TestBuilding",
                             year_of_construction=1988,
                             number_of_floors=3,
                             height_of_floors=3,
                             net_leased_area=2500,
                             office_layout=3,
                             window_layout=3,
                             construction_type="light")

        test_office.generate_archetype()

        # facade specific parameters

        assert round(test_office.get_outer_wall_area(-2), 0) == 958
        assert round(test_office.get_outer_wall_area(-1), 0) == 958
        assert round(test_office.get_outer_wall_area(0), 0) == 35
        assert round(test_office.get_outer_wall_area(180), 0) == 35
        assert round(test_office.get_outer_wall_area(90), 0) == 35
        assert round(test_office.get_outer_wall_area(270), 0) == 35
        assert round(test_office.get_window_area(0), 0) == 315
        assert round(test_office.get_window_area(180), 0) == 315
        assert round(test_office.get_window_area(90), 0) == 315
        assert round(test_office.get_window_area(270), 0) == 315

    def test_type_bldg_institute4_with_calc(self):
        """
        Verification of the type building generation of an office building.
        Values are compared with TEASER3 values.
        """
        from teaser.logic.archetypebuildings.bmvbs.custom.institute4 import \
            Institute4

        prj.set_default()
        test_institute4 = Institute4(parent=prj,
                                     name="TestBuilding",
                                     year_of_construction=1988,
                                     number_of_floors=3,
                                     height_of_floors=3,
                                     net_leased_area=2500,
                                     office_layout=0,
                                     window_layout=0,
                                     construction_type="heavy")

        test_institute4.generate_archetype()

        # general parameters

        assert len(test_institute4.thermal_zones) == 7

        # zone specific parameters

        for zone in test_institute4.thermal_zones:
            if zone.name == "Meeting":
                assert zone.area == 100
            if zone.name == "Storage":
                assert round(zone.area) == 700
            if zone.name == "Office":
                assert zone.area == 550
            if zone.name == "Restroom":
                assert zone.area == 100
            if zone.name == "ICT":
                assert zone.area == 50
            if zone.name == "Floor":
                assert zone.area == 500
            if zone.name == "Laboratory":
                assert zone.area == 500

        # facade specific parameters

        assert round(test_institute4.get_outer_wall_area(-2), 0) == 958
        assert round(test_institute4.get_outer_wall_area(-1), 0) == 958
        assert round(test_institute4.get_outer_wall_area(0), 0) == 742
        assert round(test_institute4.get_outer_wall_area(180), 0) == 742
        assert round(test_institute4.get_outer_wall_area(90), 0) == 131
        assert round(test_institute4.get_outer_wall_area(270), 0) == 131
        assert round(test_institute4.get_window_area(0), 0) == 158
        assert round(test_institute4.get_window_area(180), 0) == 158
        assert round(test_institute4.get_window_area(90), 0) == 28
        assert round(test_institute4.get_window_area(270), 0) == 28

    def test_type_bldg_institute8_with_calc(self):
        """
        Verification of the type building generation of an office building.
        Values are compared with TEASER3 values.
        """
        from teaser.logic.archetypebuildings.bmvbs.custom.institute8 import \
            Institute8

        prj.set_default()
        test_institute8 = Institute8(parent=prj,
                                     name="TestBuilding",
                                     year_of_construction=1988,
                                     number_of_floors=3,
                                     height_of_floors=3,
                                     net_leased_area=2500,
                                     office_layout=0,
                                     window_layout=0,
                                     construction_type="heavy")

        test_institute8.generate_archetype()

        # general parameters

        assert len(test_institute8.thermal_zones) == 7

        # zone specific parameters

        for zone in test_institute8.thermal_zones:
            if zone.name == "Meeting":
                assert zone.area == 100
            if zone.name == "Storage":
                assert zone.area == 750
            if zone.name == "Office":
                assert zone.area == 100
            if zone.name == "Restroom":
                assert zone.area == 100
            if zone.name == "ICT":
                assert zone.area == 50
            if zone.name == "Floor":
                assert zone.area == 150
            if zone.name == "Laboratory":
                assert zone.area == 1250

        # facade specific parameters

        assert round(test_institute8.get_outer_wall_area(-2), 0) == 958
        assert round(test_institute8.get_outer_wall_area(-1), 0) == 958
        assert round(test_institute8.get_outer_wall_area(0), 0) == 742
        assert round(test_institute8.get_outer_wall_area(180), 0) == 742
        assert round(test_institute8.get_outer_wall_area(90), 0) == 131
        assert round(test_institute8.get_outer_wall_area(270), 0) == 131
        assert round(test_institute8.get_window_area(0), 0) == 158
        assert round(test_institute8.get_window_area(180), 0) == 158
        assert round(test_institute8.get_window_area(90), 0) == 28
        assert round(test_institute8.get_window_area(270), 0) == 28

    def test_type_bldg_institute_with_calc(self):
        """
        Verification of the type building generation of an office building.
        Values are compared with TEASER3 values.
        """
        from teaser.logic.archetypebuildings.bmvbs.custom.institute import \
            Institute

        prj.set_default()
        test_institute = Institute(parent=prj,
                                   name="TestBuilding",
                                   year_of_construction=1988,
                                   number_of_floors=3,
                                   height_of_floors=3,
                                   net_leased_area=2500,
                                   office_layout=0,
                                   window_layout=0,
                                   construction_type="heavy")

        test_institute.generate_archetype()

        # general parameters

        assert len(test_institute.thermal_zones) == 7

        # zone specific parameters

        for zone in test_institute.thermal_zones:
            if zone.name == "Meeting":
                assert zone.area == 100
            if zone.name == "Storage":
                assert zone.area == 1000
            if zone.name == "Office":
                assert zone.area == 400
            if zone.name == "Restroom":
                assert zone.area == 100
            if zone.name == "ICT":
                assert zone.area == 50
            if zone.name == "Floor":
                assert zone.area == 475
            if zone.name == "Laboratory":
                assert zone.area == 375

        # facade specific parameters

        assert round(test_institute.get_outer_wall_area(-2), 0) == 958
        assert round(test_institute.get_outer_wall_area(-1), 0) == 958
        assert round(test_institute.get_outer_wall_area(0), 0) == 836
        assert round(test_institute.get_outer_wall_area(180), 0) == 836
        assert round(test_institute.get_outer_wall_area(90), 0) == 147
        assert round(test_institute.get_outer_wall_area(270), 0) == 147
        assert round(test_institute.get_window_area(0), 0) == 158
        assert round(test_institute.get_window_area(180), 0) == 158
        assert round(test_institute.get_window_area(90), 0) == 28
        assert round(test_institute.get_window_area(270), 0) == 28

    def test_type_bldg_residential_with_calc(self):
        """
        Verification of the type building generation of an office building.
        Values are compared with TEASER3 values.
        """
        from teaser.logic.archetypebuildings.bmvbs.singlefamilydwelling \
            import SingleFamilyDwelling

        prj.set_default()
        test_residential = SingleFamilyDwelling(parent=prj,
                                                name="TestBuilding",
                                                year_of_construction=1988,
                                                number_of_floors=3,
                                                height_of_floors=3,
                                                net_leased_area=2500)

        test_residential.generate_archetype()

        # general parameters

        assert len(test_residential.thermal_zones) == 1

        # zone specific parameters

        for zone in test_residential.thermal_zones:
            if zone.name == "SingleDwelling":
                assert zone.area == 2500

        # facade specific parameters

        assert round(test_residential.get_outer_wall_area(-2), 0) == 1108
        assert round(test_residential.get_outer_wall_area(-1), 0) == 1108
        assert round(test_residential.get_outer_wall_area(0), 0) == 325
        assert round(test_residential.get_outer_wall_area(180), 0) == 325
        assert round(test_residential.get_outer_wall_area(90), 0) == 325
        assert round(test_residential.get_outer_wall_area(270), 0) == 325
        assert round(test_residential.get_window_area(0), 0) == 125
        assert round(test_residential.get_window_area(180), 0) == 125
        assert round(test_residential.get_window_area(90), 0) == 125
        assert round(test_residential.get_window_area(270), 0) == 125

        prj.set_default()
        test_residential = SingleFamilyDwelling(parent=prj,
                                                name="TestBuilding",
                                                year_of_construction=1988,
                                                number_of_floors=3,
                                                height_of_floors=3,
                                                net_leased_area=2500,
                                                residential_layout=1,
                                                neighbour_buildings=1,
                                                attic=1,
                                                dormer=1,
                                                cellar=1,
                                                construction_type="light")

        test_residential.generate_archetype()

        # facade specific parameters

        assert round(test_residential.get_outer_wall_area(-2), 0) == 1108
        assert round(test_residential.get_outer_wall_area(-1), 0) == 1108
        assert round(test_residential.get_outer_wall_area(0), 0) == 398
        assert round(test_residential.get_outer_wall_area(180), 0) == 398
        assert round(test_residential.get_outer_wall_area(90), 0) == 398
        assert round(test_residential.get_outer_wall_area(270), 0) == 398
        assert round(test_residential.get_window_area(0), 0) == 125
        assert round(test_residential.get_window_area(180), 0) == 125
        assert round(test_residential.get_window_area(90), 0) == 125
        assert round(test_residential.get_window_area(270), 0) == 125

        prj.set_default()
        test_residential = SingleFamilyDwelling(parent=prj,
                                                name="TestBuilding",
                                                year_of_construction=1988,
                                                number_of_floors=3,
                                                height_of_floors=3,
                                                net_leased_area=2500,
                                                residential_layout=0,
                                                neighbour_buildings=2,
                                                attic=2,
                                                dormer=0,
                                                cellar=2,
                                                construction_type="heavy")

        test_residential.generate_archetype()

        # facade specific parameters

        assert round(test_residential.get_outer_wall_area(-2), 0) == 858
        assert round(test_residential.get_outer_wall_area(-1), 0) == 484
        assert round(test_residential.get_outer_wall_area(0), 0) == 270
        assert round(test_residential.get_outer_wall_area(180), 0) == 270
        assert round(test_residential.get_outer_wall_area(90), 0) == 270
        assert round(test_residential.get_outer_wall_area(270), 0) == 270
        assert round(test_residential.get_window_area(0), 0) == 125
        assert round(test_residential.get_window_area(180), 0) == 125
        assert round(test_residential.get_window_area(90), 0) == 125
        assert round(test_residential.get_window_area(270), 0) == 125

        prj.set_default()
        test_residential = SingleFamilyDwelling(parent=prj,
                                                name="TestBuilding",
                                                year_of_construction=1988,
                                                number_of_floors=3,
                                                height_of_floors=3,
                                                net_leased_area=2500,
                                                residential_layout=0,
                                                neighbour_buildings=2,
                                                attic=3,
                                                dormer=0,
                                                cellar=3,
                                                construction_type="light")

        test_residential.generate_archetype()

        # facade specific parameters

        assert round(test_residential.get_outer_wall_area(-2), 0) == 700
        assert round(test_residential.get_outer_wall_area(-1), 0) == 789
        assert round(test_residential.get_outer_wall_area(0), 0) == 255
        assert round(test_residential.get_outer_wall_area(180), 0) == 255
        assert round(test_residential.get_outer_wall_area(90), 0) == 255
        assert round(test_residential.get_outer_wall_area(270), 0) == 255
        assert round(test_residential.get_window_area(0), 0) == 125
        assert round(test_residential.get_window_area(180), 0) == 125
        assert round(test_residential.get_window_area(90), 0) == 125
        assert round(test_residential.get_window_area(270), 0) == 125

    # methods in Project, these tests only test if the API function works,
    # not if it produces reliable results.

    def test_load_save_project_old(self):
        """test of load_project and save_project"""
        import teaser.data.input.teaserxml_input as t_input_old
        t_input_old.load_teaser_xml(
            utilities.get_full_path(("examples/examplefiles/old.teaserXML")),
            prj)
        therm_zone = prj.buildings[-1].thermal_zones[0]
        assert therm_zone.outer_walls[0].area == 40.0
        tz_area = sum([tz.area for tz in prj.buildings[
            -1].thermal_zones])
        assert prj.buildings[-1].net_leased_area == tz_area
        prj.save_project(file_name="unitTest.json", path=None)
        prj.save_project(file_name=None, path=utilities.get_default_path())
        prj.set_default(load_data=True)

        prj.add_non_residential(
            method='bmvbs',
            usage='office',
            name="TestBuilding",
            year_of_construction=1988,
            number_of_floors=7,
            height_of_floors=1,
            net_leased_area=1988,
            with_ahu=False,
            office_layout=0,
            window_layout=0,
            construction_type="heavy")
        prj.save_project(file_name="unitTest.json", path=None)

    def test_load_save_project_new(self):
        """test of load_project and save_project"""
        prj.set_default(load_data=True)
        prj.load_project(
            utilities.get_full_path(
                "examples/examplefiles/unitTest.json"))
        # therm_zone = prj.buildings[-1].thermal_zones[0]
        # assert therm_zone.area == 994.0
        # tz_area = sum([tz.area for tz in prj.buildings[
        #     -1].thermal_zones])
        # assert prj.buildings[-1].net_leased_area == tz_area
        prj.name = "NewUnitTest"
        prj.save_project(file_name="unitTest_new.json", path=None)

    def test_load_citygml(self):
        """test of load_gml"""
        prj.set_default()
        prj.load_citygml(utilities.get_full_path(
            "examples/examplefiles/CityGMLSample.gml"))

    def test_calc_all_buildings(self):
        """test of calc_all_buildings, no calculation verification"""

        helptest.building_test2(prj)
        helptest.building_test2(prj)
        prj.number_of_elements_calc = 2
        prj.merge_windows_calc = False
        prj.used_library_calc = 'AixLib'
        prj.calc_all_buildings()
        prj.number_of_elements_calc = 2
        prj.merge_windows_calc = False
        prj.used_library_calc = 'AixLib'
        prj.calc_all_buildings(raise_errors=True)

    def test_retrofit_all_buildings(self):
        """test of retrofit_all_buildings, no calculation verification"""
        prj.add_residential(
            method='iwu',
            usage='single_family_dwelling',
            name="ResidentialBuilding",
            year_of_construction=1858,
            number_of_floors=2,
            height_of_floors=3.2,
            net_leased_area=219)
        prj.add_residential(
            method='tabula_de',
            usage='single_family_house',
            name="ResidentialBuilding",
            year_of_construction=1858,
            number_of_floors=2,
            height_of_floors=3.2,
            net_leased_area=219)
        prj.retrofit_all_buildings(
            year_of_retrofit=2015,
            type_of_retrofit='retrofit')

    def test_export_aixlib(self):
        """test of export_aixlib, no calculation verification"""

        prj.number_of_elements_calc = 1
        prj.merge_windows_calc = False
        prj.used_library_calc = 'AixLib'
        prj.calc_all_buildings()
        prj.export_aixlib()

        prj.number_of_elements_calc = 2
        prj.merge_windows_calc = False
        prj.used_library_calc = 'AixLib'
        prj.calc_all_buildings()
        prj.export_aixlib()

        prj.number_of_elements_calc = 3
        prj.merge_windows_calc = False
        prj.used_library_calc = 'AixLib'
        prj.calc_all_buildings()
        prj.export_aixlib()

        prj.number_of_elements_calc = 4
        prj.merge_windows_calc = False
        prj.used_library_calc = 'AixLib'
        prj.calc_all_buildings()
        prj.export_aixlib()

        prj.number_of_elements_calc = 4
        prj.merge_windows_calc = False
        prj.used_library_calc = 'AixLib'
        prj.calc_all_buildings()
        prj.export_aixlib(building_model="Test",
                          zone_model="Test",
                          corG="Test")

        prj.number_of_elements_calc = 4
        prj.merge_windows_calc = False
        prj.used_library_calc = 'AixLib'
        prj.calc_all_buildings()
        prj.buildings.append(prj.buildings[-1])

        prj.number_of_elements_calc = 4
        prj.merge_windows_calc = False
        prj.used_library_calc = 'AixLib'
        prj.calc_all_buildings()
        prj.export_aixlib(path=utilities.get_default_path())

    def test_export_ibpsa(self):
        """test of export_ibpsa, no calculation verification"""

        # prj.number_of_elements_calc = 1
        # prj.merge_windows_calc = True
        # prj.used_library_calc = 'IBPSA'
        # prj.calc_all_buildings()
        # prj.export_ibpsa(library='AixLib')
        # prj.export_ibpsa(library='Buildings')
        # prj.export_ibpsa(library='BuildingSystems')
        # prj.export_ibpsa(library='IDEAS')
        # prj.number_of_elements_calc = 1
        # prj.merge_windows_calc = False
        # prj.used_library_calc = 'IBPSA'
        # prj.calc_all_buildings()
        # prj.export_ibpsa(library='AixLib')
        # prj.export_ibpsa(library='Buildings')
        # prj.export_ibpsa(library='BuildingSystems')
        # prj.export_ibpsa(library='IDEAS')
        # prj.number_of_elements_calc = 2
        # prj.merge_windows_calc = True
        # prj.used_library_calc = 'IBPSA'
        # prj.calc_all_buildings()
        # prj.export_ibpsa(library='AixLib')
        # prj.export_ibpsa(library='Buildings')
        # prj.export_ibpsa(library='BuildingSystems')
        # prj.export_ibpsa(library='IDEAS')
        # prj.number_of_elements_calc = 2
        # prj.merge_windows_calc = False
        # prj.used_library_calc = 'IBPSA'
        # prj.calc_all_buildings()
        # prj.export_ibpsa(library='AixLib')
        # prj.export_ibpsa(library='Buildings')
        # prj.export_ibpsa(library='BuildingSystems')
        # prj.export_ibpsa(library='IDEAS')
        # prj.number_of_elements_calc = 3
        # prj.merge_windows_calc = True
        # prj.used_library_calc = 'IBPSA'
        # prj.calc_all_buildings()
        # prj.export_ibpsa(library='AixLib')
        # prj.export_ibpsa(library='Buildings')
        # prj.export_ibpsa(library='BuildingSystems')
        # prj.export_ibpsa(library='IDEAS')
        # prj.number_of_elements_calc = 3
        # prj.merge_windows_calc = False
        # prj.used_library_calc = 'IBPSA'
        # prj.calc_all_buildings()
        # prj.export_ibpsa(library='AixLib')
        # prj.export_ibpsa(library='Buildings')
        # prj.export_ibpsa(library='BuildingSystems')
        # prj.export_ibpsa(library='IDEAS')
        # prj.number_of_elements_calc = 4
        # prj.merge_windows_calc = True
        # prj.used_library_calc = 'IBPSA'
        # prj.calc_all_buildings()
        # prj.export_ibpsa(library='AixLib')
        # prj.export_ibpsa(library='Buildings')
        # prj.export_ibpsa(library='BuildingSystems')
        # prj.export_ibpsa(library='IDEAS')
        # prj.number_of_elements_calc = 4
        # prj.merge_windows_calc = False
        # prj.used_library_calc = 'IBPSA'
        # prj.calc_all_buildings()
        # prj.export_ibpsa(library='AixLib')
        # prj.export_ibpsa(library='Buildings')
        # prj.export_ibpsa(library='BuildingSystems')
        # prj.export_ibpsa(library='IDEAS')
        # prj.number_of_elements_calc = 4
        # prj.merge_windows_calc = False
        # prj.used_library_calc = 'IBPSA'
        # prj.calc_all_buildings()
        # prj.export_ibpsa(internal_id=prj.buildings[-1].internal_id)
        # prj.number_of_elements_calc = 4
        # prj.merge_windows_calc = False
        # prj.used_library_calc = 'IBPSA'
        # prj.calc_all_buildings()
        # prj.export_ibpsa(path=utilities.get_default_path())
        prj.set_default()

    def test_instantiate_data_class(self):
        """test of instantiate_data_class"""

        prj.instantiate_data_class()

    def test_type_bldg_office(self):
        """test of type_bldg_office, no calculation verification
        """
        prj.set_default(load_data=True)

        prj.add_non_residential(
            method='bmvbs',
            usage='office',
            name="TestBuilding",
            year_of_construction=1988,
            number_of_floors=7,
            height_of_floors=1,
            net_leased_area=1988,
            with_ahu=False,
            office_layout=0,
            window_layout=0,
            construction_type="heavy")

    def test_type_bldg_institute(self):
        """test of type_bldg_institute, no calculation verification"""

        prj.add_non_residential(
            method='bmvbs',
            usage='institute',
            name="TestBuilding",
            year_of_construction=1988,
            number_of_floors=7,
            height_of_floors=1,
            net_leased_area=1988,
            with_ahu=True,
            office_layout=0,
            window_layout=0,
            construction_type="heavy")

    def test_type_bldg_institute4(self):
        """test of type_bldg_institute4, no calculation verification"""

        prj.add_non_residential(
            method='bmvbs',
            usage='institute4',
            name="TestBuilding",
            year_of_construction=1988,
            number_of_floors=7,
            height_of_floors=1,
            net_leased_area=1988,
            with_ahu=True,
            office_layout=0,
            window_layout=0,
            construction_type="heavy")

    def test_type_bldg_institute8(self):
        """test of type_bldg_institute8, no calculation verification"""

        prj.add_non_residential(
            method='bmvbs',
            usage='institute8',
            name="TestBuilding",
            year_of_construction=1988,
            number_of_floors=7,
            height_of_floors=1,
            net_leased_area=1988,
            with_ahu=True,
            office_layout=0,
            window_layout=0,
            construction_type="heavy")

    def test_type_bldg_residential(self):
        """test of type_bldg_residential, no calculation verification"""

        prj.add_residential(
            method='iwu',
            usage='single_family_dwelling',
            name="TestBuilding",
            year_of_construction=1988,
            number_of_floors=7,
            height_of_floors=1,
            net_leased_area=1988,
            with_ahu=False,
            residential_layout=0,
            neighbour_buildings=0,
            attic=0,
            cellar=0,
            dormer=0,
            construction_type="heavy")

    def test_est_bldgs(self):
        """test of type_bldg_est, no calculation verification"""

        prj.add_residential(
            method='urbanrenet',
            usage='est1a',
            name="TestBuilding",
            year_of_construction=1988,
            number_of_floors=7,
            height_of_floors=1,
            net_leased_area=1988,
            with_ahu=False,
            residential_layout=0,
            neighbour_buildings=0,
            attic=0,
            cellar=0,
            dormer=0,
            construction_type="heavy",
            number_of_apartments=1)

        prj.add_residential(
            method='urbanrenet',
            usage='est1b',
            name="TestBuilding",
            year_of_construction=1988,
            number_of_floors=7,
            height_of_floors=1,
            net_leased_area=1988,
            with_ahu=False,
            residential_layout=0,
            neighbour_buildings=0,
            attic=0,
            cellar=0,
            dormer=0,
            construction_type="heavy",
            number_of_apartments=1)

        prj.add_residential(
            method='urbanrenet',
            usage='est2',
            name="TestBuilding",
            year_of_construction=1988,
            number_of_floors=7,
            height_of_floors=1,
            net_leased_area=1988,
            with_ahu=False,
            residential_layout=0,
            neighbour_buildings=0,
            attic=0,
            cellar=0,
            dormer=0,
            construction_type="heavy",
            number_of_apartments=1)

        prj.add_residential(
            method='urbanrenet',
            usage='est3',
            name="TestBuilding",
            year_of_construction=1988,
            number_of_floors=7,
            height_of_floors=1,
            net_leased_area=1988,
            with_ahu=False,
            residential_layout=0,
            neighbour_buildings=0,
            attic=0,
            cellar=0,
            dormer=0,
            construction_type="heavy",
            number_of_apartments=1)

        prj.add_residential(
            method='urbanrenet',
            usage='est4a',
            name="TestBuilding",
            year_of_construction=1988,
            number_of_floors=7,
            height_of_floors=1,
            net_leased_area=1988,
            with_ahu=False,
            residential_layout=0,
            neighbour_buildings=0,
            attic=0,
            cellar=0,
            dormer=0,
            construction_type="heavy",
            number_of_apartments=1)

        prj.add_residential(
            method='urbanrenet',
            usage='est4b',
            name="TestBuilding",
            year_of_construction=1988,
            number_of_floors=7,
            height_of_floors=1,
            net_leased_area=1988,
            with_ahu=False,
            residential_layout=0,
            neighbour_buildings=0,
            attic=0,
            cellar=0,
            dormer=0,
            construction_type="heavy",
            number_of_apartments=1)

        prj.add_residential(
            method='urbanrenet',
            usage='est5',
            name="TestBuilding",
            year_of_construction=1988,
            number_of_floors=7,
            height_of_floors=1,
            net_leased_area=1988,
            with_ahu=False,
            residential_layout=0,
            neighbour_buildings=0,
            attic=0,
            cellar=0,
            dormer=0,
            construction_type="heavy",
            number_of_apartments=1)

        prj.add_residential(
            method='urbanrenet',
            usage='est6',
            name="TestBuilding",
            year_of_construction=1988,
            number_of_floors=7,
            height_of_floors=1,
            net_leased_area=1988,
            with_ahu=False,
            residential_layout=0,
            neighbour_buildings=0,
            attic=0,
            cellar=0,
            dormer=0,
            construction_type="heavy",
            number_of_apartments=1)

        prj.add_residential(
            method='urbanrenet',
            usage='est7',
            name="TestBuilding",
            year_of_construction=1988,
            number_of_floors=7,
            height_of_floors=1,
            net_leased_area=1988,
            with_ahu=False,
            residential_layout=0,
            neighbour_buildings=0,
            attic=0,
            cellar=0,
            dormer=0,
            construction_type="heavy",
            number_of_apartments=1)

        prj.add_residential(
            method='urbanrenet',
            usage='est8a',
            name="TestBuilding",
            year_of_construction=1988,
            number_of_floors=7,
            height_of_floors=1,
            net_leased_area=1988,
            with_ahu=False,
            residential_layout=0,
            neighbour_buildings=0,
            attic=0,
            cellar=0,
            dormer=0,
            construction_type="heavy",
            number_of_apartments=1)

        prj.add_residential(
            method='urbanrenet',
            usage='est8b',
            name="TestBuilding",
            year_of_construction=1988,
            number_of_floors=7,
            height_of_floors=1,
            net_leased_area=1988,
            with_ahu=False,
            residential_layout=0,
            neighbour_buildings=0,
            attic=0,
            cellar=0,
            dormer=0,
            construction_type="heavy",
            number_of_apartments=1)

    # methods in Building

    def test_get_inner_wall_area(self):
        """test of get_inner_wall_area"""
        prj.set_default()
        helptest.building_test2(prj)
        sum_area = prj.buildings[-1].get_inner_wall_area()
        assert round(sum_area, 1) == 34.0

    def test_set_outer_wall_area(self):
        """test of set_outer_wall_area"""
        print(prj.buildings[-1].thermal_zones[-1].outer_walls[1].area)
        prj.buildings[-1].set_outer_wall_area(2.0, 0.0)

        therm_zone = prj.buildings[-1].thermal_zones[-1]
        print(therm_zone.outer_walls[1].area)
        assert round(therm_zone.outer_walls[0].area, 3) == 2.0
        assert round(therm_zone.outer_walls[1].area, 3) == 14.0

    def test_get_outer_wall_area(self):
        """test of get_outer_wall_area"""
        prj.buildings[-1].get_outer_wall_area(0.0)
        therm_zone = prj.buildings[-1].thermal_zones[-1]
        assert round(therm_zone.outer_walls[0].area, 3) == 2.0
        assert round(therm_zone.outer_walls[1].area, 3) == 14.0

    def test_set_window_area(self):
        """test of set_window_area"""
        prj.buildings[-1].set_window_area(1.0, 90.0)
        therm_zone = prj.buildings[-1].thermal_zones[-1]
        assert round(therm_zone.windows[0].area, 3) == 1.0

    def test_get_window_area(self):
        """test of get_window_area"""
        prj.buildings[-1].get_window_area(90.0)
        therm_zone = prj.buildings[-1].thermal_zones[-1]
        assert round(therm_zone.windows[0].area, 3) == 1.0

    def test_fill_outer_wall_area_dict(self):
        """test of fill_outer_wall_area_dict"""

        prj.buildings[-1].fill_outer_area_dict()
        outwall_dict_round = {key: round(value, 2) for key, value in
                              prj.buildings[-1].outer_area.items()}
        assert outwall_dict_round == {-2.0: 140,
                                      -1.0: 140,
                                      0.0: 2.0,
                                      90.0: 14.0,
                                      180.0: 10.0,
                                      270.0: 14.0}

    def test_fill_window_area_dict(self):
        """test of fill_window_area_dict"""
        prj.buildings[-1].fill_window_area_dict()
        assert prj.buildings[-1].window_area == {90.0: 1.0,
                                                 180.0: 8.0,
                                                 270.0: 5.0}

    def test_calc_building_parameter(self):
        """test of calc_building_parameter"""
        prj.set_default()
        helptest.building_test2(prj)

        prj.buildings[-1].calc_building_parameter(number_of_elements=2,
                                                  merge_windows=True,
                                                  used_library='AixLib')

        assert round(prj.buildings[-1].volume, 1) == 490.0
        assert round(
            prj.buildings[-1].sum_heat_load, 4) == 5023.0256

    # methods in therm_zone

    def test_calc_zone_parameters(self):
        """test of calc zone parameter, no calculation verification"""

        prj.buildings[-1].thermal_zones[-1].calc_zone_parameters(
            number_of_elements=2, merge_windows=False)
        prj.buildings[-1].thermal_zones[-1].calc_zone_parameters(
            number_of_elements=2, merge_windows=True)

    def test_heat_load(self):
        """test of heating_load"""
        prj.set_default()
        helptest.building_test2(prj)
        prj.buildings[-1].thermal_zones[
            -1].use_conditions.infiltration_rate = 0.5
        prj.buildings[-1].thermal_zones[-1].calc_zone_parameters(
            number_of_elements=2,
            merge_windows=True)
        prj.buildings[-1].thermal_zones[-1].model_attr.calc_attributes()
        assert round(
            prj.buildings[-1].thermal_zones[-1].model_attr.heat_load,
            4) == 6659.6256

    def test_sum_building_elements_one(self):
        """test of combine_building_elements"""
        prj.set_default()
        helptest.building_test2(prj)

        from teaser.logic.buildingobjects.calculation.one_element import\
            OneElement

        therm_zone = prj.buildings[-1].thermal_zones[-1]

        calc_attr = OneElement(therm_zone, merge_windows=False, t_bt=5)

        helplist = therm_zone.outer_walls + therm_zone.rooftops +\
            therm_zone.ground_floors + therm_zone.inner_walls +\
            therm_zone.ceilings + therm_zone.floors + therm_zone.windows

        for element in helplist:
            element.calc_equivalent_res()
            element.calc_ua_value()

        calc_attr._sum_outer_wall_elements()
        calc_attr._sum_window_elements()

        # outerwall
        assert round(calc_attr.ua_value_ow, 16) == 135.5818558809656
        assert round(calc_attr.area_ow, 1) == 328.0
        assert round(calc_attr.r_conv_inner_ow, 19) == 0.0016512549537648611
        assert round(calc_attr.r_rad_inner_ow, 18) == 0.000609756097560976
        assert round(calc_attr.r_comb_inner_ow, 20) == 0.00044531528322052017
        assert round(calc_attr.r_conv_outer_ow, 20) == 0.00026595744680851064
        assert round(calc_attr.r_rad_outer_ow, 18) == 0.001063829787234043
        assert round(calc_attr.r_comb_outer_ow, 20) == 0.0002127659574468085
        assert round(calc_attr.alpha_conv_inner_ow, 5) == 1.84634
        assert round(calc_attr.alpha_rad_inner_ow, 5) == 5.0
        assert round(calc_attr.alpha_comb_inner_ow, 5) == 6.84634
        assert round(calc_attr.alpha_conv_outer_ow, 1) == 20.0
        assert round(calc_attr.alpha_rad_outer_ow, 5) == 5.0
        assert round(calc_attr.alpha_comb_outer_ow, 1) == 25.0

        # window
        assert round(calc_attr.ua_value_win, 16) == 32.87895310796074
        assert round(calc_attr.area_win, 1) == 18.0
        assert round(calc_attr.r_conv_inner_win, 19) == 0.032679738562091505
        assert round(calc_attr.r_rad_inner_win, 4) == 0.0111
        assert round(calc_attr.r_comb_inner_win, 19) == 0.008291873963515755
        assert round(calc_attr.r_conv_outer_win, 5) == 0.00278
        assert round(calc_attr.r_rad_outer_win, 4) == 0.0111
        assert round(calc_attr.r_comb_outer_win, 4) == 0.0022
        assert round(calc_attr.alpha_conv_inner_win, 1) == 1.7
        assert round(calc_attr.alpha_comb_outer_win, 1) == 25.0
        assert round(calc_attr.alpha_conv_outer_win, 1) == 20.0
        assert round(calc_attr.weighted_g_value, 3) == 0.789

    def test_calc_chain_matrix_one(self):
        """test of calc_chain_matrix"""

        from teaser.logic.buildingobjects.calculation.one_element import \
            OneElement

        therm_zone = prj.buildings[-1].thermal_zones[-1]

        calc_attr = OneElement(therm_zone, merge_windows=False, t_bt=5)

        helplist = therm_zone.outer_walls + therm_zone.rooftops + \
            therm_zone.ground_floors + therm_zone.inner_walls + \
            therm_zone.ceilings + therm_zone.floors + therm_zone.windows

        for element in helplist:
            element.calc_equivalent_res()
            element.calc_ua_value()

        omega = (2 * math.pi / 86400 / 5)

        helplist_outer_walls = therm_zone.outer_walls + therm_zone.rooftops +\
            therm_zone.ground_floors + therm_zone.windows

        r1_ow, c1_ow = calc_attr._calc_parallel_connection(
            element_list=helplist_outer_walls,
            omega=omega)
        assert round(r1_ow, 14) == 0.00100751548411
        assert round(c1_ow, 5) == 3648580.59312

    def test_sum_building_elements_two(self):
        """test of combine_building_elements"""
        prj.set_default()
        helptest.building_test2(prj)

        from teaser.logic.buildingobjects.calculation.two_element import\
            TwoElement

        therm_zone = prj.buildings[-1].thermal_zones[-1]

        calc_attr = TwoElement(therm_zone, merge_windows=False, t_bt=5)

        helplist = therm_zone.outer_walls + therm_zone.rooftops +\
            therm_zone.ground_floors + therm_zone.inner_walls +\
            therm_zone.ceilings + therm_zone.floors + therm_zone.windows

        for element in helplist:
            element.calc_equivalent_res()
            element.calc_ua_value()

        calc_attr._sum_outer_wall_elements()
        calc_attr._sum_inner_wall_elements()
        calc_attr._sum_window_elements()

        # innerwall

        assert round(calc_attr.ua_value_iw, 16) == 14.286493860845841
        assert round(calc_attr.area_iw, 1) == 34.0
        assert round(calc_attr.r_conv_inner_iw, 18) == 0.010893246187363833
        assert round(calc_attr.r_rad_inner_iw, 19) == 0.0058823529411764705
        assert round(calc_attr.r_comb_inner_iw, 19) == 0.003819709702062643
        assert round(calc_attr.alpha_conv_inner_iw, 1) == 2.7
        assert round(calc_attr.alpha_rad_inner_iw, 1) == 5.0
        assert round(calc_attr.alpha_comb_inner_iw, 1) == 7.7

        # outerwall
        assert round(calc_attr.ua_value_ow, 16) == 135.5818558809656
        assert round(calc_attr.area_ow, 1) == 328.0
        assert round(calc_attr.r_conv_inner_ow, 19) == 0.0016512549537648611
        assert round(calc_attr.r_rad_inner_ow, 18) == 0.000609756097560976
        assert round(calc_attr.r_comb_inner_ow, 20) == 0.00044531528322052017
        assert round(calc_attr.r_conv_outer_ow, 20) == 0.00026595744680851064
        assert round(calc_attr.r_rad_outer_ow, 18) == 0.001063829787234043
        assert round(calc_attr.r_comb_outer_ow, 20) == 0.0002127659574468085
        assert round(calc_attr.alpha_conv_inner_ow, 5) == 1.84634
        assert round(calc_attr.alpha_rad_inner_ow, 5) == 5.0
        assert round(calc_attr.alpha_comb_inner_ow, 5) == 6.84634
        assert round(calc_attr.alpha_conv_outer_ow, 1) == 20.0
        assert round(calc_attr.alpha_rad_outer_ow, 5) == 5.0
        assert round(calc_attr.alpha_comb_outer_ow, 1) == 25.0

        # window
        assert round(calc_attr.ua_value_win, 16) == 32.87895310796074
        assert round(calc_attr.area_win, 1) == 18.0
        assert round(calc_attr.r_conv_inner_win, 19) == 0.032679738562091505
        assert round(calc_attr.r_rad_inner_win, 4) == 0.0111
        assert round(calc_attr.r_comb_inner_win, 19) == 0.008291873963515755
        assert round(calc_attr.r_conv_outer_win, 5) == 0.00278
        assert round(calc_attr.r_rad_outer_win, 4) == 0.0111
        assert round(calc_attr.r_comb_outer_win, 4) == 0.0022
        assert round(calc_attr.alpha_conv_inner_win, 1) == 1.7
        assert round(calc_attr.alpha_comb_outer_win, 1) == 25.0
        assert round(calc_attr.alpha_conv_outer_win, 1) == 20.0
        assert round(calc_attr.weighted_g_value, 3) == 0.789

    def test_calc_chain_matrix_two(self):
        """test of calc_chain_matrix"""
        from teaser.logic.buildingobjects.calculation.two_element import \
            TwoElement

        therm_zone = prj.buildings[-1].thermal_zones[-1]

        calc_attr = TwoElement(therm_zone, merge_windows=False, t_bt=5)

        helplist = therm_zone.outer_walls + therm_zone.rooftops + \
            therm_zone.ground_floors + therm_zone.inner_walls + \
            therm_zone.ceilings + therm_zone.floors + therm_zone.windows

        for element in helplist:
            element.calc_equivalent_res()
            element.calc_ua_value()

        omega = (2 * math.pi / 86400 / 5)

        calc_attr = TwoElement(therm_zone, merge_windows=True, t_bt=5)

        helplist_outer_walls = therm_zone.outer_walls + therm_zone.rooftops +\
            therm_zone.ground_floors + therm_zone.windows

        r1_ow, c1_ow = calc_attr._calc_parallel_connection(
            element_list=helplist_outer_walls,
            omega=omega)
        assert round(r1_ow, 14) == 0.00100751548411
        assert round(c1_ow, 5) == 3648580.59312

        helplist_inner_walls = therm_zone.inner_walls +\
            therm_zone.ceilings + therm_zone.floors

        r1_iw, c1_iw = calc_attr._calc_parallel_connection(
            element_list=helplist_inner_walls,
            omega=omega)
        assert round(r1_iw, 13) == 0.0097195611408
        assert round(c1_iw, 6) == 319983.518743

    def test_sum_building_elements_three(self):
        """test of combine_building_elements"""
        prj.set_default()
        helptest.building_test2(prj)

        from teaser.logic.buildingobjects.calculation.three_element import\
            ThreeElement

        therm_zone = prj.buildings[-1].thermal_zones[-1]

        calc_attr = ThreeElement(therm_zone, merge_windows=False, t_bt=5)

        helplist = therm_zone.outer_walls + therm_zone.rooftops +\
            therm_zone.ground_floors + therm_zone.inner_walls +\
            therm_zone.ceilings + therm_zone.floors + therm_zone.windows

        for element in helplist:
            element.calc_equivalent_res()
            element.calc_ua_value()

        calc_attr._sum_outer_wall_elements()
        calc_attr._sum_ground_floor_elements()
        calc_attr._sum_inner_wall_elements()
        calc_attr._sum_window_elements()

        # innerwall

        assert round(calc_attr.ua_value_iw, 16) == 14.286493860845841
        assert round(calc_attr.area_iw, 1) == 34.0
        assert round(calc_attr.r_conv_inner_iw, 18) == 0.010893246187363833
        assert round(calc_attr.r_rad_inner_iw, 19) == 0.0058823529411764705
        assert round(calc_attr.r_comb_inner_iw, 19) == 0.003819709702062643
        assert round(calc_attr.alpha_conv_inner_iw, 1) == 2.7
        assert round(calc_attr.alpha_rad_inner_iw, 1) == 5.0
        assert round(calc_attr.alpha_comb_inner_iw, 1) == 7.7

        # outerwall
        assert round(calc_attr.ua_value_ow, 16) == 77.23037843150993
        assert round(calc_attr.area_ow, 1) == 188.0
        assert round(calc_attr.r_conv_inner_ow, 19) == 0.0027203482045701846
        assert round(calc_attr.r_rad_inner_ow, 18) == 0.001063829787234043
        assert round(calc_attr.r_comb_inner_ow, 20) == 0.0007647598654022638
        assert round(calc_attr.r_conv_outer_ow, 20) == 0.00026595744680851064
        assert round(calc_attr.r_rad_outer_ow, 18) == 0.001063829787234043
        assert round(calc_attr.r_comb_outer_ow, 20) == 0.0002127659574468085
        assert round(calc_attr.alpha_conv_inner_ow, 5) == 1.95532
        assert round(calc_attr.alpha_rad_inner_ow, 5) == 5.0
        assert round(calc_attr.alpha_comb_inner_ow, 5) == 6.95532
        assert round(calc_attr.alpha_conv_outer_ow, 1) == 20.0
        assert round(calc_attr.alpha_rad_outer_ow, 5) == 5.0
        assert round(calc_attr.alpha_comb_outer_ow, 1) == 25.0

        # groundfloor
        assert round(calc_attr.ua_value_gf, 16) == 58.351477449455686
        assert round(calc_attr.area_gf, 1) == 140.0
        assert round(calc_attr.r_conv_inner_gf, 19) == 0.004201680672268907
        assert round(calc_attr.r_rad_inner_gf, 18) == 0.001428571428571429
        assert round(calc_attr.r_comb_inner_gf, 20) == 0.0010660980810234541
        assert round(calc_attr.alpha_conv_inner_gf, 5) == 1.7
        assert round(calc_attr.alpha_rad_inner_gf, 5) == 5.0
        assert round(calc_attr.alpha_comb_inner_gf, 5) == 6.7

        # window
        assert round(calc_attr.ua_value_win, 16) == 32.87895310796074
        assert round(calc_attr.area_win, 1) == 18.0
        assert round(calc_attr.r_conv_inner_win, 19) == 0.032679738562091505
        assert round(calc_attr.r_rad_inner_win, 4) == 0.0111
        assert round(calc_attr.r_comb_inner_win, 19) == 0.008291873963515755
        assert round(calc_attr.r_conv_outer_win, 5) == 0.00278
        assert round(calc_attr.r_rad_outer_win, 4) == 0.0111
        assert round(calc_attr.r_comb_outer_win, 4) == 0.0022
        assert round(calc_attr.alpha_conv_inner_win, 1) == 1.7
        assert round(calc_attr.alpha_comb_outer_win, 1) == 25.0
        assert round(calc_attr.alpha_conv_outer_win, 1) == 20.0
        assert round(calc_attr.weighted_g_value, 3) == 0.789

    def test_calc_chain_matrix_three(self):
        """test of calc_chain_matrix"""
        from teaser.logic.buildingobjects.calculation.three_element import \
            ThreeElement

        therm_zone = prj.buildings[-1].thermal_zones[-1]

        calc_attr = ThreeElement(therm_zone, merge_windows=False, t_bt=5)

        helplist = therm_zone.outer_walls + therm_zone.rooftops + \
            therm_zone.ground_floors + therm_zone.inner_walls + \
            therm_zone.ceilings + therm_zone.floors + therm_zone.windows

        for element in helplist:
            element.calc_equivalent_res()
            element.calc_ua_value()

        omega = (2 * math.pi / 86400 / 5)

        helplist_outer_walls = therm_zone.outer_walls + therm_zone.rooftops +\
            therm_zone.windows

        r1_ow, c1_ow = calc_attr._calc_parallel_connection(
            element_list=helplist_outer_walls,
            omega=omega)
        assert round(r1_ow, 14) == 0.00175779297228
        assert round(c1_ow, 5) == 2091259.60825

        helplist_inner_walls = therm_zone.inner_walls +\
            therm_zone.ceilings + therm_zone.floors

        r1_iw, c1_iw = calc_attr._calc_parallel_connection(
            element_list=helplist_inner_walls,
            omega=omega)
        assert round(r1_iw, 13) == 0.0097195611408
        assert round(c1_iw, 6) == 319983.518743

    def test_sum_building_elements_four(self):
        """test of combine_building_elements"""
        prj.set_default()
        helptest.building_test2(prj)

        from teaser.logic.buildingobjects.calculation.four_element import\
            FourElement

        therm_zone = prj.buildings[-1].thermal_zones[-1]

        calc_attr = FourElement(therm_zone, merge_windows=True, t_bt=5)

        helplist = therm_zone.outer_walls + therm_zone.rooftops +\
            therm_zone.ground_floors + therm_zone.inner_walls +\
            therm_zone.ceilings + therm_zone.floors + therm_zone.windows

        for element in helplist:
            element.calc_equivalent_res()
            element.calc_ua_value()

        calc_attr._sum_outer_wall_elements()
        calc_attr._sum_ground_floor_elements()
        calc_attr._sum_rooftop_elements()
        calc_attr._sum_inner_wall_elements()
        calc_attr._sum_window_elements()

        # innerwall

        assert round(calc_attr.ua_value_iw, 16) == 14.286493860845841
        assert round(calc_attr.area_iw, 1) == 34.0
        assert round(calc_attr.r_conv_inner_iw, 18) == 0.010893246187363833
        assert round(calc_attr.r_rad_inner_iw, 19) == 0.0058823529411764705
        assert round(calc_attr.r_comb_inner_iw, 19) == 0.003819709702062643
        assert round(calc_attr.alpha_conv_inner_iw, 1) == 2.7
        assert round(calc_attr.alpha_rad_inner_iw, 1) == 5.0
        assert round(calc_attr.alpha_comb_inner_iw, 1) == 7.7

        # outerwall
        assert round(calc_attr.ua_value_ow, 16) == 19.83577523748189
        assert round(calc_attr.area_ow, 1) == 48.0
        assert round(calc_attr.r_conv_inner_ow, 19) == 0.007716049382716048
        assert round(calc_attr.r_rad_inner_ow, 18) == 0.004166666666666667
        assert round(calc_attr.r_comb_inner_ow, 20) == 0.0027056277056277055
        assert round(calc_attr.r_conv_outer_ow, 20) == 0.0010416666666666667
        assert round(calc_attr.r_rad_outer_ow, 18) == 0.004166666666666667
        assert round(calc_attr.r_comb_outer_ow, 20) == 0.0008333333333333334
        assert round(calc_attr.alpha_conv_inner_ow, 5) == 2.7
        assert round(calc_attr.alpha_rad_inner_ow, 5) == 5.0
        assert round(calc_attr.alpha_comb_inner_ow, 5) == 7.7
        assert round(calc_attr.alpha_conv_outer_ow, 1) == 20.0
        assert round(calc_attr.alpha_rad_outer_ow, 5) == 5.0
        assert round(calc_attr.alpha_comb_outer_ow, 1) == 25.0

        # groundfloor
        assert round(calc_attr.ua_value_gf, 16) == 58.351477449455686
        assert round(calc_attr.area_gf, 1) == 140.0
        assert round(calc_attr.r_conv_inner_gf, 19) == 0.004201680672268907
        assert round(calc_attr.r_rad_inner_gf, 18) == 0.001428571428571429
        assert round(calc_attr.r_comb_inner_gf, 20) == 0.0010660980810234541
        assert round(calc_attr.alpha_conv_inner_gf, 5) == 1.7
        assert round(calc_attr.alpha_rad_inner_gf, 5) == 5.0
        assert round(calc_attr.alpha_comb_inner_gf, 5) == 6.7

        # outerwall
        assert round(calc_attr.ua_value_rt, 16) == 57.394603194028036
        assert round(calc_attr.area_rt, 1) == 140.0
        assert round(calc_attr.r_conv_inner_rt, 19) == 0.004201680672268907
        assert round(calc_attr.r_rad_inner_rt, 18) == 0.001428571428571429
        assert round(calc_attr.r_comb_inner_rt, 20) == 0.0010660980810234541
        assert round(calc_attr.r_conv_outer_rt, 20) == 0.00035714285714285714
        assert round(calc_attr.r_rad_outer_rt, 18) == 0.001428571428571429
        assert round(calc_attr.r_comb_outer_rt, 20) == 0.00028571428571428574
        assert round(calc_attr.alpha_conv_inner_rt, 5) == 1.7
        assert round(calc_attr.alpha_rad_inner_rt, 5) == 5.0
        assert round(calc_attr.alpha_comb_inner_rt, 5) == 6.7
        assert round(calc_attr.alpha_conv_outer_rt, 1) == 20.0
        assert round(calc_attr.alpha_rad_outer_rt, 5) == 5.0
        assert round(calc_attr.alpha_comb_outer_rt, 1) == 25.0

        # window
        assert round(calc_attr.ua_value_win, 16) == 32.87895310796074
        assert round(calc_attr.area_win, 1) == 18.0
        assert round(calc_attr.r_conv_inner_win, 19) == 0.032679738562091505
        assert round(calc_attr.r_rad_inner_win, 4) == 0.0111
        assert round(calc_attr.r_comb_inner_win, 19) == 0.008291873963515755
        assert round(calc_attr.r_conv_outer_win, 5) == 0.00278
        assert round(calc_attr.r_rad_outer_win, 4) == 0.0111
        assert round(calc_attr.r_comb_outer_win, 4) == 0.0022
        assert round(calc_attr.alpha_conv_inner_win, 1) == 1.7
        assert round(calc_attr.alpha_comb_outer_win, 1) == 25.0
        assert round(calc_attr.alpha_conv_outer_win, 1) == 20.0
        assert round(calc_attr.weighted_g_value, 3) == 0.789

    def test_calc_chain_matrix_four(self):
        """test of calc_chain_matrix"""
        from teaser.logic.buildingobjects.calculation.four_element import \
            FourElement

        therm_zone = prj.buildings[-1].thermal_zones[-1]

        calc_attr = FourElement(therm_zone, merge_windows=False, t_bt=5)

        helplist = therm_zone.outer_walls + therm_zone.rooftops + \
            therm_zone.ground_floors + therm_zone.inner_walls + \
            therm_zone.ceilings + therm_zone.floors + therm_zone.windows

        for element in helplist:
            element.calc_equivalent_res()
            element.calc_ua_value()

        omega = (2 * math.pi / 86400 / 5)

        helplist_outer_walls = therm_zone.outer_walls + therm_zone.windows

        r1_ow, c1_ow = calc_attr._calc_parallel_connection(
            element_list=helplist_outer_walls,
            omega=omega)
        assert round(r1_ow, 14) == 0.00688468914141
        assert round(c1_ow, 5) == 533938.62338

        helplist_inner_walls = therm_zone.inner_walls +\
            therm_zone.ceilings + therm_zone.floors

        r1_iw, c1_iw = calc_attr._calc_parallel_connection(
            element_list=helplist_inner_walls,
            omega=omega)
        assert round(r1_iw, 13) == 0.0097195611408
        assert round(c1_iw, 6) == 319983.518743

    def test_calc_weightfactor_one(self):
        """test of calc_weightfactor"""
        prj.set_default()
        helptest.building_test2(prj)
        prj.buildings[-1].calc_building_parameter(number_of_elements=1,
                                                  merge_windows=True,
                                                  used_library='IBPSA')

        calc_attr = prj.buildings[-1].thermal_zones[-1].model_attr

        weightfactors_test_list = [
            0,
            0.024530650180761254,
            0.03434291025306576,
            0.024530650180761254,
            0.03434291025306576,
            0.3407000330729792]

        calc_attr.weightfactor_ow.sort()
        weightfactors_test_list.sort()

        assert calc_attr.weightfactor_ow == \
            weightfactors_test_list

        weightfactors_test_list = [
            0.08674342795625017,
            0.0,
            0.0,
            0.0,
            0.054214642472656345,
            0.054214642472656345]
        calc_attr.weightfactor_win.sort()
        weightfactors_test_list.sort()

        assert calc_attr.weightfactor_win ==\
            weightfactors_test_list
        assert calc_attr.weightfactor_ground == \
            0.34638013315780397

        prj.buildings[-1].thermal_zones[-1].weightfactor_ow = []
        prj.buildings[-1].thermal_zones[-1].weightfactor_win = []

        prj.buildings[-1].calc_building_parameter(number_of_elements=1,
                                                  merge_windows=False,
                                                  used_library='AixLib')
        calc_attr = prj.buildings[-1].thermal_zones[-1].model_attr

        weightfactors_test_list = [
            0.03047939672771178,
            0.423320678280269,
            0.03047939672771178,
            0.0,
            0.04267115541879649,
            0.04267115541879649]
        calc_attr.weightfactor_ow.sort()
        weightfactors_test_list.sort()

        assert calc_attr.weightfactor_ow ==\
            weightfactors_test_list

        weightfactors_test_list = [
            0.44444444444444453,
            0.0,
            0.0,
            0.0,
            0.2777777777777778,
            0.2777777777777778]

        calc_attr.weightfactor_win.sort()
        weightfactors_test_list.sort()
        assert calc_attr.weightfactor_win.sort() ==\
            weightfactors_test_list.sort()
        assert calc_attr.weightfactor_ground == \
            0.4303782174267145

    def test_calc_weightfactor_two(self):
        """test of calc_weightfactor"""
        prj.set_default()
        helptest.building_test2(prj)
        prj.buildings[-1].calc_building_parameter(number_of_elements=2,
                                                  merge_windows=True,
                                                  used_library='IBPSA')

        calc_attr = prj.buildings[-1].thermal_zones[-1].model_attr

        weightfactors_test_list = [
            0.0,
            0.024530650180761254,
            0.03434291025306576,
            0.024530650180761254,
            0.03434291025306576,
            0.3407000330729792]
        calc_attr.weightfactor_ow.sort()
        weightfactors_test_list.sort()

        assert calc_attr.weightfactor_ow == \
            weightfactors_test_list
        weightfactors_test_list = [
            0.0,
            0.0,
            0.054214642472656345,
            0.08674342795625017,
            0.054214642472656345,
            0.0]
        calc_attr.weightfactor_win.sort()
        weightfactors_test_list.sort()
        assert calc_attr.weightfactor_win ==\
            weightfactors_test_list
        assert calc_attr.weightfactor_ground == \
            0.34638013315780397

        prj.buildings[-1].thermal_zones[-1].weightfactor_ow = []
        prj.buildings[-1].thermal_zones[-1].weightfactor_win = []

        prj.buildings[-1].calc_building_parameter(number_of_elements=2,
                                                  merge_windows=False,
                                                  used_library='AixLib')
        calc_attr = prj.buildings[-1].thermal_zones[-1].model_attr

        weightfactors_test_list = [
            0.0,
            0.03047939672771178,
            0.04267115541879649,
            0.03047939672771178,
            0.04267115541879649,
            0.423320678280269]
        calc_attr.weightfactor_ow.sort()
        weightfactors_test_list.sort()
        assert calc_attr.weightfactor_ow ==\
            weightfactors_test_list

        weightfactors_test_list = [
            0.0,
            0.0,
            0.27777777777777778,
            0.44444444444444453,
            0.27777777777777778,
            0.0]

        calc_attr.weightfactor_win.sort()
        weightfactors_test_list.sort()
        assert calc_attr.weightfactor_win ==\
            weightfactors_test_list
        assert calc_attr.weightfactor_ground == \
            0.4303782174267145

    def test_calc_weightfactor_three(self):
        """test of calc_weightfactor"""
        prj.set_default()
        helptest.building_test2(prj)
        prj.buildings[-1].calc_building_parameter(number_of_elements=3,
                                                  merge_windows=True,
                                                  used_library='IBPSA')

        calc_attr = prj.buildings[-1].thermal_zones[-1].model_attr
        weightfactors_test_list = [
            0.03753045374718346,
            0.5212510365068732,
            0.05254263524605685,
            0.03753045374718346,
            0.05254263524605685]
        calc_attr.weightfactor_ow.sort()
        weightfactors_test_list.sort()

        assert calc_attr.weightfactor_ow == \
            weightfactors_test_list
        weightfactors_test_list = [
            0.13271234911406493,
            0.0,
            0.08294521819629057,
            0.0,
            0.08294521819629057]
        calc_attr.weightfactor_win.sort()
        weightfactors_test_list.sort()
        assert calc_attr.weightfactor_win ==\
            weightfactors_test_list
        assert calc_attr.weightfactor_ground == \
            0

        prj.buildings[-1].thermal_zones[-1].weightfactor_ow = []
        prj.buildings[-1].thermal_zones[-1].weightfactor_win = []

        prj.buildings[-1].calc_building_parameter(number_of_elements=3,
                                                  merge_windows=False,
                                                  used_library='AixLib')
        calc_attr = prj.buildings[-1].thermal_zones[-1].model_attr

        weightfactors_test_list = [
            0.05350813058801943,
            0.7431609731775066,
            0.07491138282322722,
            0.05350813058801943,
            0.07491138282322722]

        calc_attr.weightfactor_ow.sort()
        weightfactors_test_list.sort()

        assert calc_attr.weightfactor_ow ==\
            weightfactors_test_list

        weightfactors_test_list = [
            0.44444444444444453,
            0.0,
            0.2777777777777778,
            0.0,
            0.2777777777777778]
        calc_attr.weightfactor_win.sort()
        weightfactors_test_list.sort()
        assert calc_attr.weightfactor_win ==\
            weightfactors_test_list
        assert calc_attr.weightfactor_ground == \
            0

    def test_calc_weightfactor_four(self):
        """test of calc_weightfactor"""
        prj.set_default()
        helptest.building_test2(prj)
        prj.buildings[-1].calc_building_parameter(number_of_elements=4,
                                                  merge_windows=True,
                                                  used_library='IBPSA')

        calc_attr = prj.buildings[-1].thermal_zones[-1].model_attr

        weightfactors_test_list = [
            0.07839276240589141, 0.10974986736824797, 0.07839276240589141,
            0.10974986736824797]

        calc_attr.weightfactor_ow.sort()
        weightfactors_test_list.sort()

        assert calc_attr.weightfactor_ow == \
            weightfactors_test_list
        weightfactors_test_list = [
            0.27720655131187616, 0.17325409456992255, 0.0, 0.17325409456992255]
        calc_attr.weightfactor_win.sort()
        weightfactors_test_list.sort()
        assert calc_attr.weightfactor_win ==\
            weightfactors_test_list
        assert calc_attr.weightfactor_ground == \
            0
        assert calc_attr.weightfactor_rt == \
            [1]

        prj.buildings[-1].thermal_zones[-1].weightfactor_ow = []
        prj.buildings[-1].thermal_zones[-1].weightfactor_win = []

        prj.buildings[-1].calc_building_parameter(number_of_elements=4,
                                                  merge_windows=False,
                                                  used_library='AixLib')
        calc_attr = prj.buildings[-1].thermal_zones[-1].model_attr

        weightfactors_test_list = [
            0.20833333333333331, 0.29166666666666663, 0.20833333333333331,
            0.29166666666666663]
        calc_attr.weightfactor_ow.sort()
        weightfactors_test_list.sort()
        assert calc_attr.weightfactor_ow ==\
            weightfactors_test_list

        weightfactors_test_list = [
            0.44444444444444453, 0.2777777777777778, 0.0, 0.2777777777777778]

        calc_attr.weightfactor_win.sort()
        weightfactors_test_list.sort()
        assert calc_attr.weightfactor_win ==\
            weightfactors_test_list
        assert calc_attr.weightfactor_ground == \
            0
        assert calc_attr.weightfactor_rt == \
            [1]

    def test_calc_one_element(self):
        """test of calc_two_element"""
        prj.set_default()
        helptest.building_test2(prj)

        therm_zone = prj.buildings[-1].thermal_zones[-1]
        therm_zone.calc_zone_parameters(
            number_of_elements=1,
            merge_windows=True)

        zone_attr = therm_zone.model_attr
        assert round(zone_attr.area_ow, 1) == 328.0
        assert round(zone_attr.ua_value_ow, 16) == 135.5818558809656
        assert round(zone_attr.r_conv_inner_ow, 16) == 0.0016512549537649
        assert round(zone_attr.r_rad_inner_ow, 16) == 0.000609756097561

        assert round(zone_attr.r_conv_outer_ow, 9) == 0.000265957
        assert round(zone_attr.alpha_conv_inner_ow, 5) == 1.84634
        assert round(zone_attr.alpha_rad_inner_ow, 1) == 5.0
        assert round(zone_attr.r1_ow, 15) == 0.000772773294534
        assert round(zone_attr.c1_ow, 5) == 3648580.59312
        assert round(zone_attr.r_rest_ow, 14) == 0.00461875570532

        therm_zone = prj.buildings[-1].thermal_zones[-1]
        therm_zone.calc_zone_parameters(
            number_of_elements=1,
            merge_windows=False)

        zone_attr = therm_zone.model_attr
        assert round(zone_attr.area_ow, 1) == 328.0
        assert round(zone_attr.ua_value_ow, 16) == 135.5818558809656
        assert round(zone_attr.r_conv_inner_ow, 16) == 0.0016512549537649
        assert round(zone_attr.r_rad_inner_ow, 16) == 0.000609756097561

        assert round(zone_attr.r_conv_outer_ow, 9) == 0.000265957
        assert round(zone_attr.alpha_conv_inner_ow, 5) == 1.84634
        assert round(zone_attr.alpha_rad_inner_ow, 1) == 5.0
        assert round(zone_attr.r1_win, 13) == 0.0199004975124
        assert round(zone_attr.r1_ow, 15) == 0.001007515484109
        assert round(zone_attr.c1_ow, 5) == 3648580.59312
        assert round(zone_attr.r_rest_ow, 14) == 0.00585224061345

    def test_calc_two_element(self):
        """test of calc_two_element"""
        prj.set_default()
        helptest.building_test2(prj)

        therm_zone = prj.buildings[-1].thermal_zones[-1]
        therm_zone.calc_zone_parameters(
            number_of_elements=2,
            merge_windows=True)

        zone_attr = therm_zone.model_attr
        assert round(zone_attr.area_ow, 1) == 328.0
        assert round(zone_attr.ua_value_ow, 16) == 135.5818558809656
        assert round(zone_attr.r_conv_inner_ow, 16) == 0.0016512549537649
        assert round(zone_attr.r_rad_inner_ow, 16) == 0.000609756097561
        assert round(zone_attr.r_conv_outer_ow, 9) == 0.000265957
        assert round(zone_attr.alpha_conv_inner_ow, 5) == 1.84634
        assert round(zone_attr.alpha_rad_inner_ow, 1) == 5.0
        assert round(zone_attr.r1_ow, 15) == 0.000772773294534
        assert round(zone_attr.c1_ow, 5) == 3648580.59312
        assert round(zone_attr.r1_iw, 15) == 0.009719561140816
        assert round(zone_attr.c1_iw, 5) == 319983.51874

        assert round(zone_attr.r_rest_ow, 14) == 0.00461875570532

        therm_zone = prj.buildings[-1].thermal_zones[-1]
        therm_zone.calc_zone_parameters(
            number_of_elements=2,
            merge_windows=False)

        zone_attr = therm_zone.model_attr
        assert round(zone_attr.area_ow, 1) == 328.0
        assert round(zone_attr.ua_value_ow, 16) == 135.5818558809656
        assert round(zone_attr.r_conv_inner_ow, 16) == 0.0016512549537649
        assert round(zone_attr.r_rad_inner_ow, 16) == 0.000609756097561
        assert round(zone_attr.r_conv_outer_ow, 9) == 0.000265957
        assert round(zone_attr.alpha_conv_inner_ow, 5) == 1.84634
        assert round(zone_attr.alpha_rad_inner_ow, 1) == 5.0
        assert round(zone_attr.r1_win, 13) == 0.0199004975124
        assert round(zone_attr.r1_ow, 15) == 0.001007515484109
        assert round(zone_attr.c1_ow, 5) == 3648580.59312
        assert round(zone_attr.r1_iw, 15) == 0.009719561140816
        assert round(zone_attr.r_rest_ow, 14) == 0.00585224061345

    def test_calc_three_element(self):
        """test of calc_two_element"""
        prj.set_default()
        helptest.building_test2(prj)

        therm_zone = prj.buildings[-1].thermal_zones[-1]
        therm_zone.calc_zone_parameters(
            number_of_elements=3,
            merge_windows=True)

        zone_attr = therm_zone.model_attr
        assert round(zone_attr.area_ow, 1) == 188.0
        assert round(zone_attr.ua_value_ow, 16) == 77.23037843150993
        assert round(zone_attr.r_conv_inner_ow, 16) == 0.0027203482045702
        assert round(zone_attr.r_rad_inner_ow, 16) == 0.001063829787234
        assert round(zone_attr.r_conv_outer_ow, 9) == 0.000265957
        assert round(zone_attr.alpha_conv_inner_ow, 5) == 1.95532
        assert round(zone_attr.alpha_rad_inner_ow, 1) == 5.0
        assert round(zone_attr.r1_ow, 14) == 0.00114890338306
        assert round(zone_attr.c1_ow, 5) == 2091259.60825
        assert round(zone_attr.r1_iw, 15) == 0.009719561140816
        assert round(zone_attr.c1_iw, 5) == 319983.51874
        assert round(zone_attr.r_rest_ow, 11) == 0.00702003101
        assert round(zone_attr.area_gf, 1) == 140.0
        assert round(zone_attr.ua_value_gf, 16) == 58.351477449455686
        assert round(zone_attr.r_conv_inner_gf, 16) == 0.0042016806722689
        assert round(zone_attr.r_rad_inner_gf, 16) == 0.0014285714285714
        assert round(zone_attr.alpha_conv_inner_gf, 5) == 1.7
        assert round(zone_attr.alpha_rad_inner_gf, 1) == 5.0
        assert round(zone_attr.r1_gf, 14) == 0.00236046484848
        assert round(zone_attr.c1_gf, 5) == 1557320.98487
        assert round(zone_attr.r_rest_gf, 13) == 0.0137109637229

        therm_zone = prj.buildings[-1].thermal_zones[-1]
        therm_zone.calc_zone_parameters(
            number_of_elements=3,
            merge_windows=False)

        zone_attr = therm_zone.model_attr
        assert round(zone_attr.area_ow, 1) == 188.0
        assert round(zone_attr.ua_value_ow, 16) == 77.23037843150993
        assert round(zone_attr.r_conv_inner_ow, 16) == 0.0027203482045702
        assert round(zone_attr.r_rad_inner_ow, 16) == 0.001063829787234
        assert round(zone_attr.r_conv_outer_ow, 9) == 0.000265957
        assert round(zone_attr.alpha_conv_inner_ow, 5) == 1.95532
        assert round(zone_attr.alpha_rad_inner_ow, 1) == 5.0
        assert round(zone_attr.r1_win, 13) == 0.0199004975124
        assert round(zone_attr.r1_ow, 13) == 0.0017577929723
        assert round(zone_attr.c1_ow, 5) == 2091259.60825
        assert round(zone_attr.r1_iw, 15) == 0.009719561140816
        assert round(zone_attr.c1_iw, 5) == 319983.51874
        assert round(zone_attr.r_rest_ow, 13) == 0.0102102921341
        assert round(zone_attr.area_gf, 1) == 140.0
        assert round(zone_attr.ua_value_gf, 16) == 58.351477449455686
        assert round(zone_attr.r_conv_inner_gf, 16) == 0.0042016806722689
        assert round(zone_attr.r_rad_inner_gf, 16) == 0.0014285714285714
        assert round(zone_attr.alpha_conv_inner_gf, 5) == 1.7
        assert round(zone_attr.alpha_rad_inner_gf, 1) == 5.0
        assert round(zone_attr.r1_gf, 14) == 0.00236046484848
        assert round(zone_attr.c1_gf, 5) == 1557320.98487
        assert round(zone_attr.r_rest_gf, 13) == 0.0137109637229

    def test_calc_four_element(self):
        """test of calc_two_element"""
        prj.set_default()
        helptest.building_test2(prj)

        therm_zone = prj.buildings[-1].thermal_zones[-1]
        therm_zone.calc_zone_parameters(
            number_of_elements=4,
            merge_windows=True)

        zone_attr = therm_zone.model_attr
        assert round(zone_attr.area_ow, 1) == 48.0
        assert round(zone_attr.ua_value_ow, 16) == 19.83577523748189
        assert round(zone_attr.r_conv_inner_ow, 16) == 0.007716049382716
        assert round(zone_attr.r_rad_inner_ow, 16) == 0.0041666666666667
        assert round(zone_attr.r_conv_outer_ow, 9) == 0.001041667
        assert round(zone_attr.alpha_conv_inner_ow, 5) == 2.7
        assert round(zone_attr.alpha_rad_inner_ow, 1) == 5.0
        assert round(zone_attr.r1_ow, 14) == 0.00223838915931
        assert round(zone_attr.c1_ow, 5) == 533938.62338
        assert round(zone_attr.r1_iw, 14) == 0.00971956114082
        assert round(zone_attr.c1_iw, 5) == 319983.51874
        assert round(zone_attr.r_rest_ow, 13) == 0.0138583242416
        assert round(zone_attr.area_gf, 1) == 140.0
        assert round(zone_attr.ua_value_gf, 16) == 58.351477449455686
        assert round(zone_attr.r_conv_inner_gf, 16) == 0.0042016806722689
        assert round(zone_attr.r_rad_inner_gf, 16) == 0.0014285714285714
        assert round(zone_attr.alpha_conv_inner_gf, 5) == 1.7
        assert round(zone_attr.alpha_rad_inner_gf, 1) == 5.0
        assert round(zone_attr.r1_gf, 14) == 0.00236046484848
        assert round(zone_attr.c1_gf, 5) == 1557320.98487
        assert round(zone_attr.r_rest_gf, 13) == 0.0137109637229

        assert round(zone_attr.area_rt, 1) == 140.0
        assert round(zone_attr.ua_value_rt, 16) == 57.394603194028036
        assert round(zone_attr.r_conv_inner_rt, 16) == 0.0042016806722689
        assert round(zone_attr.r_rad_inner_rt, 16) == 0.0014285714285714
        assert round(zone_attr.r_conv_outer_rt, 9) == 0.000357143
        assert round(zone_attr.alpha_conv_inner_rt, 5) == 1.7
        assert round(zone_attr.alpha_rad_inner_rt, 1) == 5.0
        assert round(zone_attr.r1_rt, 14) == 0.00236046484848
        assert round(zone_attr.c1_rt, 5) == 1557320.98487
        assert round(zone_attr.r_rest_rt, 13) == 0.0137109637229

        therm_zone = prj.buildings[-1].thermal_zones[-1]
        therm_zone.calc_zone_parameters(
            number_of_elements=4,
            merge_windows=False)

        zone_attr = therm_zone.model_attr
        assert round(zone_attr.area_ow, 1) == 48.0
        assert round(zone_attr.ua_value_ow, 16) == 19.83577523748189
        assert round(zone_attr.r_conv_inner_ow, 16) == 0.007716049382716
        assert round(zone_attr.r_rad_inner_ow, 16) == 0.0041666666666667
        assert round(zone_attr.r_conv_outer_ow, 9) == 0.001041667
        assert round(zone_attr.alpha_conv_inner_ow, 5) == 2.7
        assert round(zone_attr.alpha_rad_inner_ow, 1) == 5.0
        assert round(zone_attr.r1_win, 13) == 0.0199004975124
        assert round(zone_attr.r1_ow, 14) == 0.00688468914141
        assert round(zone_attr.c1_ow, 5) == 533938.62338
        assert round(zone_attr.r1_iw, 14) == 0.00971956114082
        assert round(zone_attr.c1_iw, 5) == 319983.51874
        assert round(zone_attr.r_rest_ow, 13) == 0.0399903108586

        assert round(zone_attr.area_gf, 1) == 140.0
        assert round(zone_attr.ua_value_gf, 16) == 58.351477449455686
        assert round(zone_attr.r_conv_inner_gf, 16) == 0.0042016806722689
        assert round(zone_attr.r_rad_inner_gf, 16) == 0.0014285714285714
        assert round(zone_attr.alpha_conv_inner_gf, 5) == 1.7
        assert round(zone_attr.alpha_rad_inner_gf, 1) == 5.0
        assert round(zone_attr.r1_gf, 14) == 0.00236046484848
        assert round(zone_attr.c1_gf, 5) == 1557320.98487
        assert round(zone_attr.r_rest_gf, 13) == 0.0137109637229

        assert round(zone_attr.area_rt, 1) == 140.0
        assert round(zone_attr.ua_value_rt, 16) == 57.394603194028036
        assert round(zone_attr.r_conv_inner_rt, 16) == 0.0042016806722689
        assert round(zone_attr.r_rad_inner_rt, 16) == 0.0014285714285714
        assert round(zone_attr.r_conv_outer_rt, 9) == 0.000357143
        assert round(zone_attr.alpha_conv_inner_rt, 5) == 1.7
        assert round(zone_attr.alpha_rad_inner_rt, 1) == 5.0
        assert round(zone_attr.r1_rt, 14) == 0.00236046484848
        assert round(zone_attr.c1_rt, 5) == 1557320.98487
        assert round(zone_attr.r_rest_rt, 13) == 0.0137109637229

    def test_volume_zone(self):
        """test of volume_zone"""

        prj.buildings[-1].thermal_zones[-1].set_volume_zone()
        assert prj.buildings[-1].thermal_zones[-1].volume == 490.0

    def test_set_inner_wall_area(self):
        """test of set_inner_wall_area"""

        prj.buildings[-1].thermal_zones[-1].set_inner_wall_area()
        for wall in prj.buildings[-1].thermal_zones[-1].inner_walls:
            assert round(wall.area, 16) == 11.951219512195122

            # methods in UseConditions18599()

    def test_load_use_conditions_new(self):
        """test of load_use_conditions, no parameter checking"""
        use_cond = prj.buildings[-1].thermal_zones[-1].use_conditions
        use_cond.load_use_conditions("Living",
                                     data_class=prj.data)

    def test_load_use_conditions_old(self):
        """test of old load_boundary_conditions, no parameter checking"""
        use_cond = prj.buildings[-1].thermal_zones[-1].use_conditions
        import teaser.logic.utilities as utils
        prj.data.path_uc = utils.get_full_path(
            "data/input/inputdata/UseConditions.xml")
        prj.data.load_uc_binding()
        import teaser.data.input.boundcond_input as bc_in
        bc_in.load_boundary_conditions(
            bound_cond=use_cond,
            zone_usage="Living",
            data_class=prj.data)

    def test_save_use_conditions(self):
        """test of save_use_conditions, no parameter checking"""
        os.remove(os.path.join(
            utilities.get_default_path(), 'UseCondUT.json'))
        path = os.path.join(
            utilities.get_default_path(), 'UseCondUT.json')
        prj.data.path_uc = path
        prj.data.load_uc_binding()
        use_cond = prj.buildings[-1].thermal_zones[-1].use_conditions
        use_cond.save_use_conditions(data_class=prj.data)
        use_cond.save_use_conditions(data_class=prj.data)
        use_cond.usage = "UnitTest"
        use_cond.save_use_conditions(data_class=prj.data)

        # methods in BuildingElement

    def test_ua_value(self):
        """test of ua_value"""
        prj.set_default(load_data=True)
        helptest.building_test2(prj)

        therm_zone = prj.buildings[-1].thermal_zones[-1]
        therm_zone.outer_walls[0].calc_ua_value()

        assert round(
            therm_zone.outer_walls[0].ua_value,
            15) == 4.132453174475393

    def test_gather_element_properties(self):
        """test of gather_element_properties"""
        outerWalls = prj.buildings[-1].thermal_zones[-1].outer_walls[0]
        number_of_layer, density, thermal_conduc, heat_capac, thickness = \
            outerWalls.gather_element_properties()
        assert number_of_layer == 2
        assert (density == [5., 2.]).all()
        assert (thermal_conduc == [4., 2.]).all()
        assert (heat_capac == [0.48, 0.84]).all()
        assert (thickness == [5., 2.]).all()

    def test_load_type_element(self):
        """test of load_type_element, no parameter checking"""

        # test load function
        therm_zone = prj.buildings[-1].thermal_zones[-1]
        therm_zone.outer_walls[0].load_type_element(1988, "heavy", prj.data)
        therm_zone.inner_walls[0].load_type_element(1988, "light", prj.data)
        therm_zone.windows[0].load_type_element(
            1988,
            "Kunststofffenster, Isolierverglasung",
            prj.data)

    def test_save_type_element(self):
        """test of save_type_element, no parameter checking"""
        import os
        # test load function
        therm_zone = prj.buildings[-1].thermal_zones[-1]
        path = os.path.join(utilities.get_default_path(),
                            'unitTestTB.xml')
        prj.data.path_tb = path
        prj.data.load_tb_binding()
        therm_zone.outer_walls[0].save_type_element(data_class=prj.data)
        therm_zone.inner_walls[0].save_type_element(data_class=prj.data)
        therm_zone.windows[0].save_type_element(data_class=prj.data)

    def test_delete_type_element(self):
        """test of save_type_element, no parameter checking"""
        import os
        # test load function
        therm_zone = prj.buildings[-1].thermal_zones[-1]
        path = os.path.join(utilities.get_default_path(),
                            'unitTestTB.xml')
        prj.data.path_tb = path
        prj.data.load_tb_binding()
        therm_zone.outer_walls[0].delete_type_element(data_class=prj.data)
        therm_zone.inner_walls[0].delete_type_element(data_class=prj.data)
        therm_zone.windows[0].delete_type_element(data_class=prj.data)

    # methods in Wall

    def test_calc_equivalent_res_wall(self):
        """test of calc_equivalent_res, wall"""
        prj.set_default()
        helptest.building_test2(prj)
        therm_zone = prj.buildings[-1].thermal_zones[-1]

        therm_zone.outer_walls[0].calc_equivalent_res()

        # parameters for outwall

        assert round(therm_zone.outer_walls[0].c1, 6) == 111237.213205
        assert round(therm_zone.outer_walls[0].c2, 7) == 59455.3856787
        assert round(therm_zone.outer_walls[0].r1, 13) == 0.0330465078788
        assert round(therm_zone.outer_walls[0].r2, 13) == 0.0549256129353
        assert round(therm_zone.outer_walls[0].r3, 12) == 0.137027879186
        assert round(therm_zone.outer_walls[0].c1_korr, 6) == 111237.213205

    def test_insulate_wall(self):
        """test of insulate_wall"""
        therm_zone = prj.buildings[-1].thermal_zones[-1]
        therm_zone.outer_walls[0].insulate_wall("EPS_040_15", 0.04)
        assert round(therm_zone.outer_walls[0].ua_value, 6) == 2.924088

    def test_retrofit_wall(self):
        """test of retrofit_wall"""
        prj.set_default()
        helptest.building_test2(prj)
        therm_zone = prj.buildings[-1].thermal_zones[-1]
        therm_zone.outer_walls[0].retrofit_wall(2016, "EPS_040_15")
        assert round(therm_zone.outer_walls[0].ua_value, 6) == 2.4
        prj.set_default()
        helptest.building_test2(prj)
        therm_zone = prj.buildings[-1].thermal_zones[-1]
        therm_zone.outer_walls[0].retrofit_wall(2010, "EPS_040_15")
        assert round(therm_zone.outer_walls[0].ua_value, 6) == 2.4
        prj.set_default()
        helptest.building_test2(prj)
        therm_zone = prj.buildings[-1].thermal_zones[-1]
        therm_zone.outer_walls[0].retrofit_wall(2005, "EPS_040_15")
        assert round(therm_zone.outer_walls[0].ua_value, 2) == 4.13
        prj.set_default()
        helptest.building_test2(prj)
        therm_zone = prj.buildings[-1].thermal_zones[-1]
        therm_zone.outer_walls[0].retrofit_wall(1998, "EPS_040_15")
        assert round(therm_zone.outer_walls[0].ua_value, 2) == 4.13
        prj.set_default()
        helptest.building_test2(prj)
        therm_zone = prj.buildings[-1].thermal_zones[-1]
        therm_zone.outer_walls[0].retrofit_wall(1990, "EPS_040_15")
        assert round(therm_zone.outer_walls[0].ua_value, 2) == 4.13
        prj.set_default()
        helptest.building_test2(prj)
        therm_zone = prj.buildings[-1].thermal_zones[-1]
        therm_zone.outer_walls[0].retrofit_wall(1980, "EPS_040_15")
        assert round(therm_zone.outer_walls[0].ua_value, 2) == 4.13

    def test_calc_equivalent_res_win(self):
        """test of calc_equivalent_res, win"""
        prj.set_default()
        helptest.building_test2(prj)
        therm_zone = prj.buildings[-1].thermal_zones[-1]
        therm_zone.windows[0].calc_equivalent_res()

        assert round(therm_zone.windows[0].r1, 3) == 0.072

    def test_load_save_material(self):
        """test of load_material_template and save_material_template,
        no parameter checking"""

        from teaser.logic.buildingobjects.buildingphysics.material import \
            Material

        path = os.path.join(utilities.get_default_path(),
                            'MatUT.xml')

        mat = Material(parent=None)
        mat.load_material_template(mat_name='Tiledroof',
                                   data_class=prj.data)

        from teaser.data.dataclass import DataClass

        dat = DataClass()
        dat.path_mat = path
        dat.load_mat_binding()

        mat.save_material_template(data_class=dat)

    def test_properties_project(self):
        """Tests properties of project class"""
        prj.number_of_elements_calc
        prj.merge_windows_calc
        prj.used_library_calc
        prj.name = 123
        assert prj.name == "P123"

    def test_warnings_prj(self):
        """Tests misc parts in project.py"""

        from teaser.logic.buildingobjects.building import Building
        from teaser.logic.buildingobjects.thermalzone import ThermalZone
        from teaser.logic.buildingobjects.useconditions import UseConditions
        # warnings for not calculated buildings
        bld = Building(parent=prj)
        tz = ThermalZone(parent=bld)
        tz.use_conditions = UseConditions(parent=tz)
        prj.calc_all_buildings()
        prj.set_default(load_data=True)
        # warning if iwu and number_of_apartments is used
        prj.add_residential(method='iwu',
                            usage="single_family_dwelling",
                            name="test",
                            year_of_construction=1988,
                            number_of_floors=1,
                            height_of_floors=7,
                            net_leased_area=1988,
                            number_of_apartments=1)
        # not all buildings if internal id is passed over
        prj.add_residential(method='iwu',
                            usage="single_family_dwelling",
                            name="test1",
                            year_of_construction=1988,
                            number_of_floors=15,
                            height_of_floors=6,
                            net_leased_area=1988)
        prj.calc_all_buildings()
        prj.export_aixlib(internal_id=prj.buildings[-1].internal_id)
        prj.number_of_elements_calc = 1
        prj.merge_windows_calc = True
        prj.used_library_calc = 'IBPSA'
        prj.calc_all_buildings()
        prj.export_ibpsa(internal_id=prj.buildings[-1].internal_id)

        prj.set_default(load_data="Test")

    def test_v5_bindings(self):
        """
        Tests the old v4 project bindings
        """
        prj.set_default()
        import teaser.data.input.teaserxml_input as t_input_old
        t_input_old.load_teaser_xml(
            os.path.join(
                os.path.dirname(__file__),
                'testfiles',
                'teaser_v5.teaserXML'),
            prj)

    def test_v4_bindings(self):
        """
        Tests the old v4 project bindings
        """
        prj.set_default(load_data=True)
        import teaser.data.input.teaserxml_input as t_input_old
        t_input_old.load_teaser_xml(
            os.path.join(
                os.path.dirname(__file__),
                'testfiles',
                'teaser_v4.teaserXML'),
            prj)
        prj.data.path_tb = os.path.join(
            os.path.dirname(__file__),
            'testfiles',
            'TypeBuildingElements_v4.xml')
        prj.data.path_mat = os.path.join(
            os.path.dirname(__file__),
            'testfiles',
            'MaterialTemplates_v4.xml')
        prj.data.path_uc = os.path.join(
            os.path.dirname(__file__),
            'testfiles',
            'UseConditions_v4.xml')
        prj.data.load_tb_binding()
        prj.data.load_uc_binding()
        prj.data.load_mat_binding()

    def test_v39_bindings(self):
        """
        Tests the old v39 project bindings
        """
        prj.set_default()
        import teaser.data.input.teaserxml_input as t_input_old
        t_input_old.load_teaser_xml(
            os.path.join(
                os.path.dirname(__file__),
                'testfiles',
                'teaser_v4.teaserXML'),
            prj)

    def test_export_aixlib_only_iw(self):
        """
        Tests AixLib output for a building with inner walls only
        """

        from teaser.logic.buildingobjects.building import Building
        prj.set_default(load_data=True)

        bldg = Building(parent=prj)
        bldg.name = "SuperExampleBuilding"
        bldg.street_name = "AwesomeAvenue42"
        bldg.city = "46325FantasticTown"
        bldg.year_of_construction = 2015
        bldg.number_of_floors = 1
        bldg.height_of_floors = 3.5

        from teaser.logic.buildingobjects.thermalzone import ThermalZone

        tz = ThermalZone(parent=bldg)
        tz.name = "LivingRoom"
        tz.area = 140.0
        tz.volume = tz.area * bldg.number_of_floors * bldg.height_of_floors
        tz.infiltration_rate = 0.5

        from teaser.logic.buildingobjects.useconditions import UseConditions

        tz.use_conditions = UseConditions(parent=tz)
        tz.use_conditions.load_use_conditions("Living", prj.data)

        from teaser.logic.buildingobjects.buildingphysics.innerwall import InnerWall

        in_wall_dict = {"InnerWall1": [10.0],
                        "InnerWall2": [14.0],
                        "InnerWall3": [10.0]}

        for key, value in in_wall_dict.items():

            in_wall = InnerWall(parent=tz)
            in_wall.name = key
            in_wall.load_type_element(
                year=bldg.year_of_construction,
                construction='heavy')
            in_wall.area = value[0]

        prj.number_of_elements_calc = 1
        prj.merge_windows_calc = False
        prj.used_library_calc = 'AixLib'
        prj.calc_all_buildings()
        prj.export_aixlib()

        prj.number_of_elements_calc = 2
        prj.merge_windows_calc = False
        prj.used_library_calc = 'AixLib'
        prj.calc_all_buildings()
        prj.export_aixlib()

        prj.number_of_elements_calc = 3
        prj.merge_windows_calc = False
        prj.used_library_calc = 'AixLib'
        prj.calc_all_buildings()
        prj.export_aixlib()

        prj.number_of_elements_calc = 4
        prj.merge_windows_calc = False
        prj.used_library_calc = 'AixLib'
        prj.calc_all_buildings()
        prj.export_aixlib()

        prj.number_of_elements_calc = 1
        prj.merge_windows_calc = False
        prj.used_library_calc = 'IBPSA'
        prj.calc_all_buildings()
        prj.export_ibpsa()

        prj.number_of_elements_calc = 2
        prj.merge_windows_calc = False
        prj.used_library_calc = 'IBPSA'
        prj.calc_all_buildings()
        prj.export_ibpsa()

        prj.number_of_elements_calc = 3
        prj.merge_windows_calc = False
        prj.used_library_calc = 'IBPSA'
        prj.calc_all_buildings()
        prj.export_ibpsa()

        prj.number_of_elements_calc = 4
        prj.merge_windows_calc = False
        prj.used_library_calc = 'IBPSA'
        prj.calc_all_buildings()
        prj.export_ibpsa()

    def test_export_only_ow(self):
        """
        Tests AixLib output for a building with outer walls only
        """

        from teaser.logic.buildingobjects.building import Building

        bldg = Building(parent=prj)
        bldg.name = "SuperExampleBuilding"
        bldg.street_name = "AwesomeAvenue42"
        bldg.city = "46325FantasticTown"
        bldg.year_of_construction = 2015
        bldg.number_of_floors = 1
        bldg.height_of_floors = 3.5

        from teaser.logic.buildingobjects.thermalzone import ThermalZone

        tz = ThermalZone(parent=bldg)
        tz.name = "LivingRoom"
        tz.area = 140.0
        tz.volume = tz.area * bldg.number_of_floors * bldg.height_of_floors
        tz.infiltration_rate = 0.5

        from teaser.logic.buildingobjects.useconditions import UseConditions

        tz.use_conditions = UseConditions(parent=tz)
        tz.use_conditions.load_use_conditions("Living", prj.data)

        from teaser.logic.buildingobjects.buildingphysics.outerwall import \
            OuterWall

        out_wall_dict = {"OuterWall_north": [10.0, 90.0, 0.0],
                         "OuterWall_east": [14.0, 90.0, 90.0],
                         "OuterWall_south": [10.0, 90.0, 180.0],
                         "OuterWall_west": [14.0, 90.0, 270.0]}

        for key, value in out_wall_dict.items():
            out_wall = OuterWall(parent=tz)
            out_wall.name = key

            out_wall.load_type_element(
                year=bldg.year_of_construction,
                construction='heavy')

            out_wall.area = value[0]
            out_wall.tilt = value[1]
            out_wall.orientation = value[2]

        prj.number_of_elements_calc = 1
        prj.merge_windows_calc = False
        prj.used_library_calc = 'AixLib'
        prj.calc_all_buildings()
        prj.export_aixlib()

        prj.number_of_elements_calc = 2
        prj.merge_windows_calc = False
        prj.used_library_calc = 'AixLib'
        prj.calc_all_buildings()
        prj.export_aixlib()

        prj.number_of_elements_calc = 3
        prj.merge_windows_calc = False
        prj.used_library_calc = 'AixLib'
        prj.calc_all_buildings()
        prj.export_aixlib()

        prj.number_of_elements_calc = 4
        prj.merge_windows_calc = False
        prj.used_library_calc = 'AixLib'
        prj.calc_all_buildings()
        prj.export_aixlib()

        prj.number_of_elements_calc = 1
        prj.merge_windows_calc = False
        prj.used_library_calc = 'IBPSA'
        prj.calc_all_buildings()
        prj.export_ibpsa()

        prj.number_of_elements_calc = 2
        prj.merge_windows_calc = False
        prj.used_library_calc = 'IBPSA'
        prj.calc_all_buildings()
        prj.export_ibpsa()

        prj.number_of_elements_calc = 3
        prj.merge_windows_calc = False
        prj.used_library_calc = 'IBPSA'
        prj.calc_all_buildings()
        prj.export_ibpsa()

        prj.number_of_elements_calc = 4
        prj.merge_windows_calc = False
        prj.used_library_calc = 'IBPSA'
        prj.calc_all_buildings()
        prj.export_ibpsa()

        prj.number_of_elements_calc = 1
        prj.merge_windows_calc = True
        prj.used_library_calc = 'IBPSA'
        prj.calc_all_buildings()
        prj.export_ibpsa()

        prj.number_of_elements_calc = 2
        prj.merge_windows_calc = True
        prj.used_library_calc = 'IBPSA'
        prj.calc_all_buildings()
        prj.export_ibpsa()

        prj.number_of_elements_calc = 3
        prj.merge_windows_calc = True
        prj.used_library_calc = 'IBPSA'
        prj.calc_all_buildings()
        prj.export_ibpsa()

        prj.number_of_elements_calc = 4
        prj.merge_windows_calc = True
        prj.used_library_calc = 'IBPSA'
        prj.calc_all_buildings()
        prj.export_ibpsa()

    def test_export_only_win(self):
        """
        Tests AixLib output for a building with windows only
        """

        from teaser.logic.buildingobjects.building import Building

        bldg = Building(parent=prj)
        bldg.name = "SuperExampleBuilding"
        bldg.street_name = "AwesomeAvenue42"
        bldg.city = "46325FantasticTown"
        bldg.year_of_construction = 2015
        bldg.number_of_floors = 1
        bldg.height_of_floors = 3.5

        from teaser.logic.buildingobjects.thermalzone import ThermalZone

        tz = ThermalZone(parent=bldg)
        tz.name = "LivingRoom"
        tz.area = 140.0
        tz.volume = tz.area * bldg.number_of_floors * bldg.height_of_floors
        tz.infiltration_rate = 0.5

        from teaser.logic.buildingobjects.useconditions import UseConditions

        tz.use_conditions = UseConditions(parent=tz)
        tz.use_conditions.load_use_conditions("Living", prj.data)

        from teaser.logic.buildingobjects.buildingphysics.window import Window
        from teaser.logic.buildingobjects.buildingphysics.layer import Layer
        from teaser.logic.buildingobjects.buildingphysics.material import \
            Material

        win_dict = {"Window_east": [5.0, 90.0, 90.0],
                    "Window_south": [8.0, 90.0, 180.0],
                    "Window_west": [5.0, 90.0, 270.0]}

        for key, value in win_dict.items():

            win = Window(parent=tz)
            win.name = key
            win.area = value[0]
            win.tilt = value[1]
            win.orientation = value[2]

            win.inner_convection = 1.7
            win.inner_radiation = 5.0
            win.outer_convection = 20.0
            win.outer_radiation = 5.0
            win.g_value = 0.789
            win.a_conv = 0.03
            win.shading_g_total = 0.0
            win.shading_max_irr = 180.0

            win_layer = Layer(parent=win)
            win_layer.id = 1
            win_layer.thickness = 0.024

            win_material = Material(win_layer)
            win_material.name = "GlasWindow"
            win_material.thermal_conduc = 0.067
            win_material.transmittance = 0.9

        prj.number_of_elements_calc = 1
        prj.merge_windows_calc = False
        prj.used_library_calc = 'AixLib'
        prj.calc_all_buildings()
        prj.export_aixlib()

        prj.number_of_elements_calc = 2
        prj.merge_windows_calc = False
        prj.used_library_calc = 'AixLib'
        prj.calc_all_buildings()
        prj.export_aixlib()

        prj.number_of_elements_calc = 3
        prj.merge_windows_calc = False
        prj.used_library_calc = 'AixLib'
        prj.calc_all_buildings()
        prj.export_aixlib()

        prj.number_of_elements_calc = 4
        prj.merge_windows_calc = False
        prj.used_library_calc = 'AixLib'
        prj.calc_all_buildings()
        prj.export_aixlib()

        prj.number_of_elements_calc = 1
        prj.merge_windows_calc = False
        prj.used_library_calc = 'IBPSA'
        prj.calc_all_buildings()
        prj.export_ibpsa()

        prj.number_of_elements_calc = 2
        prj.merge_windows_calc = False
        prj.used_library_calc = 'IBPSA'
        prj.calc_all_buildings()
        prj.export_ibpsa()

        prj.number_of_elements_calc = 3
        prj.merge_windows_calc = False
        prj.used_library_calc = 'IBPSA'
        prj.calc_all_buildings()
        prj.export_ibpsa()

        prj.number_of_elements_calc = 4
        prj.merge_windows_calc = False
        prj.used_library_calc = 'IBPSA'
        prj.calc_all_buildings()
        prj.export_ibpsa()

        prj.number_of_elements_calc = 1
        prj.merge_windows_calc = True
        prj.used_library_calc = 'IBPSA'
        prj.calc_all_buildings()
        prj.export_ibpsa()

        prj.number_of_elements_calc = 2
        prj.merge_windows_calc = True
        prj.used_library_calc = 'IBPSA'
        prj.calc_all_buildings()
        prj.export_ibpsa()

        prj.number_of_elements_calc = 3
        prj.merge_windows_calc = True
        prj.used_library_calc = 'IBPSA'
        prj.calc_all_buildings()
        prj.export_ibpsa()

        prj.number_of_elements_calc = 4
        prj.merge_windows_calc = True
        prj.used_library_calc = 'IBPSA'
        prj.calc_all_buildings()
        prj.export_ibpsa()

    def test_export_only_rt(self):
        """
        Tests AixLib output for a building with rooftops only
        """

        from teaser.logic.buildingobjects.building import Building

        bldg = Building(parent=prj)
        bldg.name = "SuperExampleBuilding"
        bldg.street_name = "AwesomeAvenue42"
        bldg.city = "46325FantasticTown"
        bldg.year_of_construction = 2015
        bldg.number_of_floors = 1
        bldg.height_of_floors = 3.5

        from teaser.logic.buildingobjects.thermalzone import ThermalZone

        tz = ThermalZone(parent=bldg)
        tz.name = "LivingRoom"
        tz.area = 140.0
        tz.volume = tz.area * bldg.number_of_floors * bldg.height_of_floors
        tz.infiltration_rate = 0.5

        from teaser.logic.buildingobjects.useconditions import UseConditions

        tz.use_conditions = UseConditions(parent=tz)
        tz.use_conditions.load_use_conditions("Living", prj.data)

        from teaser.logic.buildingobjects.buildingphysics.rooftop import \
            Rooftop

        roof_south = Rooftop(parent=tz)
        roof_south.name = "Roof_South"
        roof_south.area = 75.0
        roof_south.orientation = 180.0
        roof_south.tilt = 55.0
        roof_south.inner_convection = 1.7
        roof_south.outer_convection = 20.0
        roof_south.inner_radiation = 5.0
        roof_south.outer_radiation = 5.0

        roof_north = Rooftop(parent=tz)
        roof_north.name = "Roof_North"
        roof_north.area = 75.0
        roof_north.orientation = 0.0
        roof_north.tilt = 55.0
        roof_north.inner_convection = 1.7
        roof_north.outer_convection = 20.0
        roof_north.inner_radiation = 5.0
        roof_north.outer_radiation = 5.0

        from teaser.logic.buildingobjects.buildingphysics.layer import Layer

        layer_s1 = Layer(parent=roof_south, id=0)
        layer_s1.thickness = 0.3

        from teaser.logic.buildingobjects.buildingphysics.material import \
            Material

        material_s1 = Material(layer_s1)
        material_s1.name = "Insulation"
        material_s1.density = 120.0
        material_s1.heat_capac = 0.04
        material_s1.thermal_conduc = 1.0

        layer_s2 = Layer(parent=roof_south, id=1)
        layer_s2.thickness = 0.15

        material_s2 = Material(layer_s2)
        material_s2.name = "Tile"
        material_s2.density = 1400.0
        material_s2.heat_capac = 0.6
        material_s2.thermal_conduc = 2.5

        layer_n1 = Layer(parent=roof_north, id=0)
        layer_n1.thickness = 0.3

        material_n1 = Material(layer_n1)
        material_n1.name = "Insulation"
        material_n1.density = 120.0
        material_n1.heat_capac = 0.04
        material_n1.thermal_conduc = 1.0

        layer_n2 = Layer(parent=roof_north, id=1)
        layer_n2.thickness = 0.15

        material_n2 = Material(layer_n2)
        material_n2.name = "Tile"
        material_n2.density = 1400.0
        material_n2.heat_capac = 0.6
        material_n2.thermal_conduc = 2.5

        prj.number_of_elements_calc = 1
        prj.merge_windows_calc = False
        prj.used_library_calc = 'AixLib'
        prj.calc_all_buildings()
        prj.export_aixlib()

        prj.number_of_elements_calc = 2
        prj.merge_windows_calc = False
        prj.used_library_calc = 'AixLib'
        prj.calc_all_buildings()
        prj.export_aixlib()

        prj.number_of_elements_calc = 3
        prj.merge_windows_calc = False
        prj.used_library_calc = 'AixLib'
        prj.calc_all_buildings()
        prj.export_aixlib()

        prj.number_of_elements_calc = 4
        prj.merge_windows_calc = False
        prj.used_library_calc = 'AixLib'
        prj.calc_all_buildings()
        prj.export_aixlib()

        prj.number_of_elements_calc = 1
        prj.merge_windows_calc = False
        prj.used_library_calc = 'IBPSA'
        prj.calc_all_buildings()
        prj.export_ibpsa()

        prj.number_of_elements_calc = 2
        prj.merge_windows_calc = False
        prj.used_library_calc = 'IBPSA'
        prj.calc_all_buildings()
        prj.export_ibpsa()

        prj.number_of_elements_calc = 3
        prj.merge_windows_calc = False
        prj.used_library_calc = 'IBPSA'
        prj.calc_all_buildings()
        prj.export_ibpsa()

        prj.number_of_elements_calc = 4
        prj.merge_windows_calc = False
        prj.used_library_calc = 'IBPSA'
        prj.calc_all_buildings()
        prj.export_ibpsa()

    def test_export_only_gf(self):
        """
        Tests AixLib output for a building with ground floors only
        """

        from teaser.logic.buildingobjects.building import Building

        bldg = Building(parent=prj)
        bldg.name = "SuperExampleBuilding"
        bldg.street_name = "AwesomeAvenue42"
        bldg.city = "46325FantasticTown"
        bldg.year_of_construction = 2015
        bldg.number_of_floors = 1
        bldg.height_of_floors = 3.5

        from teaser.logic.buildingobjects.thermalzone import ThermalZone

        tz = ThermalZone(parent=bldg)
        tz.name = "LivingRoom"
        tz.area = 140.0
        tz.volume = tz.area * bldg.number_of_floors * bldg.height_of_floors
        tz.infiltration_rate = 0.5

        from teaser.logic.buildingobjects.useconditions import UseConditions

        tz.use_conditions = UseConditions(parent=tz)
        tz.use_conditions.load_use_conditions("Living", prj.data)

        from teaser.logic.buildingobjects.buildingphysics.groundfloor import \
            GroundFloor

        ground_floor_dict = {"GroundFloor": [100.0, 0.0, -2]}

        for key, value in ground_floor_dict.items():

            ground = GroundFloor(parent=tz)
            ground.name = key
            ground.load_type_element(
                year=bldg.year_of_construction,
                construction='heavy')
            ground.area = value[0]
            ground.tilt = value[1]
            ground.orientation = value[2]

        prj.number_of_elements_calc = 1
        prj.merge_windows_calc = False
        prj.used_library_calc = 'AixLib'
        prj.calc_all_buildings()
        prj.export_aixlib()

        prj.number_of_elements_calc = 2
        prj.merge_windows_calc = False
        prj.used_library_calc = 'AixLib'
        prj.calc_all_buildings()
        prj.export_aixlib()

        prj.number_of_elements_calc = 3
        prj.merge_windows_calc = False
        prj.used_library_calc = 'AixLib'
        prj.calc_all_buildings()
        prj.export_aixlib()

        prj.number_of_elements_calc = 4
        prj.merge_windows_calc = False
        prj.used_library_calc = 'AixLib'
        prj.calc_all_buildings()
        prj.export_aixlib()

        prj.number_of_elements_calc = 1
        prj.merge_windows_calc = False
        prj.used_library_calc = 'IBPSA'
        prj.calc_all_buildings()
        prj.export_ibpsa()

        prj.number_of_elements_calc = 2
        prj.merge_windows_calc = False
        prj.used_library_calc = 'IBPSA'
        prj.calc_all_buildings()
        prj.export_ibpsa()

        prj.number_of_elements_calc = 3
        prj.merge_windows_calc = False
        prj.used_library_calc = 'IBPSA'
        prj.calc_all_buildings()
        prj.export_ibpsa()

        prj.number_of_elements_calc = 4
        prj.merge_windows_calc = False
        prj.used_library_calc = 'IBPSA'
        prj.calc_all_buildings()
        prj.export_ibpsa()

    def test_ashrae_140_600(self):

        from teaser.examples.verification.verification_ASHRAE_140_600 import\
            main as exmain

        exmain(number_of_elements=1)
        exmain(number_of_elements=2)
        exmain(number_of_elements=3)
        exmain(number_of_elements=4)

    def test_ashrae_140_620(self):

        from teaser.examples.verification.verification_ASHRAE_140_620 import\
            main as exmain

        exmain(number_of_elements=1)
        exmain(number_of_elements=2)
        exmain(number_of_elements=3)
        exmain(number_of_elements=4)

    def test_ashrae_140_900(self):

        from teaser.examples.verification.verification_ASHRAE_140_900 import\
            main as exmain

        exmain(number_of_elements=1)
        exmain(number_of_elements=2)
        exmain(number_of_elements=3)
        exmain(number_of_elements=4)

    def test_ashrae_140_920(self):

        from teaser.examples.verification.verification_ASHRAE_140_920 import\
            main as exmain

        exmain(number_of_elements=1)
        exmain(number_of_elements=2)
        exmain(number_of_elements=3)
        exmain(number_of_elements=4)

<<<<<<< HEAD
    # def test_type_bldg_residential_profiles(self):
    #     """
    #     Verification of the type building generation of an office building.
    #     Values are compared with TEASER3 values.
    #     """
    #     from teaser.logic.archetypebuildings.bmvbs.singlefamilydwelling \
    #         import SingleFamilyDwelling
    #
    #     prj.set_default()
    #     test_residential = SingleFamilyDwelling(parent=prj,
    #                                             name="TestBuilding",
    #                                             year_of_construction=1988,
    #                                             number_of_floors=3,
    #                                             height_of_floors=3,
    #                                             net_leased_area=2500)
    #
    #     test_residential.generate_archetype()
    #
    #     prj.calc_all_buildings()
    #
    #     path_to_export = prj.export_aixlib(
    #         internal_id=None,
    #         path=None)
    #
    #     from scipy.io import loadmat
    #     file = loadmat(os.path.join(
    #         path_to_export,
    #         "TestBuilding",
    #         "InternalGains_TestBuilding.mat"))
    #
    #     use_cond = test_residential.thermal_zones[0].use_conditions
    #
    #     assert (file['Internals'].transpose()[1][1:] ==
    #             use_cond.profile_persons).all()
    #
    #     assert (file['Internals'].transpose()[2][1:] ==
    #             use_cond.profile_machines).all()
    #
    #     assert (file['Internals'].transpose()[3][1:] ==
    #             use_cond.profile_lighting).all()
=======
    def test_modelica_export_version(self):

        try:
            from github import Github
        except ImportError:
            return 0

        from teaser.logic.buildingobjects.calculation.ibpsa import IBPSA
        from teaser.logic.archetypebuildings.bmvbs.office import Office

        prj.set_default()
        test_office = Office(parent=prj,
                             name="TestBuilding",
                             year_of_construction=1988,
                             number_of_floors=3,
                             height_of_floors=3,
                             net_leased_area=2500)

        ibpsa = IBPSA(test_office)

        try:
            token = os.environ['GH_Token']
        except:
            token = None
        if token:
            git = Github(login_or_token=token)
        else:
            git = Github()
        try:
            aixlib = git.search_repositories('AixLib')[0].get_tags()[0].name
            assert aixlib.replace('v', '') == ibpsa.version['AixLib']
        except IndexError:
            warnings.warn('There was an index error for AixLib', UserWarning)

        try:
            buildings = git.search_repositories(
                'modelica/Buildings')[0].get_tags()[0].name
            assert buildings.replace('v', '') == ibpsa.version['Buildings']
        except IndexError:
            warnings.warn('There was an index error for Buildings', UserWarning)

        try:
            buildingsys = git.search_repositories(
                'UdK-VPT/BuildingSystems')[0].get_tags()[0].name
            assert buildingsys.replace('v', '') == ibpsa.version[
                'BuildingSystems']
        except IndexError:
            warnings.warn('There was an index error for BuildingSys',
                          UserWarning)
        try:
            ideas = git.search_repositories(
                'open-ideas/ideas')[0].get_tags()[0].name
            assert ideas.replace('v', '') == ibpsa.version['IDEAS']
        except IndexError:
            warnings.warn('There was an index error for IDEAS', UserWarning)

    def test_ahu_profiles(self):
        """Test setting AHU profiles of different lengths

        Related to issue 553 at https://github.com/RWTH-EBC/TEASER/issues/553
        """

        prj_test = Project(load_data=True)
        prj_test.name = "TestAHUProfiles"

        prj_test.add_non_residential(
            method="bmvbs",
            usage="office",
            name="OfficeBuilding",
            year_of_construction=2015,
            number_of_floors=4,
            height_of_floors=3.5,
            net_leased_area=1000.0,
        )

        prj_test.used_library_calc = "AixLib"
        prj_test.number_of_elements_calc = 2

        v_flow_workday = [
            0.0,
            0.0,
            0.0,
            0.0,
            0.0,
            0.0,
            1.0,
            1.0,
            1.0,
            1.0,
            1.0,
            1.0,
            1.0,
            1.0,
            1.0,
            1.0,
            1.0,
            1.0,
            0.0,
            0.0,
            0.0,
            0.0,
            0.0,
            0.0,
            0.0,
        ]

        v_flow_week = []
        for day in range(7):
            for val in v_flow_workday:
                if day < 5:
                    ratio = val
                else:
                    if val == 1:
                        ratio = 0.2
                    else:
                        ratio = 0.0
                v_flow_week.append(ratio)

        for building in prj_test.buildings:
            building.central_ahu.profile_v_flow = v_flow_week

        prj_test.calc_all_buildings()
        prj_test.export_aixlib()
>>>>>>> 41de6bbd
<|MERGE_RESOLUTION|>--- conflicted
+++ resolved
@@ -553,8 +553,8 @@
         assert round(test_residential.get_window_area(90), 0) == 125
         assert round(test_residential.get_window_area(270), 0) == 125
 
-    # methods in Project, these tests only test if the API function works,
-    # not if it produces reliable results.
+    # # methods in Project, these tests only test if the API function works,
+    # # not if it produces reliable results.
 
     def test_load_save_project_old(self):
         """test of load_project and save_project"""
@@ -573,13 +573,13 @@
 
         prj.add_non_residential(
             method='bmvbs',
-            usage='office',
-            name="TestBuilding",
+            usage='institute',
+            name="TestBuilding_institute",
             year_of_construction=1988,
             number_of_floors=7,
             height_of_floors=1,
             net_leased_area=1988,
-            with_ahu=False,
+            with_ahu=True,
             office_layout=0,
             window_layout=0,
             construction_type="heavy")
@@ -589,13 +589,17 @@
         """test of load_project and save_project"""
         prj.set_default(load_data=True)
         prj.load_project(
-            utilities.get_full_path(
-                "examples/examplefiles/unitTest.json"))
-        # therm_zone = prj.buildings[-1].thermal_zones[0]
-        # assert therm_zone.area == 994.0
-        # tz_area = sum([tz.area for tz in prj.buildings[
-        #     -1].thermal_zones])
-        # assert prj.buildings[-1].net_leased_area == tz_area
+            os.path.join(utilities.get_default_path(), "unitTest.json"))
+        therm_zone = prj.buildings[-1].thermal_zones[0]
+        assert therm_zone.area == 318.08
+        tz_area = sum([tz.area for tz in prj.buildings[
+            -1].thermal_zones])
+        for tz in prj.buildings[-1].thermal_zones:
+            print(tz.name, tz.area)
+        print(prj.buildings[-1].name, prj.buildings[-1].net_leased_area)
+        assert prj.buildings[-1].net_leased_area == tz_area
+        assert prj.buildings[-1].net_leased_area == 1988.0
+        assert prj.buildings[-1].name == "TestBuilding_institute"
         prj.name = "NewUnitTest"
         prj.save_project(file_name="unitTest_new.json", path=None)
 
@@ -691,80 +695,80 @@
     def test_export_ibpsa(self):
         """test of export_ibpsa, no calculation verification"""
 
-        # prj.number_of_elements_calc = 1
-        # prj.merge_windows_calc = True
-        # prj.used_library_calc = 'IBPSA'
-        # prj.calc_all_buildings()
-        # prj.export_ibpsa(library='AixLib')
-        # prj.export_ibpsa(library='Buildings')
-        # prj.export_ibpsa(library='BuildingSystems')
-        # prj.export_ibpsa(library='IDEAS')
-        # prj.number_of_elements_calc = 1
-        # prj.merge_windows_calc = False
-        # prj.used_library_calc = 'IBPSA'
-        # prj.calc_all_buildings()
-        # prj.export_ibpsa(library='AixLib')
-        # prj.export_ibpsa(library='Buildings')
-        # prj.export_ibpsa(library='BuildingSystems')
-        # prj.export_ibpsa(library='IDEAS')
-        # prj.number_of_elements_calc = 2
-        # prj.merge_windows_calc = True
-        # prj.used_library_calc = 'IBPSA'
-        # prj.calc_all_buildings()
-        # prj.export_ibpsa(library='AixLib')
-        # prj.export_ibpsa(library='Buildings')
-        # prj.export_ibpsa(library='BuildingSystems')
-        # prj.export_ibpsa(library='IDEAS')
-        # prj.number_of_elements_calc = 2
-        # prj.merge_windows_calc = False
-        # prj.used_library_calc = 'IBPSA'
-        # prj.calc_all_buildings()
-        # prj.export_ibpsa(library='AixLib')
-        # prj.export_ibpsa(library='Buildings')
-        # prj.export_ibpsa(library='BuildingSystems')
-        # prj.export_ibpsa(library='IDEAS')
-        # prj.number_of_elements_calc = 3
-        # prj.merge_windows_calc = True
-        # prj.used_library_calc = 'IBPSA'
-        # prj.calc_all_buildings()
-        # prj.export_ibpsa(library='AixLib')
-        # prj.export_ibpsa(library='Buildings')
-        # prj.export_ibpsa(library='BuildingSystems')
-        # prj.export_ibpsa(library='IDEAS')
-        # prj.number_of_elements_calc = 3
-        # prj.merge_windows_calc = False
-        # prj.used_library_calc = 'IBPSA'
-        # prj.calc_all_buildings()
-        # prj.export_ibpsa(library='AixLib')
-        # prj.export_ibpsa(library='Buildings')
-        # prj.export_ibpsa(library='BuildingSystems')
-        # prj.export_ibpsa(library='IDEAS')
-        # prj.number_of_elements_calc = 4
-        # prj.merge_windows_calc = True
-        # prj.used_library_calc = 'IBPSA'
-        # prj.calc_all_buildings()
-        # prj.export_ibpsa(library='AixLib')
-        # prj.export_ibpsa(library='Buildings')
-        # prj.export_ibpsa(library='BuildingSystems')
-        # prj.export_ibpsa(library='IDEAS')
-        # prj.number_of_elements_calc = 4
-        # prj.merge_windows_calc = False
-        # prj.used_library_calc = 'IBPSA'
-        # prj.calc_all_buildings()
-        # prj.export_ibpsa(library='AixLib')
-        # prj.export_ibpsa(library='Buildings')
-        # prj.export_ibpsa(library='BuildingSystems')
-        # prj.export_ibpsa(library='IDEAS')
-        # prj.number_of_elements_calc = 4
-        # prj.merge_windows_calc = False
-        # prj.used_library_calc = 'IBPSA'
-        # prj.calc_all_buildings()
-        # prj.export_ibpsa(internal_id=prj.buildings[-1].internal_id)
-        # prj.number_of_elements_calc = 4
-        # prj.merge_windows_calc = False
-        # prj.used_library_calc = 'IBPSA'
-        # prj.calc_all_buildings()
-        # prj.export_ibpsa(path=utilities.get_default_path())
+        prj.number_of_elements_calc = 1
+        prj.merge_windows_calc = True
+        prj.used_library_calc = 'IBPSA'
+        prj.calc_all_buildings()
+        prj.export_ibpsa(library='AixLib')
+        prj.export_ibpsa(library='Buildings')
+        prj.export_ibpsa(library='BuildingSystems')
+        prj.export_ibpsa(library='IDEAS')
+        prj.number_of_elements_calc = 1
+        prj.merge_windows_calc = False
+        prj.used_library_calc = 'IBPSA'
+        prj.calc_all_buildings()
+        prj.export_ibpsa(library='AixLib')
+        prj.export_ibpsa(library='Buildings')
+        prj.export_ibpsa(library='BuildingSystems')
+        prj.export_ibpsa(library='IDEAS')
+        prj.number_of_elements_calc = 2
+        prj.merge_windows_calc = True
+        prj.used_library_calc = 'IBPSA'
+        prj.calc_all_buildings()
+        prj.export_ibpsa(library='AixLib')
+        prj.export_ibpsa(library='Buildings')
+        prj.export_ibpsa(library='BuildingSystems')
+        prj.export_ibpsa(library='IDEAS')
+        prj.number_of_elements_calc = 2
+        prj.merge_windows_calc = False
+        prj.used_library_calc = 'IBPSA'
+        prj.calc_all_buildings()
+        prj.export_ibpsa(library='AixLib')
+        prj.export_ibpsa(library='Buildings')
+        prj.export_ibpsa(library='BuildingSystems')
+        prj.export_ibpsa(library='IDEAS')
+        prj.number_of_elements_calc = 3
+        prj.merge_windows_calc = True
+        prj.used_library_calc = 'IBPSA'
+        prj.calc_all_buildings()
+        prj.export_ibpsa(library='AixLib')
+        prj.export_ibpsa(library='Buildings')
+        prj.export_ibpsa(library='BuildingSystems')
+        prj.export_ibpsa(library='IDEAS')
+        prj.number_of_elements_calc = 3
+        prj.merge_windows_calc = False
+        prj.used_library_calc = 'IBPSA'
+        prj.calc_all_buildings()
+        prj.export_ibpsa(library='AixLib')
+        prj.export_ibpsa(library='Buildings')
+        prj.export_ibpsa(library='BuildingSystems')
+        prj.export_ibpsa(library='IDEAS')
+        prj.number_of_elements_calc = 4
+        prj.merge_windows_calc = True
+        prj.used_library_calc = 'IBPSA'
+        prj.calc_all_buildings()
+        prj.export_ibpsa(library='AixLib')
+        prj.export_ibpsa(library='Buildings')
+        prj.export_ibpsa(library='BuildingSystems')
+        prj.export_ibpsa(library='IDEAS')
+        prj.number_of_elements_calc = 4
+        prj.merge_windows_calc = False
+        prj.used_library_calc = 'IBPSA'
+        prj.calc_all_buildings()
+        prj.export_ibpsa(library='AixLib')
+        prj.export_ibpsa(library='Buildings')
+        prj.export_ibpsa(library='BuildingSystems')
+        prj.export_ibpsa(library='IDEAS')
+        prj.number_of_elements_calc = 4
+        prj.merge_windows_calc = False
+        prj.used_library_calc = 'IBPSA'
+        prj.calc_all_buildings()
+        prj.export_ibpsa(internal_id=prj.buildings[-1].internal_id)
+        prj.number_of_elements_calc = 4
+        prj.merge_windows_calc = False
+        prj.used_library_calc = 'IBPSA'
+        prj.calc_all_buildings()
+        prj.export_ibpsa(path=utilities.get_default_path())
         prj.set_default()
 
     def test_instantiate_data_class(self):
@@ -2110,8 +2114,11 @@
 
     def test_save_use_conditions(self):
         """test of save_use_conditions, no parameter checking"""
-        os.remove(os.path.join(
-            utilities.get_default_path(), 'UseCondUT.json'))
+        try:
+            os.remove(os.path.join(
+                utilities.get_default_path(), 'UseCondUT.json'))
+        except FileNotFoundError:
+            pass
         path = os.path.join(
             utilities.get_default_path(), 'UseCondUT.json')
         prj.data.path_uc = path
@@ -2994,7 +3001,6 @@
         exmain(number_of_elements=3)
         exmain(number_of_elements=4)
 
-<<<<<<< HEAD
     # def test_type_bldg_residential_profiles(self):
     #     """
     #     Verification of the type building generation of an office building.
@@ -3035,62 +3041,6 @@
     #
     #     assert (file['Internals'].transpose()[3][1:] ==
     #             use_cond.profile_lighting).all()
-=======
-    def test_modelica_export_version(self):
-
-        try:
-            from github import Github
-        except ImportError:
-            return 0
-
-        from teaser.logic.buildingobjects.calculation.ibpsa import IBPSA
-        from teaser.logic.archetypebuildings.bmvbs.office import Office
-
-        prj.set_default()
-        test_office = Office(parent=prj,
-                             name="TestBuilding",
-                             year_of_construction=1988,
-                             number_of_floors=3,
-                             height_of_floors=3,
-                             net_leased_area=2500)
-
-        ibpsa = IBPSA(test_office)
-
-        try:
-            token = os.environ['GH_Token']
-        except:
-            token = None
-        if token:
-            git = Github(login_or_token=token)
-        else:
-            git = Github()
-        try:
-            aixlib = git.search_repositories('AixLib')[0].get_tags()[0].name
-            assert aixlib.replace('v', '') == ibpsa.version['AixLib']
-        except IndexError:
-            warnings.warn('There was an index error for AixLib', UserWarning)
-
-        try:
-            buildings = git.search_repositories(
-                'modelica/Buildings')[0].get_tags()[0].name
-            assert buildings.replace('v', '') == ibpsa.version['Buildings']
-        except IndexError:
-            warnings.warn('There was an index error for Buildings', UserWarning)
-
-        try:
-            buildingsys = git.search_repositories(
-                'UdK-VPT/BuildingSystems')[0].get_tags()[0].name
-            assert buildingsys.replace('v', '') == ibpsa.version[
-                'BuildingSystems']
-        except IndexError:
-            warnings.warn('There was an index error for BuildingSys',
-                          UserWarning)
-        try:
-            ideas = git.search_repositories(
-                'open-ideas/ideas')[0].get_tags()[0].name
-            assert ideas.replace('v', '') == ibpsa.version['IDEAS']
-        except IndexError:
-            warnings.warn('There was an index error for IDEAS', UserWarning)
 
     def test_ahu_profiles(self):
         """Test setting AHU profiles of different lengths
@@ -3158,5 +3108,4 @@
             building.central_ahu.profile_v_flow = v_flow_week
 
         prj_test.calc_all_buildings()
-        prj_test.export_aixlib()
->>>>>>> 41de6bbd
+        prj_test.export_aixlib()