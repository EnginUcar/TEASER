--- conflicted
+++ resolved
@@ -2290,7 +2290,7 @@
     def test_insulate_wall(self):
         """test of insulate_wall"""
         therm_zone = prj.buildings[-1].thermal_zones[-1]
-        therm_zone.outer_walls[0].insulate_wall("EPS035", 0.04)
+        therm_zone.outer_walls[0].insulate_wall("EPS_040_15", 0.04)
         assert round(therm_zone.outer_walls[0].ua_value, 6) == 2.806838
 
     def test_retrofit_wall(self):
@@ -2298,32 +2298,32 @@
         prj.set_default()
         helptest.building_test2(prj)
         therm_zone = prj.buildings[-1].thermal_zones[-1]
-        therm_zone.outer_walls[0].retrofit_wall(2016, "EPS035")
+        therm_zone.outer_walls[0].retrofit_wall(2016, "EPS_040_15")
         assert round(therm_zone.outer_walls[0].ua_value, 6) == 2.4
         prj.set_default()
         helptest.building_test2(prj)
         therm_zone = prj.buildings[-1].thermal_zones[-1]
-        therm_zone.outer_walls[0].retrofit_wall(2010, "EPS035")
+        therm_zone.outer_walls[0].retrofit_wall(2010, "EPS_040_15")
         assert round(therm_zone.outer_walls[0].ua_value, 6) == 2.4
         prj.set_default()
         helptest.building_test2(prj)
         therm_zone = prj.buildings[-1].thermal_zones[-1]
-        therm_zone.outer_walls[0].retrofit_wall(2005, "EPS035")
+        therm_zone.outer_walls[0].retrofit_wall(2005, "EPS_040_15")
         assert round(therm_zone.outer_walls[0].ua_value, 2) == 4.13
         prj.set_default()
         helptest.building_test2(prj)
         therm_zone = prj.buildings[-1].thermal_zones[-1]
-        therm_zone.outer_walls[0].retrofit_wall(1998, "EPS035")
+        therm_zone.outer_walls[0].retrofit_wall(1998, "EPS_040_15")
         assert round(therm_zone.outer_walls[0].ua_value, 2) == 4.13
         prj.set_default()
         helptest.building_test2(prj)
         therm_zone = prj.buildings[-1].thermal_zones[-1]
-        therm_zone.outer_walls[0].retrofit_wall(1990, "EPS035")
+        therm_zone.outer_walls[0].retrofit_wall(1990, "EPS_040_15")
         assert round(therm_zone.outer_walls[0].ua_value, 2) == 4.13
         prj.set_default()
         helptest.building_test2(prj)
         therm_zone = prj.buildings[-1].thermal_zones[-1]
-        therm_zone.outer_walls[0].retrofit_wall(1980, "EPS035")
+        therm_zone.outer_walls[0].retrofit_wall(1980, "EPS_040_15")
         assert round(therm_zone.outer_walls[0].ua_value, 2) == 4.13
 
     def test_calc_equivalent_res_win(self):
@@ -2435,7 +2435,6 @@
                 os.path.dirname(__file__),
                 'testfiles',
                 'teaser_v39.teaserXML'))
-<<<<<<< HEAD
 
     def test_export_aixlib_only_iw(self):
         """
@@ -3061,9 +3060,6 @@
         exmain(number_of_elements=3)
         exmain(number_of_elements=4)
 
-=======
-    '''
->>>>>>> 749e45e6
     def test_tabula_de_sfh(self):
         """
         Test for area estimation of tabula sfh
@@ -4013,5 +4009,4 @@
                 prj.buildings[-1].thermal_zones[-1].windows), 1) == 545.0
         assert round(
             sum(wall.area for wall in
-                prj.buildings[-1].thermal_zones[-1].doors), 1) == 2.0
-        '''+                prj.buildings[-1].thermal_zones[-1].doors), 1) == 2.0