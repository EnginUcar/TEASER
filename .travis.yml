language: python
python:
- 2.7
- 3.4
- 3.5
install:
<<<<<<< HEAD
  - pip install --upgrade pip setuptools wheel
  - pip install --only-binary=numpy,scipy numpy scipy
  - pip install pyxb
  - pip install -e .
  - pip install pytest-cov
  - pip install coveralls
  - pip install flake8

before_script:
  - flake8 --count --ignore W503,F401 --exclude teaser/data/bindings,doc,tests --max-line-length=120

=======
- pip install --upgrade pip setuptools wheel
- pip install --only-binary=numpy,scipy numpy scipy
- pip install pyxb
- pip install -e .
- pip install pytest-cov
- pip install coveralls
>>>>>>> f6166480
script:
- py.test --cov=teaser
after_success:
- coveralls
deploy:
  provider: pypi
  user: teaser_github
  password:
    secure: UQ/Iuz6Fyb+6gw64MQ8ES8cBGhI+lXTNc+CK8/7XmYYP5/xsVGntAQTYTSCBuuDnjsErPpgU11cY5ZV4hHFRzuYTcPgIByLcTBtfJ/eKCztDw+b4FKK67jBmdJtbXNSVQ4oDIRLH/NS9MJAHBB9+CFR0wpDxgvQ7tuthAKsBr+7ELv68KAy6K6pCjjAEcTJa8dT/l6bioDjVXu1bnhgbbfHANhZRO6LSMdyYzFBKc/LDZnZD/LjBth3pGxx16Tq1Fk/3mRX3pW/FbdWqhYIqm/ty4l35j+UA46sQql1V9RRwuWVSoxE1fRxWywlXpMf/37zMaIwwIxQqvC78E1jNU3GFrsCxm++dhqTnponiGwzNG3pjOTDZmXpmWeJeFMfEPHfOGQqVz4V5HJiTqBmU8elw/+Fq9nGkQZRCElRaPnpf5Z8PcED1cB13cHtzjKW7yKSm5F5TTS8vBUQ0apa5R5XyC5lxvNlBUibppBz5r9I5SxaCPu36IY6Mga1g5ooCHeV06rE/Uzjczyf6otXSILH0ZUq5bC82nN5TzJZEzy0RcIyQqHNPOdDjcdJYOKnb7qyS1nlb8wzNbP5rWOSD5P2RjcYGcWH1I1Dw0Bs7GiwtiNv8Uk48AkxBFrRyhLptT2Yjja4YJZDJuF82CmY1MB1FJOuNS0VIKfmsWzOhlOw=
  on:
    tags: true
    all_branches: true<|MERGE_RESOLUTION|>--- conflicted
+++ resolved
@@ -4,7 +4,6 @@
 - 3.4
 - 3.5
 install:
-<<<<<<< HEAD
   - pip install --upgrade pip setuptools wheel
   - pip install --only-binary=numpy,scipy numpy scipy
   - pip install pyxb
@@ -16,14 +15,6 @@
 before_script:
   - flake8 --count --ignore W503,F401 --exclude teaser/data/bindings,doc,tests --max-line-length=120
 
-=======
-- pip install --upgrade pip setuptools wheel
-- pip install --only-binary=numpy,scipy numpy scipy
-- pip install pyxb
-- pip install -e .
-- pip install pytest-cov
-- pip install coveralls
->>>>>>> f6166480
 script:
 - py.test --cov=teaser
 after_success:
