{
    "project": {
        "version": "0.7",
        "name": "Project",
        "weather_file_path": "modelica://AixLib/Resources/WeatherData/TRY2010_12_Jahr_Modelica-Library.txt",
        "number_of_elements_calc": 2,
        "merge_windows_calc": false,
        "used_library_calc": "AixLib",
        "modelica_info": {
            "start_time": 0,
            "stop_time": 31536000,
            "interval_output": "3600",
            "current_solver": "Cvode",
            "equidistant_output": true,
            "results_at_events": false,
            "version": "3.2.2"
        },
        "buildings": {
            "TestBuilding": {
                "classification": {
                    "class": "Office",
                    "method": "bmvbs",
                    "usage": "office"
                },
                "street_name": "",
                "city": "",
                "year_of_construction": 1988,
                "year_of_retrofit": null,
                "number_of_floors": 7,
                "height_of_floors": 1.0,
                "net_leased_area": 1988.0,
                "outer_area": {
                    "0": 274.468411315824,
                    "90": 142.02437695154399,
                    "180": 274.468411315824,
                    "270": 142.02437695154399,
                    "-1": 326.6,
                    "-2": 326.6
                },
                "window_area": {
                    "0": 95.22088268560312,
                    "90": 49.272287733824044,
                    "180": 95.22088268560312,
                    "270": 49.272287733824044
                },
                "thermal_zones": {
                    "Office": {
                        "area": 994.0,
                        "volume": 994.0,
                        "infiltration_rate": null,
                        "typical_length": 6.0,
                        "typical_width": 6.0,
                        "use_conditions": {
                            "usage": "Group Office (between 2 and 6 employees)",
                            "typical_length": 6.0,
                            "typical_width": 6.0,
                            "with_heating": true,
                            "T_threshold_heating": 288.15,
                            "with_cooling": false,
<<<<<<< HEAD
                            "activity_degree_persons": 1.2,
                            "fixed_heat_flow_rate_persons": 70,
                            "internal_gains_moisture_no_people": 0.5,
=======
                            "T_threshold_cooling": 295.15,
>>>>>>> 0cceb607
                            "persons": 5.0,
                            "ratio_conv_rad_persons": 0.5,
                            "machines": 7.0,
                            "ratio_conv_rad_machines": 0.75,
                            "lighting_power": 12.5,
                            "ratio_conv_rad_lighting": 0.9,
                            "use_constant_infiltration": false,
                            "infiltration_rate": 0.2,
                            "max_user_infiltration": 1.0,
                            "max_overheating_infiltration": [
                                3.0,
                                2.0
                            ],
                            "max_summer_infiltration": [
                                1.0,
                                283.15,
                                290.15
                            ],
                            "winter_reduction_infiltration": [
                                0.2,
                                273.15,
                                283.15
                            ],
                            "min_ahu": 0.0,
                            "max_ahu": 2.6,
                            "with_ahu": false,
                            "with_ideal_thresholds": false,
                            "heating_profile": [
                                294.15,
                                294.15,
                                294.15,
                                294.15,
                                294.15,
                                294.15,
                                294.15,
                                294.15,
                                294.15,
                                294.15,
                                294.15,
                                294.15,
                                294.15,
                                294.15,
                                294.15,
                                294.15,
                                294.15,
                                294.15,
                                294.15,
                                294.15,
                                294.15,
                                294.15,
                                294.15,
                                294.15,
                                294.15
                            ],
                            "cooling_profile": [
                                294.15,
                                294.15,
                                294.15,
                                294.15,
                                294.15,
                                294.15,
                                294.15,
                                294.15,
                                294.15,
                                294.15,
                                294.15,
                                294.15,
                                294.15,
                                294.15,
                                294.15,
                                294.15,
                                294.15,
                                294.15,
                                294.15,
                                294.15,
                                294.15,
                                294.15,
                                294.15,
                                294.15,
                                294.15
                            ],
                            "persons_profile": [
                                0.0,
                                0.0,
                                0.0,
                                0.0,
                                0.0,
                                0.0,
                                0.0,
                                0.2,
                                0.4,
                                0.6,
                                0.8,
                                0.8,
                                0.4,
                                0.6,
                                0.8,
                                0.8,
                                0.4,
                                0.2,
                                0.0,
                                0.0,
                                0.0,
                                0.0,
                                0.0,
                                0.0,
                                0.0
                            ],
                            "machines_profile": [
                                0.1,
                                0.1,
                                0.1,
                                0.1,
                                0.1,
                                0.1,
                                0.1,
                                0.2,
                                0.4,
                                0.6,
                                0.8,
                                0.8,
                                0.4,
                                0.6,
                                0.8,
                                0.8,
                                0.4,
                                0.2,
                                0.1,
                                0.1,
                                0.1,
                                0.1,
                                0.1,
                                0.1,
                                0.1
                            ],
                            "lighting_profile": [
                                0.0,
                                0.0,
                                0.0,
                                0.0,
                                0.0,
                                0.0,
                                1.0,
                                1.0,
                                1.0,
                                1.0,
                                1.0,
                                1.0,
                                1.0,
                                1.0,
                                1.0,
                                1.0,
                                1.0,
                                1.0,
                                0.0,
                                0.0,
                                0.0,
                                0.0,
                                0.0,
                                0.0,
                                0.0
                            ]
                        },
                        "outer_walls": {
                            "ExteriorFacadeNorth": {
                                "name": "ExteriorFacadeNorth",
                                "year_of_construction": 1988,
                                "year_of_retrofit": null,
                                "construction_type": "heavy",
                                "area": 137.234205657912,
                                "tilt": 90.0,
                                "orientation": 0,
                                "inner_radiation": 5.0,
                                "inner_convection": 2.7,
                                "outer_radiation": 5.0,
                                "outer_convection": 20.0,
                                "layer": {
                                    "0": {
                                        "thickness": 0.175,
                                        "material": {
                                            "name": "concrete_CEM_II_BS325R_wz05",
                                            "density": 2420.0,
                                            "thermal_conduc": 2.1,
                                            "heat_capac": 1.0,
                                            "solar_absorp": 0.5,
                                            "ir_emissivity": 0.9
                                        }
                                    },
                                    "1": {
                                        "thickness": 0.06,
                                        "material": {
                                            "name": "EPS_040_15",
                                            "density": 15.0,
                                            "thermal_conduc": 0.04,
                                            "heat_capac": 1.5,
                                            "solar_absorp": 0.5,
                                            "ir_emissivity": 0.9
                                        }
                                    },
                                    "2": {
                                        "thickness": 0.04,
                                        "material": {
                                            "name": "concrete_wz05",
                                            "density": 2300.0,
                                            "thermal_conduc": 1.6,
                                            "heat_capac": 0.85,
                                            "solar_absorp": 0.5,
                                            "ir_emissivity": 0.9
                                        }
                                    }
                                }
                            },
                            "ExteriorFacadeEast": {
                                "name": "ExteriorFacadeEast",
                                "year_of_construction": 1988,
                                "year_of_retrofit": null,
                                "construction_type": "heavy",
                                "area": 71.012188475772,
                                "tilt": 90.0,
                                "orientation": 90,
                                "inner_radiation": 5.0,
                                "inner_convection": 2.7,
                                "outer_radiation": 5.0,
                                "outer_convection": 20.0,
                                "layer": {
                                    "0": {
                                        "thickness": 0.175,
                                        "material": {
                                            "name": "concrete_CEM_II_BS325R_wz05",
                                            "density": 2420.0,
                                            "thermal_conduc": 2.1,
                                            "heat_capac": 1.0,
                                            "solar_absorp": 0.5,
                                            "ir_emissivity": 0.9
                                        }
                                    },
                                    "1": {
                                        "thickness": 0.06,
                                        "material": {
                                            "name": "EPS_040_15",
                                            "density": 15.0,
                                            "thermal_conduc": 0.04,
                                            "heat_capac": 1.5,
                                            "solar_absorp": 0.5,
                                            "ir_emissivity": 0.9
                                        }
                                    },
                                    "2": {
                                        "thickness": 0.04,
                                        "material": {
                                            "name": "concrete_wz05",
                                            "density": 2300.0,
                                            "thermal_conduc": 1.6,
                                            "heat_capac": 0.85,
                                            "solar_absorp": 0.5,
                                            "ir_emissivity": 0.9
                                        }
                                    }
                                }
                            },
                            "ExteriorFacadeSouth": {
                                "name": "ExteriorFacadeSouth",
                                "year_of_construction": 1988,
                                "year_of_retrofit": null,
                                "construction_type": "heavy",
                                "area": 137.234205657912,
                                "tilt": 90.0,
                                "orientation": 180,
                                "inner_radiation": 5.0,
                                "inner_convection": 2.7,
                                "outer_radiation": 5.0,
                                "outer_convection": 20.0,
                                "layer": {
                                    "0": {
                                        "thickness": 0.175,
                                        "material": {
                                            "name": "concrete_CEM_II_BS325R_wz05",
                                            "density": 2420.0,
                                            "thermal_conduc": 2.1,
                                            "heat_capac": 1.0,
                                            "solar_absorp": 0.5,
                                            "ir_emissivity": 0.9
                                        }
                                    },
                                    "1": {
                                        "thickness": 0.06,
                                        "material": {
                                            "name": "EPS_040_15",
                                            "density": 15.0,
                                            "thermal_conduc": 0.04,
                                            "heat_capac": 1.5,
                                            "solar_absorp": 0.5,
                                            "ir_emissivity": 0.9
                                        }
                                    },
                                    "2": {
                                        "thickness": 0.04,
                                        "material": {
                                            "name": "concrete_wz05",
                                            "density": 2300.0,
                                            "thermal_conduc": 1.6,
                                            "heat_capac": 0.85,
                                            "solar_absorp": 0.5,
                                            "ir_emissivity": 0.9
                                        }
                                    }
                                }
                            },
                            "ExteriorFacadeWest": {
                                "name": "ExteriorFacadeWest",
                                "year_of_construction": 1988,
                                "year_of_retrofit": null,
                                "construction_type": "heavy",
                                "area": 71.012188475772,
                                "tilt": 90.0,
                                "orientation": 270,
                                "inner_radiation": 5.0,
                                "inner_convection": 2.7,
                                "outer_radiation": 5.0,
                                "outer_convection": 20.0,
                                "layer": {
                                    "0": {
                                        "thickness": 0.175,
                                        "material": {
                                            "name": "concrete_CEM_II_BS325R_wz05",
                                            "density": 2420.0,
                                            "thermal_conduc": 2.1,
                                            "heat_capac": 1.0,
                                            "solar_absorp": 0.5,
                                            "ir_emissivity": 0.9
                                        }
                                    },
                                    "1": {
                                        "thickness": 0.06,
                                        "material": {
                                            "name": "EPS_040_15",
                                            "density": 15.0,
                                            "thermal_conduc": 0.04,
                                            "heat_capac": 1.5,
                                            "solar_absorp": 0.5,
                                            "ir_emissivity": 0.9
                                        }
                                    },
                                    "2": {
                                        "thickness": 0.04,
                                        "material": {
                                            "name": "concrete_wz05",
                                            "density": 2300.0,
                                            "thermal_conduc": 1.6,
                                            "heat_capac": 0.85,
                                            "solar_absorp": 0.5,
                                            "ir_emissivity": 0.9
                                        }
                                    }
                                }
                            }
                        },
                        "doors": {},
                        "rooftops": {
                            "Rooftop": {
                                "name": "Rooftop",
                                "year_of_construction": 1988,
                                "year_of_retrofit": null,
                                "construction_type": "heavy",
                                "area": 163.29999999999998,
                                "tilt": 0.0,
                                "orientation": -1,
                                "inner_radiation": 5.0,
                                "inner_convection": 1.7000000000000002,
                                "outer_radiation": 5.0,
                                "outer_convection": 20.000000000000004,
                                "layer": {
                                    "0": {
                                        "thickness": 0.15,
                                        "material": {
                                            "name": "concrete_CEM_II_BS325R_wz05",
                                            "density": 2420.0,
                                            "thermal_conduc": 2.1,
                                            "heat_capac": 1.0,
                                            "solar_absorp": 0.5,
                                            "ir_emissivity": 0.9
                                        }
                                    },
                                    "1": {
                                        "thickness": 0.09,
                                        "material": {
                                            "name": "foam_glass_board_130",
                                            "density": 130.0,
                                            "thermal_conduc": 0.065,
                                            "heat_capac": 0.84,
                                            "solar_absorp": 0.5,
                                            "ir_emissivity": 0.9
                                        }
                                    },
                                    "2": {
                                        "thickness": 0.03,
                                        "material": {
                                            "name": "gravel_single_granular",
                                            "density": 1500.0,
                                            "thermal_conduc": 0.814,
                                            "heat_capac": 0.84,
                                            "solar_absorp": 0.5,
                                            "ir_emissivity": 0.9
                                        }
                                    }
                                }
                            }
                        },
                        "ground_floors": {
                            "GroundFloor": {
                                "name": "GroundFloor",
                                "year_of_construction": 1988,
                                "year_of_retrofit": null,
                                "construction_type": "heavy",
                                "area": 163.29999999999998,
                                "tilt": 0.0,
                                "orientation": -2,
                                "inner_radiation": 5.0,
                                "inner_convection": 1.7000000000000002,
                                "layer": {
                                    "0": {
                                        "thickness": 0.04,
                                        "material": {
                                            "name": "cement_floating_screed_2_bottom",
                                            "density": 1990.0,
                                            "thermal_conduc": 1.4,
                                            "heat_capac": 1.0,
                                            "solar_absorp": 0.5,
                                            "ir_emissivity": 0.9
                                        }
                                    },
                                    "1": {
                                        "thickness": 0.05,
                                        "material": {
                                            "name": "EPS_040_15",
                                            "density": 15.0,
                                            "thermal_conduc": 0.04,
                                            "heat_capac": 1.5,
                                            "solar_absorp": 0.5,
                                            "ir_emissivity": 0.9
                                        }
                                    },
                                    "2": {
                                        "thickness": 0.15,
                                        "material": {
                                            "name": "concrete_CEM_II_BS325R_wz05",
                                            "density": 2420.0,
                                            "thermal_conduc": 2.1,
                                            "heat_capac": 1.0,
                                            "solar_absorp": 0.5,
                                            "ir_emissivity": 0.9
                                        }
                                    }
                                }
                            }
                        },
                        "windows": {
                            "WindowFacadeNorth": {
                                "name": "WindowFacadeNorth",
                                "year_of_construction": 1988,
                                "year_of_retrofit": null,
                                "construction_type": "Kunststofffenster, Isolierverglasung",
                                "area": 47.61044134280157,
                                "tilt": 90.0,
                                "orientation": 0,
                                "inner_radiation": 5.0,
                                "inner_convection": 2.7,
                                "outer_radiation": 5.0,
                                "outer_convection": 20.0,
                                "g_value": 0.78,
                                "a_conv": 0.03,
                                "shading_g_total": 1.0,
                                "shading_max_irr": 100.0,
                                "layer": {
                                    "0": {
                                        "thickness": 0.024,
                                        "material": {
                                            "name": "Glas1984_1994KunststofffensterIsolierverglasung",
                                            "density": 0.0,
                                            "thermal_conduc": 0.147,
                                            "heat_capac": 0.0,
                                            "solar_absorp": 0.7,
                                            "ir_emissivity": 0.9
                                        }
                                    }
                                }
                            },
                            "WindowFacadeEast": {
                                "name": "WindowFacadeEast",
                                "year_of_construction": 1988,
                                "year_of_retrofit": null,
                                "construction_type": "Kunststofffenster, Isolierverglasung",
                                "area": 24.636143866912022,
                                "tilt": 90.0,
                                "orientation": 90,
                                "inner_radiation": 5.0,
                                "inner_convection": 2.7,
                                "outer_radiation": 5.0,
                                "outer_convection": 20.0,
                                "g_value": 0.78,
                                "a_conv": 0.03,
                                "shading_g_total": 1.0,
                                "shading_max_irr": 100.0,
                                "layer": {
                                    "0": {
                                        "thickness": 0.024,
                                        "material": {
                                            "name": "Glas1984_1994KunststofffensterIsolierverglasung",
                                            "density": 0.0,
                                            "thermal_conduc": 0.147,
                                            "heat_capac": 0.0,
                                            "solar_absorp": 0.7,
                                            "ir_emissivity": 0.9
                                        }
                                    }
                                }
                            },
                            "WindowFacadeSouth": {
                                "name": "WindowFacadeSouth",
                                "year_of_construction": 1988,
                                "year_of_retrofit": null,
                                "construction_type": "Kunststofffenster, Isolierverglasung",
                                "area": 47.61044134280157,
                                "tilt": 90.0,
                                "orientation": 180,
                                "inner_radiation": 5.0,
                                "inner_convection": 2.7,
                                "outer_radiation": 5.0,
                                "outer_convection": 20.0,
                                "g_value": 0.78,
                                "a_conv": 0.03,
                                "shading_g_total": 1.0,
                                "shading_max_irr": 100.0,
                                "layer": {
                                    "0": {
                                        "thickness": 0.024,
                                        "material": {
                                            "name": "Glas1984_1994KunststofffensterIsolierverglasung",
                                            "density": 0.0,
                                            "thermal_conduc": 0.147,
                                            "heat_capac": 0.0,
                                            "solar_absorp": 0.7,
                                            "ir_emissivity": 0.9
                                        }
                                    }
                                }
                            },
                            "WindowFacadeWest": {
                                "name": "WindowFacadeWest",
                                "year_of_construction": 1988,
                                "year_of_retrofit": null,
                                "construction_type": "Kunststofffenster, Isolierverglasung",
                                "area": 24.636143866912022,
                                "tilt": 90.0,
                                "orientation": 270,
                                "inner_radiation": 5.0,
                                "inner_convection": 2.7,
                                "outer_radiation": 5.0,
                                "outer_convection": 20.0,
                                "g_value": 0.78,
                                "a_conv": 0.03,
                                "shading_g_total": 1.0,
                                "shading_max_irr": 100.0,
                                "layer": {
                                    "0": {
                                        "thickness": 0.024,
                                        "material": {
                                            "name": "Glas1984_1994KunststofffensterIsolierverglasung",
                                            "density": 0.0,
                                            "thermal_conduc": 0.147,
                                            "heat_capac": 0.0,
                                            "solar_absorp": 0.7,
                                            "ir_emissivity": 0.9
                                        }
                                    }
                                }
                            }
                        },
                        "inner_walls": {
                            "InnerWall": {
                                "name": "InnerWall",
                                "year_of_construction": 1988,
                                "year_of_retrofit": null,
                                "construction_type": "heavy",
                                "area": 497.0,
                                "tilt": 90.0,
                                "orientation": 0,
                                "inner_radiation": 5.0,
                                "inner_convection": 2.7,
                                "layer": {
                                    "0": {
                                        "thickness": 0.01,
                                        "material": {
                                            "name": "lime_plaster",
                                            "density": 1600.0,
                                            "thermal_conduc": 0.7,
                                            "heat_capac": 0.85,
                                            "solar_absorp": 0.5,
                                            "ir_emissivity": 0.9
                                        }
                                    },
                                    "1": {
                                        "thickness": 0.15,
                                        "material": {
                                            "name": "vertical_core_brick_700",
                                            "density": 695.0,
                                            "thermal_conduc": 0.13,
                                            "heat_capac": 0.85,
                                            "solar_absorp": 0.5,
                                            "ir_emissivity": 0.9
                                        }
                                    },
                                    "2": {
                                        "thickness": 0.01,
                                        "material": {
                                            "name": "lime_plaster",
                                            "density": 1600.0,
                                            "thermal_conduc": 0.7,
                                            "heat_capac": 0.85,
                                            "solar_absorp": 0.5,
                                            "ir_emissivity": 0.9
                                        }
                                    }
                                }
                            }
                        },
                        "floors": {
                            "Floor": {
                                "name": "Floor",
                                "year_of_construction": 1988,
                                "year_of_retrofit": null,
                                "construction_type": "heavy",
                                "area": 852.0,
                                "tilt": 0.0,
                                "orientation": -2,
                                "inner_radiation": 5.0,
                                "inner_convection": 1.7000000000000002,
                                "layer": {
                                    "0": {
                                        "thickness": 0.04,
                                        "material": {
                                            "name": "cement_floating_screed_2_bottom",
                                            "density": 1990.0,
                                            "thermal_conduc": 1.4,
                                            "heat_capac": 1.0,
                                            "solar_absorp": 0.5,
                                            "ir_emissivity": 0.9
                                        }
                                    },
                                    "1": {
                                        "thickness": 0.02,
                                        "material": {
                                            "name": "EPS_040_15",
                                            "density": 15.0,
                                            "thermal_conduc": 0.04,
                                            "heat_capac": 1.5,
                                            "solar_absorp": 0.5,
                                            "ir_emissivity": 0.9
                                        }
                                    },
                                    "2": {
                                        "thickness": 0.15,
                                        "material": {
                                            "name": "concrete_CEM_II_BS325R_wz05",
                                            "density": 2420.0,
                                            "thermal_conduc": 2.1,
                                            "heat_capac": 1.0,
                                            "solar_absorp": 0.5,
                                            "ir_emissivity": 0.9
                                        }
                                    }
                                }
                            }
                        },
                        "ceilings": {
                            "Ceiling": {
                                "name": "Ceiling",
                                "year_of_construction": 1988,
                                "year_of_retrofit": null,
                                "construction_type": "heavy",
                                "area": 852.0,
                                "tilt": 0.0,
                                "orientation": -1,
                                "inner_radiation": 5.0,
                                "inner_convection": 1.7000000000000002,
                                "layer": {
                                    "0": {
                                        "thickness": 0.15,
                                        "material": {
                                            "name": "concrete_CEM_II_BS325R_wz05",
                                            "density": 2420.0,
                                            "thermal_conduc": 2.1,
                                            "heat_capac": 1.0,
                                            "solar_absorp": 0.5,
                                            "ir_emissivity": 0.9
                                        }
                                    },
                                    "1": {
                                        "thickness": 0.02,
                                        "material": {
                                            "name": "EPS_040_15",
                                            "density": 15.0,
                                            "thermal_conduc": 0.04,
                                            "heat_capac": 1.5,
                                            "solar_absorp": 0.5,
                                            "ir_emissivity": 0.9
                                        }
                                    },
                                    "2": {
                                        "thickness": 0.04,
                                        "material": {
                                            "name": "cement_floating_screed_2_bottom",
                                            "density": 1990.0,
                                            "thermal_conduc": 1.4,
                                            "heat_capac": 1.0,
                                            "solar_absorp": 0.5,
                                            "ir_emissivity": 0.9
                                        }
                                    }
                                }
                            }
                        }
                    },
                    "Floor": {
                        "area": 497.0,
                        "volume": 497.0,
                        "infiltration_rate": null,
                        "typical_length": 2.0,
                        "typical_width": 12.0,
                        "use_conditions": {
                            "usage": "Traffic area",
                            "typical_length": 2.0,
                            "typical_width": 12.0,
                            "with_heating": true,
                            "T_threshold_heating": 288.15,
                            "with_cooling": false,
<<<<<<< HEAD
                            "activity_degree_persons": 1.2,
                            "fixed_heat_flow_rate_persons": 70,
                            "internal_gains_moisture_no_people": 0.5,
=======
                            "T_threshold_cooling": 295.15,
>>>>>>> 0cceb607
                            "persons": 0.0,
                            "ratio_conv_rad_persons": 0.5,
                            "machines": 0.0,
                            "ratio_conv_rad_machines": 0.75,
                            "lighting_power": 7.0,
                            "ratio_conv_rad_lighting": 0.9,
                            "use_constant_infiltration": false,
                            "infiltration_rate": 0.2,
                            "max_user_infiltration": 1.0,
                            "max_overheating_infiltration": [
                                3.0,
                                2.0
                            ],
                            "max_summer_infiltration": [
                                1.0,
                                283.15,
                                290.15
                            ],
                            "winter_reduction_infiltration": [
                                0.2,
                                273.15,
                                283.15
                            ],
                            "min_ahu": 0.0,
                            "max_ahu": 2.0,
                            "with_ahu": false,
                            "with_ideal_thresholds": false,
                            "heating_profile": [
                                294.15,
                                294.15,
                                294.15,
                                294.15,
                                294.15,
                                294.15,
                                294.15,
                                294.15,
                                294.15,
                                294.15,
                                294.15,
                                294.15,
                                294.15,
                                294.15,
                                294.15,
                                294.15,
                                294.15,
                                294.15,
                                294.15,
                                294.15,
                                294.15,
                                294.15,
                                294.15,
                                294.15,
                                294.15
                            ],
                            "cooling_profile": [
                                294.15,
                                294.15,
                                294.15,
                                294.15,
                                294.15,
                                294.15,
                                294.15,
                                294.15,
                                294.15,
                                294.15,
                                294.15,
                                294.15,
                                294.15,
                                294.15,
                                294.15,
                                294.15,
                                294.15,
                                294.15,
                                294.15,
                                294.15,
                                294.15,
                                294.15,
                                294.15,
                                294.15,
                                294.15
                            ],
                            "persons_profile": [
                                0.0,
                                0.0,
                                0.0,
                                0.0,
                                0.0,
                                0.0,
                                0.0,
                                0.2,
                                0.4,
                                0.6,
                                0.8,
                                0.8,
                                0.4,
                                0.6,
                                0.8,
                                0.8,
                                0.4,
                                0.2,
                                0.0,
                                0.0,
                                0.0,
                                0.0,
                                0.0,
                                0.0,
                                0.0
                            ],
                            "machines_profile": [
                                0.1,
                                0.1,
                                0.1,
                                0.1,
                                0.1,
                                0.1,
                                0.1,
                                0.2,
                                0.4,
                                0.6,
                                0.8,
                                0.8,
                                0.4,
                                0.6,
                                0.8,
                                0.8,
                                0.4,
                                0.2,
                                0.1,
                                0.1,
                                0.1,
                                0.1,
                                0.1,
                                0.1,
                                0.1
                            ],
                            "lighting_profile": [
                                0.0,
                                0.0,
                                0.0,
                                0.0,
                                0.0,
                                0.0,
                                1.0,
                                1.0,
                                1.0,
                                1.0,
                                1.0,
                                1.0,
                                1.0,
                                1.0,
                                1.0,
                                1.0,
                                1.0,
                                1.0,
                                0.0,
                                0.0,
                                0.0,
                                0.0,
                                0.0,
                                0.0,
                                0.0
                            ]
                        },
                        "outer_walls": {
                            "ExteriorFacadeNorth": {
                                "name": "ExteriorFacadeNorth",
                                "year_of_construction": 1988,
                                "year_of_retrofit": null,
                                "construction_type": "heavy",
                                "area": 68.617102828956,
                                "tilt": 90.0,
                                "orientation": 0,
                                "inner_radiation": 5.0,
                                "inner_convection": 2.7,
                                "outer_radiation": 5.0,
                                "outer_convection": 20.0,
                                "layer": {
                                    "0": {
                                        "thickness": 0.175,
                                        "material": {
                                            "name": "concrete_CEM_II_BS325R_wz05",
                                            "density": 2420.0,
                                            "thermal_conduc": 2.1,
                                            "heat_capac": 1.0,
                                            "solar_absorp": 0.5,
                                            "ir_emissivity": 0.9
                                        }
                                    },
                                    "1": {
                                        "thickness": 0.06,
                                        "material": {
                                            "name": "EPS_040_15",
                                            "density": 15.0,
                                            "thermal_conduc": 0.04,
                                            "heat_capac": 1.5,
                                            "solar_absorp": 0.5,
                                            "ir_emissivity": 0.9
                                        }
                                    },
                                    "2": {
                                        "thickness": 0.04,
                                        "material": {
                                            "name": "concrete_wz05",
                                            "density": 2300.0,
                                            "thermal_conduc": 1.6,
                                            "heat_capac": 0.85,
                                            "solar_absorp": 0.5,
                                            "ir_emissivity": 0.9
                                        }
                                    }
                                }
                            },
                            "ExteriorFacadeEast": {
                                "name": "ExteriorFacadeEast",
                                "year_of_construction": 1988,
                                "year_of_retrofit": null,
                                "construction_type": "heavy",
                                "area": 35.506094237886,
                                "tilt": 90.0,
                                "orientation": 90,
                                "inner_radiation": 5.0,
                                "inner_convection": 2.7,
                                "outer_radiation": 5.0,
                                "outer_convection": 20.0,
                                "layer": {
                                    "0": {
                                        "thickness": 0.175,
                                        "material": {
                                            "name": "concrete_CEM_II_BS325R_wz05",
                                            "density": 2420.0,
                                            "thermal_conduc": 2.1,
                                            "heat_capac": 1.0,
                                            "solar_absorp": 0.5,
                                            "ir_emissivity": 0.9
                                        }
                                    },
                                    "1": {
                                        "thickness": 0.06,
                                        "material": {
                                            "name": "EPS_040_15",
                                            "density": 15.0,
                                            "thermal_conduc": 0.04,
                                            "heat_capac": 1.5,
                                            "solar_absorp": 0.5,
                                            "ir_emissivity": 0.9
                                        }
                                    },
                                    "2": {
                                        "thickness": 0.04,
                                        "material": {
                                            "name": "concrete_wz05",
                                            "density": 2300.0,
                                            "thermal_conduc": 1.6,
                                            "heat_capac": 0.85,
                                            "solar_absorp": 0.5,
                                            "ir_emissivity": 0.9
                                        }
                                    }
                                }
                            },
                            "ExteriorFacadeSouth": {
                                "name": "ExteriorFacadeSouth",
                                "year_of_construction": 1988,
                                "year_of_retrofit": null,
                                "construction_type": "heavy",
                                "area": 68.617102828956,
                                "tilt": 90.0,
                                "orientation": 180,
                                "inner_radiation": 5.0,
                                "inner_convection": 2.7,
                                "outer_radiation": 5.0,
                                "outer_convection": 20.0,
                                "layer": {
                                    "0": {
                                        "thickness": 0.175,
                                        "material": {
                                            "name": "concrete_CEM_II_BS325R_wz05",
                                            "density": 2420.0,
                                            "thermal_conduc": 2.1,
                                            "heat_capac": 1.0,
                                            "solar_absorp": 0.5,
                                            "ir_emissivity": 0.9
                                        }
                                    },
                                    "1": {
                                        "thickness": 0.06,
                                        "material": {
                                            "name": "EPS_040_15",
                                            "density": 15.0,
                                            "thermal_conduc": 0.04,
                                            "heat_capac": 1.5,
                                            "solar_absorp": 0.5,
                                            "ir_emissivity": 0.9
                                        }
                                    },
                                    "2": {
                                        "thickness": 0.04,
                                        "material": {
                                            "name": "concrete_wz05",
                                            "density": 2300.0,
                                            "thermal_conduc": 1.6,
                                            "heat_capac": 0.85,
                                            "solar_absorp": 0.5,
                                            "ir_emissivity": 0.9
                                        }
                                    }
                                }
                            },
                            "ExteriorFacadeWest": {
                                "name": "ExteriorFacadeWest",
                                "year_of_construction": 1988,
                                "year_of_retrofit": null,
                                "construction_type": "heavy",
                                "area": 35.506094237886,
                                "tilt": 90.0,
                                "orientation": 270,
                                "inner_radiation": 5.0,
                                "inner_convection": 2.7,
                                "outer_radiation": 5.0,
                                "outer_convection": 20.0,
                                "layer": {
                                    "0": {
                                        "thickness": 0.175,
                                        "material": {
                                            "name": "concrete_CEM_II_BS325R_wz05",
                                            "density": 2420.0,
                                            "thermal_conduc": 2.1,
                                            "heat_capac": 1.0,
                                            "solar_absorp": 0.5,
                                            "ir_emissivity": 0.9
                                        }
                                    },
                                    "1": {
                                        "thickness": 0.06,
                                        "material": {
                                            "name": "EPS_040_15",
                                            "density": 15.0,
                                            "thermal_conduc": 0.04,
                                            "heat_capac": 1.5,
                                            "solar_absorp": 0.5,
                                            "ir_emissivity": 0.9
                                        }
                                    },
                                    "2": {
                                        "thickness": 0.04,
                                        "material": {
                                            "name": "concrete_wz05",
                                            "density": 2300.0,
                                            "thermal_conduc": 1.6,
                                            "heat_capac": 0.85,
                                            "solar_absorp": 0.5,
                                            "ir_emissivity": 0.9
                                        }
                                    }
                                }
                            }
                        },
                        "doors": {},
                        "rooftops": {
                            "Rooftop": {
                                "name": "Rooftop",
                                "year_of_construction": 1988,
                                "year_of_retrofit": null,
                                "construction_type": "heavy",
                                "area": 81.64999999999999,
                                "tilt": 0.0,
                                "orientation": -1,
                                "inner_radiation": 5.0,
                                "inner_convection": 1.7000000000000002,
                                "outer_radiation": 5.0,
                                "outer_convection": 20.000000000000004,
                                "layer": {
                                    "0": {
                                        "thickness": 0.15,
                                        "material": {
                                            "name": "concrete_CEM_II_BS325R_wz05",
                                            "density": 2420.0,
                                            "thermal_conduc": 2.1,
                                            "heat_capac": 1.0,
                                            "solar_absorp": 0.5,
                                            "ir_emissivity": 0.9
                                        }
                                    },
                                    "1": {
                                        "thickness": 0.09,
                                        "material": {
                                            "name": "foam_glass_board_130",
                                            "density": 130.0,
                                            "thermal_conduc": 0.065,
                                            "heat_capac": 0.84,
                                            "solar_absorp": 0.5,
                                            "ir_emissivity": 0.9
                                        }
                                    },
                                    "2": {
                                        "thickness": 0.03,
                                        "material": {
                                            "name": "gravel_single_granular",
                                            "density": 1500.0,
                                            "thermal_conduc": 0.814,
                                            "heat_capac": 0.84,
                                            "solar_absorp": 0.5,
                                            "ir_emissivity": 0.9
                                        }
                                    }
                                }
                            }
                        },
                        "ground_floors": {
                            "GroundFloor": {
                                "name": "GroundFloor",
                                "year_of_construction": 1988,
                                "year_of_retrofit": null,
                                "construction_type": "heavy",
                                "area": 81.64999999999999,
                                "tilt": 0.0,
                                "orientation": -2,
                                "inner_radiation": 5.0,
                                "inner_convection": 1.7000000000000002,
                                "layer": {
                                    "0": {
                                        "thickness": 0.04,
                                        "material": {
                                            "name": "cement_floating_screed_2_bottom",
                                            "density": 1990.0,
                                            "thermal_conduc": 1.4,
                                            "heat_capac": 1.0,
                                            "solar_absorp": 0.5,
                                            "ir_emissivity": 0.9
                                        }
                                    },
                                    "1": {
                                        "thickness": 0.05,
                                        "material": {
                                            "name": "EPS_040_15",
                                            "density": 15.0,
                                            "thermal_conduc": 0.04,
                                            "heat_capac": 1.5,
                                            "solar_absorp": 0.5,
                                            "ir_emissivity": 0.9
                                        }
                                    },
                                    "2": {
                                        "thickness": 0.15,
                                        "material": {
                                            "name": "concrete_CEM_II_BS325R_wz05",
                                            "density": 2420.0,
                                            "thermal_conduc": 2.1,
                                            "heat_capac": 1.0,
                                            "solar_absorp": 0.5,
                                            "ir_emissivity": 0.9
                                        }
                                    }
                                }
                            }
                        },
                        "windows": {
                            "WindowFacadeNorth": {
                                "name": "WindowFacadeNorth",
                                "year_of_construction": 1988,
                                "year_of_retrofit": null,
                                "construction_type": "Kunststofffenster, Isolierverglasung",
                                "area": 23.805220671400786,
                                "tilt": 90.0,
                                "orientation": 0,
                                "inner_radiation": 5.0,
                                "inner_convection": 2.7,
                                "outer_radiation": 5.0,
                                "outer_convection": 20.0,
                                "g_value": 0.78,
                                "a_conv": 0.03,
                                "shading_g_total": 1.0,
                                "shading_max_irr": 100.0,
                                "layer": {
                                    "0": {
                                        "thickness": 0.024,
                                        "material": {
                                            "name": "Glas1984_1994KunststofffensterIsolierverglasung",
                                            "density": 0.0,
                                            "thermal_conduc": 0.147,
                                            "heat_capac": 0.0,
                                            "solar_absorp": 0.7,
                                            "ir_emissivity": 0.9
                                        }
                                    }
                                }
                            },
                            "WindowFacadeEast": {
                                "name": "WindowFacadeEast",
                                "year_of_construction": 1988,
                                "year_of_retrofit": null,
                                "construction_type": "Kunststofffenster, Isolierverglasung",
                                "area": 12.318071933456011,
                                "tilt": 90.0,
                                "orientation": 90,
                                "inner_radiation": 5.0,
                                "inner_convection": 2.7,
                                "outer_radiation": 5.0,
                                "outer_convection": 20.0,
                                "g_value": 0.78,
                                "a_conv": 0.03,
                                "shading_g_total": 1.0,
                                "shading_max_irr": 100.0,
                                "layer": {
                                    "0": {
                                        "thickness": 0.024,
                                        "material": {
                                            "name": "Glas1984_1994KunststofffensterIsolierverglasung",
                                            "density": 0.0,
                                            "thermal_conduc": 0.147,
                                            "heat_capac": 0.0,
                                            "solar_absorp": 0.7,
                                            "ir_emissivity": 0.9
                                        }
                                    }
                                }
                            },
                            "WindowFacadeSouth": {
                                "name": "WindowFacadeSouth",
                                "year_of_construction": 1988,
                                "year_of_retrofit": null,
                                "construction_type": "Kunststofffenster, Isolierverglasung",
                                "area": 23.805220671400786,
                                "tilt": 90.0,
                                "orientation": 180,
                                "inner_radiation": 5.0,
                                "inner_convection": 2.7,
                                "outer_radiation": 5.0,
                                "outer_convection": 20.0,
                                "g_value": 0.78,
                                "a_conv": 0.03,
                                "shading_g_total": 1.0,
                                "shading_max_irr": 100.0,
                                "layer": {
                                    "0": {
                                        "thickness": 0.024,
                                        "material": {
                                            "name": "Glas1984_1994KunststofffensterIsolierverglasung",
                                            "density": 0.0,
                                            "thermal_conduc": 0.147,
                                            "heat_capac": 0.0,
                                            "solar_absorp": 0.7,
                                            "ir_emissivity": 0.9
                                        }
                                    }
                                }
                            },
                            "WindowFacadeWest": {
                                "name": "WindowFacadeWest",
                                "year_of_construction": 1988,
                                "year_of_retrofit": null,
                                "construction_type": "Kunststofffenster, Isolierverglasung",
                                "area": 12.318071933456011,
                                "tilt": 90.0,
                                "orientation": 270,
                                "inner_radiation": 5.0,
                                "inner_convection": 2.7,
                                "outer_radiation": 5.0,
                                "outer_convection": 20.0,
                                "g_value": 0.78,
                                "a_conv": 0.03,
                                "shading_g_total": 1.0,
                                "shading_max_irr": 100.0,
                                "layer": {
                                    "0": {
                                        "thickness": 0.024,
                                        "material": {
                                            "name": "Glas1984_1994KunststofffensterIsolierverglasung",
                                            "density": 0.0,
                                            "thermal_conduc": 0.147,
                                            "heat_capac": 0.0,
                                            "solar_absorp": 0.7,
                                            "ir_emissivity": 0.9
                                        }
                                    }
                                }
                            }
                        },
                        "inner_walls": {
                            "InnerWall": {
                                "name": "InnerWall",
                                "year_of_construction": 1988,
                                "year_of_retrofit": null,
                                "construction_type": "heavy",
                                "area": 538.4166666666666,
                                "tilt": 90.0,
                                "orientation": 0,
                                "inner_radiation": 5.0,
                                "inner_convection": 2.7,
                                "layer": {
                                    "0": {
                                        "thickness": 0.01,
                                        "material": {
                                            "name": "lime_plaster",
                                            "density": 1600.0,
                                            "thermal_conduc": 0.7,
                                            "heat_capac": 0.85,
                                            "solar_absorp": 0.5,
                                            "ir_emissivity": 0.9
                                        }
                                    },
                                    "1": {
                                        "thickness": 0.15,
                                        "material": {
                                            "name": "vertical_core_brick_700",
                                            "density": 695.0,
                                            "thermal_conduc": 0.13,
                                            "heat_capac": 0.85,
                                            "solar_absorp": 0.5,
                                            "ir_emissivity": 0.9
                                        }
                                    },
                                    "2": {
                                        "thickness": 0.01,
                                        "material": {
                                            "name": "lime_plaster",
                                            "density": 1600.0,
                                            "thermal_conduc": 0.7,
                                            "heat_capac": 0.85,
                                            "solar_absorp": 0.5,
                                            "ir_emissivity": 0.9
                                        }
                                    }
                                }
                            }
                        },
                        "floors": {
                            "Floor": {
                                "name": "Floor",
                                "year_of_construction": 1988,
                                "year_of_retrofit": null,
                                "construction_type": "heavy",
                                "area": 426.0,
                                "tilt": 0.0,
                                "orientation": -2,
                                "inner_radiation": 5.0,
                                "inner_convection": 1.7000000000000002,
                                "layer": {
                                    "0": {
                                        "thickness": 0.04,
                                        "material": {
                                            "name": "cement_floating_screed_2_bottom",
                                            "density": 1990.0,
                                            "thermal_conduc": 1.4,
                                            "heat_capac": 1.0,
                                            "solar_absorp": 0.5,
                                            "ir_emissivity": 0.9
                                        }
                                    },
                                    "1": {
                                        "thickness": 0.02,
                                        "material": {
                                            "name": "EPS_040_15",
                                            "density": 15.0,
                                            "thermal_conduc": 0.04,
                                            "heat_capac": 1.5,
                                            "solar_absorp": 0.5,
                                            "ir_emissivity": 0.9
                                        }
                                    },
                                    "2": {
                                        "thickness": 0.15,
                                        "material": {
                                            "name": "concrete_CEM_II_BS325R_wz05",
                                            "density": 2420.0,
                                            "thermal_conduc": 2.1,
                                            "heat_capac": 1.0,
                                            "solar_absorp": 0.5,
                                            "ir_emissivity": 0.9
                                        }
                                    }
                                }
                            }
                        },
                        "ceilings": {
                            "Ceiling": {
                                "name": "Ceiling",
                                "year_of_construction": 1988,
                                "year_of_retrofit": null,
                                "construction_type": "heavy",
                                "area": 426.0,
                                "tilt": 0.0,
                                "orientation": -1,
                                "inner_radiation": 5.0,
                                "inner_convection": 1.7000000000000002,
                                "layer": {
                                    "0": {
                                        "thickness": 0.15,
                                        "material": {
                                            "name": "concrete_CEM_II_BS325R_wz05",
                                            "density": 2420.0,
                                            "thermal_conduc": 2.1,
                                            "heat_capac": 1.0,
                                            "solar_absorp": 0.5,
                                            "ir_emissivity": 0.9
                                        }
                                    },
                                    "1": {
                                        "thickness": 0.02,
                                        "material": {
                                            "name": "EPS_040_15",
                                            "density": 15.0,
                                            "thermal_conduc": 0.04,
                                            "heat_capac": 1.5,
                                            "solar_absorp": 0.5,
                                            "ir_emissivity": 0.9
                                        }
                                    },
                                    "2": {
                                        "thickness": 0.04,
                                        "material": {
                                            "name": "cement_floating_screed_2_bottom",
                                            "density": 1990.0,
                                            "thermal_conduc": 1.4,
                                            "heat_capac": 1.0,
                                            "solar_absorp": 0.5,
                                            "ir_emissivity": 0.9
                                        }
                                    }
                                }
                            }
                        }
                    },
                    "Storage": {
                        "area": 298.2,
                        "volume": 298.2,
                        "infiltration_rate": null,
                        "typical_length": 6.0,
                        "typical_width": 6.0,
                        "use_conditions": {
                            "usage": "Stock, technical equipment, archives",
                            "typical_length": 6.0,
                            "typical_width": 6.0,
                            "with_heating": true,
                            "T_threshold_heating": 288.15,
                            "with_cooling": false,
<<<<<<< HEAD
                            "activity_degree_persons": 1.2,
                            "fixed_heat_flow_rate_persons": 70,
                            "internal_gains_moisture_no_people": 0.5,
=======
                            "T_threshold_cooling": 295.15,
>>>>>>> 0cceb607
                            "persons": 0.0,
                            "ratio_conv_rad_persons": 0.5,
                            "machines": 0.0,
                            "ratio_conv_rad_machines": 0.75,
                            "lighting_power": 11.3,
                            "ratio_conv_rad_lighting": 0.9,
                            "use_constant_infiltration": false,
                            "infiltration_rate": 0.2,
                            "max_user_infiltration": 1.0,
                            "max_overheating_infiltration": [
                                3.0,
                                2.0
                            ],
                            "max_summer_infiltration": [
                                1.0,
                                283.15,
                                290.15
                            ],
                            "winter_reduction_infiltration": [
                                0.2,
                                273.15,
                                283.15
                            ],
                            "min_ahu": 0.0,
                            "max_ahu": 0.5,
                            "with_ahu": false,
                            "with_ideal_thresholds": false,
                            "heating_profile": [
                                294.15,
                                294.15,
                                294.15,
                                294.15,
                                294.15,
                                294.15,
                                294.15,
                                294.15,
                                294.15,
                                294.15,
                                294.15,
                                294.15,
                                294.15,
                                294.15,
                                294.15,
                                294.15,
                                294.15,
                                294.15,
                                294.15,
                                294.15,
                                294.15,
                                294.15,
                                294.15,
                                294.15,
                                294.15
                            ],
                            "cooling_profile": [
                                294.15,
                                294.15,
                                294.15,
                                294.15,
                                294.15,
                                294.15,
                                294.15,
                                294.15,
                                294.15,
                                294.15,
                                294.15,
                                294.15,
                                294.15,
                                294.15,
                                294.15,
                                294.15,
                                294.15,
                                294.15,
                                294.15,
                                294.15,
                                294.15,
                                294.15,
                                294.15,
                                294.15,
                                294.15
                            ],
                            "persons_profile": [
                                0.2,
                                0.2,
                                0.2,
                                0.2,
                                0.2,
                                0.5,
                                0.8,
                                1.0,
                                1.0,
                                0.8,
                                1.0,
                                0.5,
                                0.8,
                                1.0,
                                1.0,
                                0.8,
                                0.8,
                                0.8,
                                0.5,
                                0.5,
                                0.5,
                                0.5,
                                0.2,
                                0.2,
                                0.2
                            ],
                            "machines_profile": [
                                0.2,
                                0.2,
                                0.2,
                                0.2,
                                0.2,
                                0.5,
                                0.8,
                                1.0,
                                1.0,
                                0.8,
                                1.0,
                                0.5,
                                0.8,
                                1.0,
                                1.0,
                                0.8,
                                0.8,
                                0.8,
                                0.5,
                                0.5,
                                0.5,
                                0.5,
                                0.2,
                                0.2,
                                0.2
                            ],
                            "lighting_profile": [
                                0.0,
                                0.0,
                                0.0,
                                0.0,
                                0.0,
                                0.0,
                                1.0,
                                1.0,
                                1.0,
                                1.0,
                                1.0,
                                1.0,
                                1.0,
                                1.0,
                                1.0,
                                1.0,
                                1.0,
                                1.0,
                                0.0,
                                0.0,
                                0.0,
                                0.0,
                                0.0,
                                0.0,
                                0.0
                            ]
                        },
                        "outer_walls": {
                            "ExteriorFacadeNorth": {
                                "name": "ExteriorFacadeNorth",
                                "year_of_construction": 1988,
                                "year_of_retrofit": null,
                                "construction_type": "heavy",
                                "area": 41.170261697373604,
                                "tilt": 90.0,
                                "orientation": 0,
                                "inner_radiation": 5.0,
                                "inner_convection": 2.7,
                                "outer_radiation": 5.0,
                                "outer_convection": 20.0,
                                "layer": {
                                    "0": {
                                        "thickness": 0.175,
                                        "material": {
                                            "name": "concrete_CEM_II_BS325R_wz05",
                                            "density": 2420.0,
                                            "thermal_conduc": 2.1,
                                            "heat_capac": 1.0,
                                            "solar_absorp": 0.5,
                                            "ir_emissivity": 0.9
                                        }
                                    },
                                    "1": {
                                        "thickness": 0.06,
                                        "material": {
                                            "name": "EPS_040_15",
                                            "density": 15.0,
                                            "thermal_conduc": 0.04,
                                            "heat_capac": 1.5,
                                            "solar_absorp": 0.5,
                                            "ir_emissivity": 0.9
                                        }
                                    },
                                    "2": {
                                        "thickness": 0.04,
                                        "material": {
                                            "name": "concrete_wz05",
                                            "density": 2300.0,
                                            "thermal_conduc": 1.6,
                                            "heat_capac": 0.85,
                                            "solar_absorp": 0.5,
                                            "ir_emissivity": 0.9
                                        }
                                    }
                                }
                            },
                            "ExteriorFacadeEast": {
                                "name": "ExteriorFacadeEast",
                                "year_of_construction": 1988,
                                "year_of_retrofit": null,
                                "construction_type": "heavy",
                                "area": 21.303656542731602,
                                "tilt": 90.0,
                                "orientation": 90,
                                "inner_radiation": 5.0,
                                "inner_convection": 2.7,
                                "outer_radiation": 5.0,
                                "outer_convection": 20.0,
                                "layer": {
                                    "0": {
                                        "thickness": 0.175,
                                        "material": {
                                            "name": "concrete_CEM_II_BS325R_wz05",
                                            "density": 2420.0,
                                            "thermal_conduc": 2.1,
                                            "heat_capac": 1.0,
                                            "solar_absorp": 0.5,
                                            "ir_emissivity": 0.9
                                        }
                                    },
                                    "1": {
                                        "thickness": 0.06,
                                        "material": {
                                            "name": "EPS_040_15",
                                            "density": 15.0,
                                            "thermal_conduc": 0.04,
                                            "heat_capac": 1.5,
                                            "solar_absorp": 0.5,
                                            "ir_emissivity": 0.9
                                        }
                                    },
                                    "2": {
                                        "thickness": 0.04,
                                        "material": {
                                            "name": "concrete_wz05",
                                            "density": 2300.0,
                                            "thermal_conduc": 1.6,
                                            "heat_capac": 0.85,
                                            "solar_absorp": 0.5,
                                            "ir_emissivity": 0.9
                                        }
                                    }
                                }
                            },
                            "ExteriorFacadeSouth": {
                                "name": "ExteriorFacadeSouth",
                                "year_of_construction": 1988,
                                "year_of_retrofit": null,
                                "construction_type": "heavy",
                                "area": 41.170261697373604,
                                "tilt": 90.0,
                                "orientation": 180,
                                "inner_radiation": 5.0,
                                "inner_convection": 2.7,
                                "outer_radiation": 5.0,
                                "outer_convection": 20.0,
                                "layer": {
                                    "0": {
                                        "thickness": 0.175,
                                        "material": {
                                            "name": "concrete_CEM_II_BS325R_wz05",
                                            "density": 2420.0,
                                            "thermal_conduc": 2.1,
                                            "heat_capac": 1.0,
                                            "solar_absorp": 0.5,
                                            "ir_emissivity": 0.9
                                        }
                                    },
                                    "1": {
                                        "thickness": 0.06,
                                        "material": {
                                            "name": "EPS_040_15",
                                            "density": 15.0,
                                            "thermal_conduc": 0.04,
                                            "heat_capac": 1.5,
                                            "solar_absorp": 0.5,
                                            "ir_emissivity": 0.9
                                        }
                                    },
                                    "2": {
                                        "thickness": 0.04,
                                        "material": {
                                            "name": "concrete_wz05",
                                            "density": 2300.0,
                                            "thermal_conduc": 1.6,
                                            "heat_capac": 0.85,
                                            "solar_absorp": 0.5,
                                            "ir_emissivity": 0.9
                                        }
                                    }
                                }
                            },
                            "ExteriorFacadeWest": {
                                "name": "ExteriorFacadeWest",
                                "year_of_construction": 1988,
                                "year_of_retrofit": null,
                                "construction_type": "heavy",
                                "area": 21.303656542731602,
                                "tilt": 90.0,
                                "orientation": 270,
                                "inner_radiation": 5.0,
                                "inner_convection": 2.7,
                                "outer_radiation": 5.0,
                                "outer_convection": 20.0,
                                "layer": {
                                    "0": {
                                        "thickness": 0.175,
                                        "material": {
                                            "name": "concrete_CEM_II_BS325R_wz05",
                                            "density": 2420.0,
                                            "thermal_conduc": 2.1,
                                            "heat_capac": 1.0,
                                            "solar_absorp": 0.5,
                                            "ir_emissivity": 0.9
                                        }
                                    },
                                    "1": {
                                        "thickness": 0.06,
                                        "material": {
                                            "name": "EPS_040_15",
                                            "density": 15.0,
                                            "thermal_conduc": 0.04,
                                            "heat_capac": 1.5,
                                            "solar_absorp": 0.5,
                                            "ir_emissivity": 0.9
                                        }
                                    },
                                    "2": {
                                        "thickness": 0.04,
                                        "material": {
                                            "name": "concrete_wz05",
                                            "density": 2300.0,
                                            "thermal_conduc": 1.6,
                                            "heat_capac": 0.85,
                                            "solar_absorp": 0.5,
                                            "ir_emissivity": 0.9
                                        }
                                    }
                                }
                            }
                        },
                        "doors": {},
                        "rooftops": {
                            "Rooftop": {
                                "name": "Rooftop",
                                "year_of_construction": 1988,
                                "year_of_retrofit": null,
                                "construction_type": "heavy",
                                "area": 48.98999999999999,
                                "tilt": 0.0,
                                "orientation": -1,
                                "inner_radiation": 5.0,
                                "inner_convection": 1.7000000000000002,
                                "outer_radiation": 5.0,
                                "outer_convection": 20.000000000000004,
                                "layer": {
                                    "0": {
                                        "thickness": 0.15,
                                        "material": {
                                            "name": "concrete_CEM_II_BS325R_wz05",
                                            "density": 2420.0,
                                            "thermal_conduc": 2.1,
                                            "heat_capac": 1.0,
                                            "solar_absorp": 0.5,
                                            "ir_emissivity": 0.9
                                        }
                                    },
                                    "1": {
                                        "thickness": 0.09,
                                        "material": {
                                            "name": "foam_glass_board_130",
                                            "density": 130.0,
                                            "thermal_conduc": 0.065,
                                            "heat_capac": 0.84,
                                            "solar_absorp": 0.5,
                                            "ir_emissivity": 0.9
                                        }
                                    },
                                    "2": {
                                        "thickness": 0.03,
                                        "material": {
                                            "name": "gravel_single_granular",
                                            "density": 1500.0,
                                            "thermal_conduc": 0.814,
                                            "heat_capac": 0.84,
                                            "solar_absorp": 0.5,
                                            "ir_emissivity": 0.9
                                        }
                                    }
                                }
                            }
                        },
                        "ground_floors": {
                            "GroundFloor": {
                                "name": "GroundFloor",
                                "year_of_construction": 1988,
                                "year_of_retrofit": null,
                                "construction_type": "heavy",
                                "area": 48.98999999999999,
                                "tilt": 0.0,
                                "orientation": -2,
                                "inner_radiation": 5.0,
                                "inner_convection": 1.7000000000000002,
                                "layer": {
                                    "0": {
                                        "thickness": 0.04,
                                        "material": {
                                            "name": "cement_floating_screed_2_bottom",
                                            "density": 1990.0,
                                            "thermal_conduc": 1.4,
                                            "heat_capac": 1.0,
                                            "solar_absorp": 0.5,
                                            "ir_emissivity": 0.9
                                        }
                                    },
                                    "1": {
                                        "thickness": 0.05,
                                        "material": {
                                            "name": "EPS_040_15",
                                            "density": 15.0,
                                            "thermal_conduc": 0.04,
                                            "heat_capac": 1.5,
                                            "solar_absorp": 0.5,
                                            "ir_emissivity": 0.9
                                        }
                                    },
                                    "2": {
                                        "thickness": 0.15,
                                        "material": {
                                            "name": "concrete_CEM_II_BS325R_wz05",
                                            "density": 2420.0,
                                            "thermal_conduc": 2.1,
                                            "heat_capac": 1.0,
                                            "solar_absorp": 0.5,
                                            "ir_emissivity": 0.9
                                        }
                                    }
                                }
                            }
                        },
                        "windows": {
                            "WindowFacadeNorth": {
                                "name": "WindowFacadeNorth",
                                "year_of_construction": 1988,
                                "year_of_retrofit": null,
                                "construction_type": "Kunststofffenster, Isolierverglasung",
                                "area": 14.28313240284047,
                                "tilt": 90.0,
                                "orientation": 0,
                                "inner_radiation": 5.0,
                                "inner_convection": 2.7,
                                "outer_radiation": 5.0,
                                "outer_convection": 20.0,
                                "g_value": 0.78,
                                "a_conv": 0.03,
                                "shading_g_total": 1.0,
                                "shading_max_irr": 100.0,
                                "layer": {
                                    "0": {
                                        "thickness": 0.024,
                                        "material": {
                                            "name": "Glas1984_1994KunststofffensterIsolierverglasung",
                                            "density": 0.0,
                                            "thermal_conduc": 0.147,
                                            "heat_capac": 0.0,
                                            "solar_absorp": 0.7,
                                            "ir_emissivity": 0.9
                                        }
                                    }
                                }
                            },
                            "WindowFacadeEast": {
                                "name": "WindowFacadeEast",
                                "year_of_construction": 1988,
                                "year_of_retrofit": null,
                                "construction_type": "Kunststofffenster, Isolierverglasung",
                                "area": 7.390843160073606,
                                "tilt": 90.0,
                                "orientation": 90,
                                "inner_radiation": 5.0,
                                "inner_convection": 2.7,
                                "outer_radiation": 5.0,
                                "outer_convection": 20.0,
                                "g_value": 0.78,
                                "a_conv": 0.03,
                                "shading_g_total": 1.0,
                                "shading_max_irr": 100.0,
                                "layer": {
                                    "0": {
                                        "thickness": 0.024,
                                        "material": {
                                            "name": "Glas1984_1994KunststofffensterIsolierverglasung",
                                            "density": 0.0,
                                            "thermal_conduc": 0.147,
                                            "heat_capac": 0.0,
                                            "solar_absorp": 0.7,
                                            "ir_emissivity": 0.9
                                        }
                                    }
                                }
                            },
                            "WindowFacadeSouth": {
                                "name": "WindowFacadeSouth",
                                "year_of_construction": 1988,
                                "year_of_retrofit": null,
                                "construction_type": "Kunststofffenster, Isolierverglasung",
                                "area": 14.28313240284047,
                                "tilt": 90.0,
                                "orientation": 180,
                                "inner_radiation": 5.0,
                                "inner_convection": 2.7,
                                "outer_radiation": 5.0,
                                "outer_convection": 20.0,
                                "g_value": 0.78,
                                "a_conv": 0.03,
                                "shading_g_total": 1.0,
                                "shading_max_irr": 100.0,
                                "layer": {
                                    "0": {
                                        "thickness": 0.024,
                                        "material": {
                                            "name": "Glas1984_1994KunststofffensterIsolierverglasung",
                                            "density": 0.0,
                                            "thermal_conduc": 0.147,
                                            "heat_capac": 0.0,
                                            "solar_absorp": 0.7,
                                            "ir_emissivity": 0.9
                                        }
                                    }
                                }
                            },
                            "WindowFacadeWest": {
                                "name": "WindowFacadeWest",
                                "year_of_construction": 1988,
                                "year_of_retrofit": null,
                                "construction_type": "Kunststofffenster, Isolierverglasung",
                                "area": 7.390843160073606,
                                "tilt": 90.0,
                                "orientation": 270,
                                "inner_radiation": 5.0,
                                "inner_convection": 2.7,
                                "outer_radiation": 5.0,
                                "outer_convection": 20.0,
                                "g_value": 0.78,
                                "a_conv": 0.03,
                                "shading_g_total": 1.0,
                                "shading_max_irr": 100.0,
                                "layer": {
                                    "0": {
                                        "thickness": 0.024,
                                        "material": {
                                            "name": "Glas1984_1994KunststofffensterIsolierverglasung",
                                            "density": 0.0,
                                            "thermal_conduc": 0.147,
                                            "heat_capac": 0.0,
                                            "solar_absorp": 0.7,
                                            "ir_emissivity": 0.9
                                        }
                                    }
                                }
                            }
                        },
                        "inner_walls": {
                            "InnerWall": {
                                "name": "InnerWall",
                                "year_of_construction": 1988,
                                "year_of_retrofit": null,
                                "construction_type": "heavy",
                                "area": 149.1,
                                "tilt": 90.0,
                                "orientation": 0,
                                "inner_radiation": 5.0,
                                "inner_convection": 2.7,
                                "layer": {
                                    "0": {
                                        "thickness": 0.01,
                                        "material": {
                                            "name": "lime_plaster",
                                            "density": 1600.0,
                                            "thermal_conduc": 0.7,
                                            "heat_capac": 0.85,
                                            "solar_absorp": 0.5,
                                            "ir_emissivity": 0.9
                                        }
                                    },
                                    "1": {
                                        "thickness": 0.15,
                                        "material": {
                                            "name": "vertical_core_brick_700",
                                            "density": 695.0,
                                            "thermal_conduc": 0.13,
                                            "heat_capac": 0.85,
                                            "solar_absorp": 0.5,
                                            "ir_emissivity": 0.9
                                        }
                                    },
                                    "2": {
                                        "thickness": 0.01,
                                        "material": {
                                            "name": "lime_plaster",
                                            "density": 1600.0,
                                            "thermal_conduc": 0.7,
                                            "heat_capac": 0.85,
                                            "solar_absorp": 0.5,
                                            "ir_emissivity": 0.9
                                        }
                                    }
                                }
                            }
                        },
                        "floors": {
                            "Floor": {
                                "name": "Floor",
                                "year_of_construction": 1988,
                                "year_of_retrofit": null,
                                "construction_type": "heavy",
                                "area": 255.59999999999997,
                                "tilt": 0.0,
                                "orientation": -2,
                                "inner_radiation": 5.0,
                                "inner_convection": 1.7000000000000002,
                                "layer": {
                                    "0": {
                                        "thickness": 0.04,
                                        "material": {
                                            "name": "cement_floating_screed_2_bottom",
                                            "density": 1990.0,
                                            "thermal_conduc": 1.4,
                                            "heat_capac": 1.0,
                                            "solar_absorp": 0.5,
                                            "ir_emissivity": 0.9
                                        }
                                    },
                                    "1": {
                                        "thickness": 0.02,
                                        "material": {
                                            "name": "EPS_040_15",
                                            "density": 15.0,
                                            "thermal_conduc": 0.04,
                                            "heat_capac": 1.5,
                                            "solar_absorp": 0.5,
                                            "ir_emissivity": 0.9
                                        }
                                    },
                                    "2": {
                                        "thickness": 0.15,
                                        "material": {
                                            "name": "concrete_CEM_II_BS325R_wz05",
                                            "density": 2420.0,
                                            "thermal_conduc": 2.1,
                                            "heat_capac": 1.0,
                                            "solar_absorp": 0.5,
                                            "ir_emissivity": 0.9
                                        }
                                    }
                                }
                            }
                        },
                        "ceilings": {
                            "Ceiling": {
                                "name": "Ceiling",
                                "year_of_construction": 1988,
                                "year_of_retrofit": null,
                                "construction_type": "heavy",
                                "area": 255.59999999999997,
                                "tilt": 0.0,
                                "orientation": -1,
                                "inner_radiation": 5.0,
                                "inner_convection": 1.7000000000000002,
                                "layer": {
                                    "0": {
                                        "thickness": 0.15,
                                        "material": {
                                            "name": "concrete_CEM_II_BS325R_wz05",
                                            "density": 2420.0,
                                            "thermal_conduc": 2.1,
                                            "heat_capac": 1.0,
                                            "solar_absorp": 0.5,
                                            "ir_emissivity": 0.9
                                        }
                                    },
                                    "1": {
                                        "thickness": 0.02,
                                        "material": {
                                            "name": "EPS_040_15",
                                            "density": 15.0,
                                            "thermal_conduc": 0.04,
                                            "heat_capac": 1.5,
                                            "solar_absorp": 0.5,
                                            "ir_emissivity": 0.9
                                        }
                                    },
                                    "2": {
                                        "thickness": 0.04,
                                        "material": {
                                            "name": "cement_floating_screed_2_bottom",
                                            "density": 1990.0,
                                            "thermal_conduc": 1.4,
                                            "heat_capac": 1.0,
                                            "solar_absorp": 0.5,
                                            "ir_emissivity": 0.9
                                        }
                                    }
                                }
                            }
                        }
                    },
                    "Meeting": {
                        "area": 79.52,
                        "volume": 79.52,
                        "infiltration_rate": null,
                        "typical_length": 6.0,
                        "typical_width": 6.0,
                        "use_conditions": {
                            "usage": "Meeting, Conference, seminar",
                            "typical_length": 6.0,
                            "typical_width": 6.0,
                            "with_heating": true,
                            "T_threshold_heating": 288.15,
                            "with_cooling": false,
<<<<<<< HEAD
                            "activity_degree_persons": 1.2,
                            "fixed_heat_flow_rate_persons": 70,
                            "internal_gains_moisture_no_people": 0.5,
=======
                            "T_threshold_cooling": 295.15,
>>>>>>> 0cceb607
                            "persons": 24.0,
                            "ratio_conv_rad_persons": 0.5,
                            "machines": 2.0,
                            "ratio_conv_rad_machines": 0.75,
                            "lighting_power": 15.9,
                            "ratio_conv_rad_lighting": 0.9,
                            "use_constant_infiltration": false,
                            "infiltration_rate": 0.2,
                            "max_user_infiltration": 1.0,
                            "max_overheating_infiltration": [
                                3.0,
                                2.0
                            ],
                            "max_summer_infiltration": [
                                1.0,
                                283.15,
                                290.15
                            ],
                            "winter_reduction_infiltration": [
                                0.2,
                                273.15,
                                283.15
                            ],
                            "min_ahu": 0.0,
                            "max_ahu": 12.0,
                            "with_ahu": false,
                            "with_ideal_thresholds": false,
                            "heating_profile": [
                                294.15,
                                294.15,
                                294.15,
                                294.15,
                                294.15,
                                294.15,
                                294.15,
                                294.15,
                                294.15,
                                294.15,
                                294.15,
                                294.15,
                                294.15,
                                294.15,
                                294.15,
                                294.15,
                                294.15,
                                294.15,
                                294.15,
                                294.15,
                                294.15,
                                294.15,
                                294.15,
                                294.15,
                                294.15
                            ],
                            "cooling_profile": [
                                294.15,
                                294.15,
                                294.15,
                                294.15,
                                294.15,
                                294.15,
                                294.15,
                                294.15,
                                294.15,
                                294.15,
                                294.15,
                                294.15,
                                294.15,
                                294.15,
                                294.15,
                                294.15,
                                294.15,
                                294.15,
                                294.15,
                                294.15,
                                294.15,
                                294.15,
                                294.15,
                                294.15,
                                294.15
                            ],
                            "persons_profile": [
                                0.0,
                                0.0,
                                0.0,
                                0.0,
                                0.0,
                                0.0,
                                0.0,
                                0.2,
                                0.4,
                                0.6,
                                0.8,
                                0.8,
                                0.4,
                                0.6,
                                0.8,
                                0.8,
                                0.4,
                                0.2,
                                0.0,
                                0.0,
                                0.0,
                                0.0,
                                0.0,
                                0.0,
                                0.0
                            ],
                            "machines_profile": [
                                0.1,
                                0.1,
                                0.1,
                                0.1,
                                0.1,
                                0.1,
                                0.1,
                                0.1,
                                0.1,
                                0.6,
                                1.0,
                                0.4,
                                0.1,
                                0.1,
                                0.6,
                                1.0,
                                0.4,
                                0.1,
                                0.1,
                                0.1,
                                0.1,
                                0.1,
                                0.1,
                                0.1,
                                0.1
                            ],
                            "lighting_profile": [
                                0.0,
                                0.0,
                                0.0,
                                0.0,
                                0.0,
                                0.0,
                                1.0,
                                1.0,
                                1.0,
                                1.0,
                                1.0,
                                1.0,
                                1.0,
                                1.0,
                                1.0,
                                1.0,
                                1.0,
                                1.0,
                                0.0,
                                0.0,
                                0.0,
                                0.0,
                                0.0,
                                0.0,
                                0.0
                            ]
                        },
                        "outer_walls": {
                            "ExteriorFacadeNorth": {
                                "name": "ExteriorFacadeNorth",
                                "year_of_construction": 1988,
                                "year_of_retrofit": null,
                                "construction_type": "heavy",
                                "area": 10.978736452632962,
                                "tilt": 90.0,
                                "orientation": 0,
                                "inner_radiation": 5.0,
                                "inner_convection": 2.7,
                                "outer_radiation": 5.0,
                                "outer_convection": 20.0,
                                "layer": {
                                    "0": {
                                        "thickness": 0.175,
                                        "material": {
                                            "name": "concrete_CEM_II_BS325R_wz05",
                                            "density": 2420.0,
                                            "thermal_conduc": 2.1,
                                            "heat_capac": 1.0,
                                            "solar_absorp": 0.5,
                                            "ir_emissivity": 0.9
                                        }
                                    },
                                    "1": {
                                        "thickness": 0.06,
                                        "material": {
                                            "name": "EPS_040_15",
                                            "density": 15.0,
                                            "thermal_conduc": 0.04,
                                            "heat_capac": 1.5,
                                            "solar_absorp": 0.5,
                                            "ir_emissivity": 0.9
                                        }
                                    },
                                    "2": {
                                        "thickness": 0.04,
                                        "material": {
                                            "name": "concrete_wz05",
                                            "density": 2300.0,
                                            "thermal_conduc": 1.6,
                                            "heat_capac": 0.85,
                                            "solar_absorp": 0.5,
                                            "ir_emissivity": 0.9
                                        }
                                    }
                                }
                            },
                            "ExteriorFacadeEast": {
                                "name": "ExteriorFacadeEast",
                                "year_of_construction": 1988,
                                "year_of_retrofit": null,
                                "construction_type": "heavy",
                                "area": 5.680975078061761,
                                "tilt": 90.0,
                                "orientation": 90,
                                "inner_radiation": 5.0,
                                "inner_convection": 2.7,
                                "outer_radiation": 5.0,
                                "outer_convection": 20.0,
                                "layer": {
                                    "0": {
                                        "thickness": 0.175,
                                        "material": {
                                            "name": "concrete_CEM_II_BS325R_wz05",
                                            "density": 2420.0,
                                            "thermal_conduc": 2.1,
                                            "heat_capac": 1.0,
                                            "solar_absorp": 0.5,
                                            "ir_emissivity": 0.9
                                        }
                                    },
                                    "1": {
                                        "thickness": 0.06,
                                        "material": {
                                            "name": "EPS_040_15",
                                            "density": 15.0,
                                            "thermal_conduc": 0.04,
                                            "heat_capac": 1.5,
                                            "solar_absorp": 0.5,
                                            "ir_emissivity": 0.9
                                        }
                                    },
                                    "2": {
                                        "thickness": 0.04,
                                        "material": {
                                            "name": "concrete_wz05",
                                            "density": 2300.0,
                                            "thermal_conduc": 1.6,
                                            "heat_capac": 0.85,
                                            "solar_absorp": 0.5,
                                            "ir_emissivity": 0.9
                                        }
                                    }
                                }
                            },
                            "ExteriorFacadeSouth": {
                                "name": "ExteriorFacadeSouth",
                                "year_of_construction": 1988,
                                "year_of_retrofit": null,
                                "construction_type": "heavy",
                                "area": 10.978736452632962,
                                "tilt": 90.0,
                                "orientation": 180,
                                "inner_radiation": 5.0,
                                "inner_convection": 2.7,
                                "outer_radiation": 5.0,
                                "outer_convection": 20.0,
                                "layer": {
                                    "0": {
                                        "thickness": 0.175,
                                        "material": {
                                            "name": "concrete_CEM_II_BS325R_wz05",
                                            "density": 2420.0,
                                            "thermal_conduc": 2.1,
                                            "heat_capac": 1.0,
                                            "solar_absorp": 0.5,
                                            "ir_emissivity": 0.9
                                        }
                                    },
                                    "1": {
                                        "thickness": 0.06,
                                        "material": {
                                            "name": "EPS_040_15",
                                            "density": 15.0,
                                            "thermal_conduc": 0.04,
                                            "heat_capac": 1.5,
                                            "solar_absorp": 0.5,
                                            "ir_emissivity": 0.9
                                        }
                                    },
                                    "2": {
                                        "thickness": 0.04,
                                        "material": {
                                            "name": "concrete_wz05",
                                            "density": 2300.0,
                                            "thermal_conduc": 1.6,
                                            "heat_capac": 0.85,
                                            "solar_absorp": 0.5,
                                            "ir_emissivity": 0.9
                                        }
                                    }
                                }
                            },
                            "ExteriorFacadeWest": {
                                "name": "ExteriorFacadeWest",
                                "year_of_construction": 1988,
                                "year_of_retrofit": null,
                                "construction_type": "heavy",
                                "area": 5.680975078061761,
                                "tilt": 90.0,
                                "orientation": 270,
                                "inner_radiation": 5.0,
                                "inner_convection": 2.7,
                                "outer_radiation": 5.0,
                                "outer_convection": 20.0,
                                "layer": {
                                    "0": {
                                        "thickness": 0.175,
                                        "material": {
                                            "name": "concrete_CEM_II_BS325R_wz05",
                                            "density": 2420.0,
                                            "thermal_conduc": 2.1,
                                            "heat_capac": 1.0,
                                            "solar_absorp": 0.5,
                                            "ir_emissivity": 0.9
                                        }
                                    },
                                    "1": {
                                        "thickness": 0.06,
                                        "material": {
                                            "name": "EPS_040_15",
                                            "density": 15.0,
                                            "thermal_conduc": 0.04,
                                            "heat_capac": 1.5,
                                            "solar_absorp": 0.5,
                                            "ir_emissivity": 0.9
                                        }
                                    },
                                    "2": {
                                        "thickness": 0.04,
                                        "material": {
                                            "name": "concrete_wz05",
                                            "density": 2300.0,
                                            "thermal_conduc": 1.6,
                                            "heat_capac": 0.85,
                                            "solar_absorp": 0.5,
                                            "ir_emissivity": 0.9
                                        }
                                    }
                                }
                            }
                        },
                        "doors": {},
                        "rooftops": {
                            "Rooftop": {
                                "name": "Rooftop",
                                "year_of_construction": 1988,
                                "year_of_retrofit": null,
                                "construction_type": "heavy",
                                "area": 13.063999999999997,
                                "tilt": 0.0,
                                "orientation": -1,
                                "inner_radiation": 5.0,
                                "inner_convection": 1.7000000000000002,
                                "outer_radiation": 5.0,
                                "outer_convection": 20.000000000000004,
                                "layer": {
                                    "0": {
                                        "thickness": 0.15,
                                        "material": {
                                            "name": "concrete_CEM_II_BS325R_wz05",
                                            "density": 2420.0,
                                            "thermal_conduc": 2.1,
                                            "heat_capac": 1.0,
                                            "solar_absorp": 0.5,
                                            "ir_emissivity": 0.9
                                        }
                                    },
                                    "1": {
                                        "thickness": 0.09,
                                        "material": {
                                            "name": "foam_glass_board_130",
                                            "density": 130.0,
                                            "thermal_conduc": 0.065,
                                            "heat_capac": 0.84,
                                            "solar_absorp": 0.5,
                                            "ir_emissivity": 0.9
                                        }
                                    },
                                    "2": {
                                        "thickness": 0.03,
                                        "material": {
                                            "name": "gravel_single_granular",
                                            "density": 1500.0,
                                            "thermal_conduc": 0.814,
                                            "heat_capac": 0.84,
                                            "solar_absorp": 0.5,
                                            "ir_emissivity": 0.9
                                        }
                                    }
                                }
                            }
                        },
                        "ground_floors": {
                            "GroundFloor": {
                                "name": "GroundFloor",
                                "year_of_construction": 1988,
                                "year_of_retrofit": null,
                                "construction_type": "heavy",
                                "area": 13.063999999999997,
                                "tilt": 0.0,
                                "orientation": -2,
                                "inner_radiation": 5.0,
                                "inner_convection": 1.7000000000000002,
                                "layer": {
                                    "0": {
                                        "thickness": 0.04,
                                        "material": {
                                            "name": "cement_floating_screed_2_bottom",
                                            "density": 1990.0,
                                            "thermal_conduc": 1.4,
                                            "heat_capac": 1.0,
                                            "solar_absorp": 0.5,
                                            "ir_emissivity": 0.9
                                        }
                                    },
                                    "1": {
                                        "thickness": 0.05,
                                        "material": {
                                            "name": "EPS_040_15",
                                            "density": 15.0,
                                            "thermal_conduc": 0.04,
                                            "heat_capac": 1.5,
                                            "solar_absorp": 0.5,
                                            "ir_emissivity": 0.9
                                        }
                                    },
                                    "2": {
                                        "thickness": 0.15,
                                        "material": {
                                            "name": "concrete_CEM_II_BS325R_wz05",
                                            "density": 2420.0,
                                            "thermal_conduc": 2.1,
                                            "heat_capac": 1.0,
                                            "solar_absorp": 0.5,
                                            "ir_emissivity": 0.9
                                        }
                                    }
                                }
                            }
                        },
                        "windows": {
                            "WindowFacadeNorth": {
                                "name": "WindowFacadeNorth",
                                "year_of_construction": 1988,
                                "year_of_retrofit": null,
                                "construction_type": "Kunststofffenster, Isolierverglasung",
                                "area": 3.8088353074241255,
                                "tilt": 90.0,
                                "orientation": 0,
                                "inner_radiation": 5.0,
                                "inner_convection": 2.7,
                                "outer_radiation": 5.0,
                                "outer_convection": 20.0,
                                "g_value": 0.78,
                                "a_conv": 0.03,
                                "shading_g_total": 1.0,
                                "shading_max_irr": 100.0,
                                "layer": {
                                    "0": {
                                        "thickness": 0.024,
                                        "material": {
                                            "name": "Glas1984_1994KunststofffensterIsolierverglasung",
                                            "density": 0.0,
                                            "thermal_conduc": 0.147,
                                            "heat_capac": 0.0,
                                            "solar_absorp": 0.7,
                                            "ir_emissivity": 0.9
                                        }
                                    }
                                }
                            },
                            "WindowFacadeEast": {
                                "name": "WindowFacadeEast",
                                "year_of_construction": 1988,
                                "year_of_retrofit": null,
                                "construction_type": "Kunststofffenster, Isolierverglasung",
                                "area": 1.9708915093529615,
                                "tilt": 90.0,
                                "orientation": 90,
                                "inner_radiation": 5.0,
                                "inner_convection": 2.7,
                                "outer_radiation": 5.0,
                                "outer_convection": 20.0,
                                "g_value": 0.78,
                                "a_conv": 0.03,
                                "shading_g_total": 1.0,
                                "shading_max_irr": 100.0,
                                "layer": {
                                    "0": {
                                        "thickness": 0.024,
                                        "material": {
                                            "name": "Glas1984_1994KunststofffensterIsolierverglasung",
                                            "density": 0.0,
                                            "thermal_conduc": 0.147,
                                            "heat_capac": 0.0,
                                            "solar_absorp": 0.7,
                                            "ir_emissivity": 0.9
                                        }
                                    }
                                }
                            },
                            "WindowFacadeSouth": {
                                "name": "WindowFacadeSouth",
                                "year_of_construction": 1988,
                                "year_of_retrofit": null,
                                "construction_type": "Kunststofffenster, Isolierverglasung",
                                "area": 3.8088353074241255,
                                "tilt": 90.0,
                                "orientation": 180,
                                "inner_radiation": 5.0,
                                "inner_convection": 2.7,
                                "outer_radiation": 5.0,
                                "outer_convection": 20.0,
                                "g_value": 0.78,
                                "a_conv": 0.03,
                                "shading_g_total": 1.0,
                                "shading_max_irr": 100.0,
                                "layer": {
                                    "0": {
                                        "thickness": 0.024,
                                        "material": {
                                            "name": "Glas1984_1994KunststofffensterIsolierverglasung",
                                            "density": 0.0,
                                            "thermal_conduc": 0.147,
                                            "heat_capac": 0.0,
                                            "solar_absorp": 0.7,
                                            "ir_emissivity": 0.9
                                        }
                                    }
                                }
                            },
                            "WindowFacadeWest": {
                                "name": "WindowFacadeWest",
                                "year_of_construction": 1988,
                                "year_of_retrofit": null,
                                "construction_type": "Kunststofffenster, Isolierverglasung",
                                "area": 1.9708915093529615,
                                "tilt": 90.0,
                                "orientation": 270,
                                "inner_radiation": 5.0,
                                "inner_convection": 2.7,
                                "outer_radiation": 5.0,
                                "outer_convection": 20.0,
                                "g_value": 0.78,
                                "a_conv": 0.03,
                                "shading_g_total": 1.0,
                                "shading_max_irr": 100.0,
                                "layer": {
                                    "0": {
                                        "thickness": 0.024,
                                        "material": {
                                            "name": "Glas1984_1994KunststofffensterIsolierverglasung",
                                            "density": 0.0,
                                            "thermal_conduc": 0.147,
                                            "heat_capac": 0.0,
                                            "solar_absorp": 0.7,
                                            "ir_emissivity": 0.9
                                        }
                                    }
                                }
                            }
                        },
                        "inner_walls": {
                            "InnerWall": {
                                "name": "InnerWall",
                                "year_of_construction": 1988,
                                "year_of_retrofit": null,
                                "construction_type": "heavy",
                                "area": 39.76,
                                "tilt": 90.0,
                                "orientation": 0,
                                "inner_radiation": 5.0,
                                "inner_convection": 2.7,
                                "layer": {
                                    "0": {
                                        "thickness": 0.01,
                                        "material": {
                                            "name": "lime_plaster",
                                            "density": 1600.0,
                                            "thermal_conduc": 0.7,
                                            "heat_capac": 0.85,
                                            "solar_absorp": 0.5,
                                            "ir_emissivity": 0.9
                                        }
                                    },
                                    "1": {
                                        "thickness": 0.15,
                                        "material": {
                                            "name": "vertical_core_brick_700",
                                            "density": 695.0,
                                            "thermal_conduc": 0.13,
                                            "heat_capac": 0.85,
                                            "solar_absorp": 0.5,
                                            "ir_emissivity": 0.9
                                        }
                                    },
                                    "2": {
                                        "thickness": 0.01,
                                        "material": {
                                            "name": "lime_plaster",
                                            "density": 1600.0,
                                            "thermal_conduc": 0.7,
                                            "heat_capac": 0.85,
                                            "solar_absorp": 0.5,
                                            "ir_emissivity": 0.9
                                        }
                                    }
                                }
                            }
                        },
                        "floors": {
                            "Floor": {
                                "name": "Floor",
                                "year_of_construction": 1988,
                                "year_of_retrofit": null,
                                "construction_type": "heavy",
                                "area": 68.16,
                                "tilt": 0.0,
                                "orientation": -2,
                                "inner_radiation": 5.0,
                                "inner_convection": 1.7000000000000002,
                                "layer": {
                                    "0": {
                                        "thickness": 0.04,
                                        "material": {
                                            "name": "cement_floating_screed_2_bottom",
                                            "density": 1990.0,
                                            "thermal_conduc": 1.4,
                                            "heat_capac": 1.0,
                                            "solar_absorp": 0.5,
                                            "ir_emissivity": 0.9
                                        }
                                    },
                                    "1": {
                                        "thickness": 0.02,
                                        "material": {
                                            "name": "EPS_040_15",
                                            "density": 15.0,
                                            "thermal_conduc": 0.04,
                                            "heat_capac": 1.5,
                                            "solar_absorp": 0.5,
                                            "ir_emissivity": 0.9
                                        }
                                    },
                                    "2": {
                                        "thickness": 0.15,
                                        "material": {
                                            "name": "concrete_CEM_II_BS325R_wz05",
                                            "density": 2420.0,
                                            "thermal_conduc": 2.1,
                                            "heat_capac": 1.0,
                                            "solar_absorp": 0.5,
                                            "ir_emissivity": 0.9
                                        }
                                    }
                                }
                            }
                        },
                        "ceilings": {
                            "Ceiling": {
                                "name": "Ceiling",
                                "year_of_construction": 1988,
                                "year_of_retrofit": null,
                                "construction_type": "heavy",
                                "area": 68.16,
                                "tilt": 0.0,
                                "orientation": -1,
                                "inner_radiation": 5.0,
                                "inner_convection": 1.7000000000000002,
                                "layer": {
                                    "0": {
                                        "thickness": 0.15,
                                        "material": {
                                            "name": "concrete_CEM_II_BS325R_wz05",
                                            "density": 2420.0,
                                            "thermal_conduc": 2.1,
                                            "heat_capac": 1.0,
                                            "solar_absorp": 0.5,
                                            "ir_emissivity": 0.9
                                        }
                                    },
                                    "1": {
                                        "thickness": 0.02,
                                        "material": {
                                            "name": "EPS_040_15",
                                            "density": 15.0,
                                            "thermal_conduc": 0.04,
                                            "heat_capac": 1.5,
                                            "solar_absorp": 0.5,
                                            "ir_emissivity": 0.9
                                        }
                                    },
                                    "2": {
                                        "thickness": 0.04,
                                        "material": {
                                            "name": "cement_floating_screed_2_bottom",
                                            "density": 1990.0,
                                            "thermal_conduc": 1.4,
                                            "heat_capac": 1.0,
                                            "solar_absorp": 0.5,
                                            "ir_emissivity": 0.9
                                        }
                                    }
                                }
                            }
                        }
                    },
                    "Restroom": {
                        "area": 79.52,
                        "volume": 79.52,
                        "infiltration_rate": null,
                        "typical_length": 3.0,
                        "typical_width": 6.0,
                        "use_conditions": {
                            "usage": "WC and sanitary rooms in non-residential buildings",
                            "typical_length": 3.0,
                            "typical_width": 6.0,
                            "with_heating": true,
                            "T_threshold_heating": 288.15,
                            "with_cooling": false,
<<<<<<< HEAD
                            "activity_degree_persons": 1.2,
                            "fixed_heat_flow_rate_persons": 70,
                            "internal_gains_moisture_no_people": 0.5,
=======
                            "T_threshold_cooling": 295.15,
>>>>>>> 0cceb607
                            "persons": 0.0,
                            "ratio_conv_rad_persons": 0.5,
                            "machines": 0.0,
                            "ratio_conv_rad_machines": 0.75,
                            "lighting_power": 11.1,
                            "ratio_conv_rad_lighting": 0.9,
                            "use_constant_infiltration": false,
                            "infiltration_rate": 0.2,
                            "max_user_infiltration": 1.0,
                            "max_overheating_infiltration": [
                                3.0,
                                2.0
                            ],
                            "max_summer_infiltration": [
                                1.0,
                                283.15,
                                290.15
                            ],
                            "winter_reduction_infiltration": [
                                0.2,
                                273.15,
                                283.15
                            ],
                            "min_ahu": 0.0,
                            "max_ahu": 8.0,
                            "with_ahu": false,
                            "with_ideal_thresholds": false,
                            "heating_profile": [
                                294.15,
                                294.15,
                                294.15,
                                294.15,
                                294.15,
                                294.15,
                                294.15,
                                294.15,
                                294.15,
                                294.15,
                                294.15,
                                294.15,
                                294.15,
                                294.15,
                                294.15,
                                294.15,
                                294.15,
                                294.15,
                                294.15,
                                294.15,
                                294.15,
                                294.15,
                                294.15,
                                294.15,
                                294.15
                            ],
                            "cooling_profile": [
                                294.15,
                                294.15,
                                294.15,
                                294.15,
                                294.15,
                                294.15,
                                294.15,
                                294.15,
                                294.15,
                                294.15,
                                294.15,
                                294.15,
                                294.15,
                                294.15,
                                294.15,
                                294.15,
                                294.15,
                                294.15,
                                294.15,
                                294.15,
                                294.15,
                                294.15,
                                294.15,
                                294.15,
                                294.15
                            ],
                            "persons_profile": [
                                0.0,
                                0.0,
                                0.0,
                                0.0,
                                0.0,
                                0.0,
                                0.0,
                                0.2,
                                0.4,
                                0.6,
                                0.8,
                                0.8,
                                0.4,
                                0.6,
                                0.8,
                                0.8,
                                0.4,
                                0.2,
                                0.0,
                                0.0,
                                0.0,
                                0.0,
                                0.0,
                                0.0,
                                0.0
                            ],
                            "machines_profile": [
                                0.1,
                                0.1,
                                0.1,
                                0.1,
                                0.1,
                                0.1,
                                0.1,
                                0.2,
                                0.4,
                                0.6,
                                0.8,
                                0.8,
                                0.4,
                                0.6,
                                0.8,
                                0.8,
                                0.4,
                                0.2,
                                0.1,
                                0.1,
                                0.1,
                                0.1,
                                0.1,
                                0.1,
                                0.1
                            ],
                            "lighting_profile": [
                                0.0,
                                0.0,
                                0.0,
                                0.0,
                                0.0,
                                0.0,
                                1.0,
                                1.0,
                                1.0,
                                1.0,
                                1.0,
                                1.0,
                                1.0,
                                1.0,
                                1.0,
                                1.0,
                                1.0,
                                1.0,
                                0.0,
                                0.0,
                                0.0,
                                0.0,
                                0.0,
                                0.0,
                                0.0
                            ]
                        },
                        "outer_walls": {
                            "ExteriorFacadeNorth": {
                                "name": "ExteriorFacadeNorth",
                                "year_of_construction": 1988,
                                "year_of_retrofit": null,
                                "construction_type": "heavy",
                                "area": 10.978736452632962,
                                "tilt": 90.0,
                                "orientation": 0,
                                "inner_radiation": 5.0,
                                "inner_convection": 2.7,
                                "outer_radiation": 5.0,
                                "outer_convection": 20.0,
                                "layer": {
                                    "0": {
                                        "thickness": 0.175,
                                        "material": {
                                            "name": "concrete_CEM_II_BS325R_wz05",
                                            "density": 2420.0,
                                            "thermal_conduc": 2.1,
                                            "heat_capac": 1.0,
                                            "solar_absorp": 0.5,
                                            "ir_emissivity": 0.9
                                        }
                                    },
                                    "1": {
                                        "thickness": 0.06,
                                        "material": {
                                            "name": "EPS_040_15",
                                            "density": 15.0,
                                            "thermal_conduc": 0.04,
                                            "heat_capac": 1.5,
                                            "solar_absorp": 0.5,
                                            "ir_emissivity": 0.9
                                        }
                                    },
                                    "2": {
                                        "thickness": 0.04,
                                        "material": {
                                            "name": "concrete_wz05",
                                            "density": 2300.0,
                                            "thermal_conduc": 1.6,
                                            "heat_capac": 0.85,
                                            "solar_absorp": 0.5,
                                            "ir_emissivity": 0.9
                                        }
                                    }
                                }
                            },
                            "ExteriorFacadeEast": {
                                "name": "ExteriorFacadeEast",
                                "year_of_construction": 1988,
                                "year_of_retrofit": null,
                                "construction_type": "heavy",
                                "area": 5.680975078061761,
                                "tilt": 90.0,
                                "orientation": 90,
                                "inner_radiation": 5.0,
                                "inner_convection": 2.7,
                                "outer_radiation": 5.0,
                                "outer_convection": 20.0,
                                "layer": {
                                    "0": {
                                        "thickness": 0.175,
                                        "material": {
                                            "name": "concrete_CEM_II_BS325R_wz05",
                                            "density": 2420.0,
                                            "thermal_conduc": 2.1,
                                            "heat_capac": 1.0,
                                            "solar_absorp": 0.5,
                                            "ir_emissivity": 0.9
                                        }
                                    },
                                    "1": {
                                        "thickness": 0.06,
                                        "material": {
                                            "name": "EPS_040_15",
                                            "density": 15.0,
                                            "thermal_conduc": 0.04,
                                            "heat_capac": 1.5,
                                            "solar_absorp": 0.5,
                                            "ir_emissivity": 0.9
                                        }
                                    },
                                    "2": {
                                        "thickness": 0.04,
                                        "material": {
                                            "name": "concrete_wz05",
                                            "density": 2300.0,
                                            "thermal_conduc": 1.6,
                                            "heat_capac": 0.85,
                                            "solar_absorp": 0.5,
                                            "ir_emissivity": 0.9
                                        }
                                    }
                                }
                            },
                            "ExteriorFacadeSouth": {
                                "name": "ExteriorFacadeSouth",
                                "year_of_construction": 1988,
                                "year_of_retrofit": null,
                                "construction_type": "heavy",
                                "area": 10.978736452632962,
                                "tilt": 90.0,
                                "orientation": 180,
                                "inner_radiation": 5.0,
                                "inner_convection": 2.7,
                                "outer_radiation": 5.0,
                                "outer_convection": 20.0,
                                "layer": {
                                    "0": {
                                        "thickness": 0.175,
                                        "material": {
                                            "name": "concrete_CEM_II_BS325R_wz05",
                                            "density": 2420.0,
                                            "thermal_conduc": 2.1,
                                            "heat_capac": 1.0,
                                            "solar_absorp": 0.5,
                                            "ir_emissivity": 0.9
                                        }
                                    },
                                    "1": {
                                        "thickness": 0.06,
                                        "material": {
                                            "name": "EPS_040_15",
                                            "density": 15.0,
                                            "thermal_conduc": 0.04,
                                            "heat_capac": 1.5,
                                            "solar_absorp": 0.5,
                                            "ir_emissivity": 0.9
                                        }
                                    },
                                    "2": {
                                        "thickness": 0.04,
                                        "material": {
                                            "name": "concrete_wz05",
                                            "density": 2300.0,
                                            "thermal_conduc": 1.6,
                                            "heat_capac": 0.85,
                                            "solar_absorp": 0.5,
                                            "ir_emissivity": 0.9
                                        }
                                    }
                                }
                            },
                            "ExteriorFacadeWest": {
                                "name": "ExteriorFacadeWest",
                                "year_of_construction": 1988,
                                "year_of_retrofit": null,
                                "construction_type": "heavy",
                                "area": 5.680975078061761,
                                "tilt": 90.0,
                                "orientation": 270,
                                "inner_radiation": 5.0,
                                "inner_convection": 2.7,
                                "outer_radiation": 5.0,
                                "outer_convection": 20.0,
                                "layer": {
                                    "0": {
                                        "thickness": 0.175,
                                        "material": {
                                            "name": "concrete_CEM_II_BS325R_wz05",
                                            "density": 2420.0,
                                            "thermal_conduc": 2.1,
                                            "heat_capac": 1.0,
                                            "solar_absorp": 0.5,
                                            "ir_emissivity": 0.9
                                        }
                                    },
                                    "1": {
                                        "thickness": 0.06,
                                        "material": {
                                            "name": "EPS_040_15",
                                            "density": 15.0,
                                            "thermal_conduc": 0.04,
                                            "heat_capac": 1.5,
                                            "solar_absorp": 0.5,
                                            "ir_emissivity": 0.9
                                        }
                                    },
                                    "2": {
                                        "thickness": 0.04,
                                        "material": {
                                            "name": "concrete_wz05",
                                            "density": 2300.0,
                                            "thermal_conduc": 1.6,
                                            "heat_capac": 0.85,
                                            "solar_absorp": 0.5,
                                            "ir_emissivity": 0.9
                                        }
                                    }
                                }
                            }
                        },
                        "doors": {},
                        "rooftops": {
                            "Rooftop": {
                                "name": "Rooftop",
                                "year_of_construction": 1988,
                                "year_of_retrofit": null,
                                "construction_type": "heavy",
                                "area": 13.063999999999997,
                                "tilt": 0.0,
                                "orientation": -1,
                                "inner_radiation": 5.0,
                                "inner_convection": 1.7000000000000002,
                                "outer_radiation": 5.0,
                                "outer_convection": 20.000000000000004,
                                "layer": {
                                    "0": {
                                        "thickness": 0.15,
                                        "material": {
                                            "name": "concrete_CEM_II_BS325R_wz05",
                                            "density": 2420.0,
                                            "thermal_conduc": 2.1,
                                            "heat_capac": 1.0,
                                            "solar_absorp": 0.5,
                                            "ir_emissivity": 0.9
                                        }
                                    },
                                    "1": {
                                        "thickness": 0.09,
                                        "material": {
                                            "name": "foam_glass_board_130",
                                            "density": 130.0,
                                            "thermal_conduc": 0.065,
                                            "heat_capac": 0.84,
                                            "solar_absorp": 0.5,
                                            "ir_emissivity": 0.9
                                        }
                                    },
                                    "2": {
                                        "thickness": 0.03,
                                        "material": {
                                            "name": "gravel_single_granular",
                                            "density": 1500.0,
                                            "thermal_conduc": 0.814,
                                            "heat_capac": 0.84,
                                            "solar_absorp": 0.5,
                                            "ir_emissivity": 0.9
                                        }
                                    }
                                }
                            }
                        },
                        "ground_floors": {
                            "GroundFloor": {
                                "name": "GroundFloor",
                                "year_of_construction": 1988,
                                "year_of_retrofit": null,
                                "construction_type": "heavy",
                                "area": 13.063999999999997,
                                "tilt": 0.0,
                                "orientation": -2,
                                "inner_radiation": 5.0,
                                "inner_convection": 1.7000000000000002,
                                "layer": {
                                    "0": {
                                        "thickness": 0.04,
                                        "material": {
                                            "name": "cement_floating_screed_2_bottom",
                                            "density": 1990.0,
                                            "thermal_conduc": 1.4,
                                            "heat_capac": 1.0,
                                            "solar_absorp": 0.5,
                                            "ir_emissivity": 0.9
                                        }
                                    },
                                    "1": {
                                        "thickness": 0.05,
                                        "material": {
                                            "name": "EPS_040_15",
                                            "density": 15.0,
                                            "thermal_conduc": 0.04,
                                            "heat_capac": 1.5,
                                            "solar_absorp": 0.5,
                                            "ir_emissivity": 0.9
                                        }
                                    },
                                    "2": {
                                        "thickness": 0.15,
                                        "material": {
                                            "name": "concrete_CEM_II_BS325R_wz05",
                                            "density": 2420.0,
                                            "thermal_conduc": 2.1,
                                            "heat_capac": 1.0,
                                            "solar_absorp": 0.5,
                                            "ir_emissivity": 0.9
                                        }
                                    }
                                }
                            }
                        },
                        "windows": {
                            "WindowFacadeNorth": {
                                "name": "WindowFacadeNorth",
                                "year_of_construction": 1988,
                                "year_of_retrofit": null,
                                "construction_type": "Kunststofffenster, Isolierverglasung",
                                "area": 3.8088353074241255,
                                "tilt": 90.0,
                                "orientation": 0,
                                "inner_radiation": 5.0,
                                "inner_convection": 2.7,
                                "outer_radiation": 5.0,
                                "outer_convection": 20.0,
                                "g_value": 0.78,
                                "a_conv": 0.03,
                                "shading_g_total": 1.0,
                                "shading_max_irr": 100.0,
                                "layer": {
                                    "0": {
                                        "thickness": 0.024,
                                        "material": {
                                            "name": "Glas1984_1994KunststofffensterIsolierverglasung",
                                            "density": 0.0,
                                            "thermal_conduc": 0.147,
                                            "heat_capac": 0.0,
                                            "solar_absorp": 0.7,
                                            "ir_emissivity": 0.9
                                        }
                                    }
                                }
                            },
                            "WindowFacadeEast": {
                                "name": "WindowFacadeEast",
                                "year_of_construction": 1988,
                                "year_of_retrofit": null,
                                "construction_type": "Kunststofffenster, Isolierverglasung",
                                "area": 1.9708915093529615,
                                "tilt": 90.0,
                                "orientation": 90,
                                "inner_radiation": 5.0,
                                "inner_convection": 2.7,
                                "outer_radiation": 5.0,
                                "outer_convection": 20.0,
                                "g_value": 0.78,
                                "a_conv": 0.03,
                                "shading_g_total": 1.0,
                                "shading_max_irr": 100.0,
                                "layer": {
                                    "0": {
                                        "thickness": 0.024,
                                        "material": {
                                            "name": "Glas1984_1994KunststofffensterIsolierverglasung",
                                            "density": 0.0,
                                            "thermal_conduc": 0.147,
                                            "heat_capac": 0.0,
                                            "solar_absorp": 0.7,
                                            "ir_emissivity": 0.9
                                        }
                                    }
                                }
                            },
                            "WindowFacadeSouth": {
                                "name": "WindowFacadeSouth",
                                "year_of_construction": 1988,
                                "year_of_retrofit": null,
                                "construction_type": "Kunststofffenster, Isolierverglasung",
                                "area": 3.8088353074241255,
                                "tilt": 90.0,
                                "orientation": 180,
                                "inner_radiation": 5.0,
                                "inner_convection": 2.7,
                                "outer_radiation": 5.0,
                                "outer_convection": 20.0,
                                "g_value": 0.78,
                                "a_conv": 0.03,
                                "shading_g_total": 1.0,
                                "shading_max_irr": 100.0,
                                "layer": {
                                    "0": {
                                        "thickness": 0.024,
                                        "material": {
                                            "name": "Glas1984_1994KunststofffensterIsolierverglasung",
                                            "density": 0.0,
                                            "thermal_conduc": 0.147,
                                            "heat_capac": 0.0,
                                            "solar_absorp": 0.7,
                                            "ir_emissivity": 0.9
                                        }
                                    }
                                }
                            },
                            "WindowFacadeWest": {
                                "name": "WindowFacadeWest",
                                "year_of_construction": 1988,
                                "year_of_retrofit": null,
                                "construction_type": "Kunststofffenster, Isolierverglasung",
                                "area": 1.9708915093529615,
                                "tilt": 90.0,
                                "orientation": 270,
                                "inner_radiation": 5.0,
                                "inner_convection": 2.7,
                                "outer_radiation": 5.0,
                                "outer_convection": 20.0,
                                "g_value": 0.78,
                                "a_conv": 0.03,
                                "shading_g_total": 1.0,
                                "shading_max_irr": 100.0,
                                "layer": {
                                    "0": {
                                        "thickness": 0.024,
                                        "material": {
                                            "name": "Glas1984_1994KunststofffensterIsolierverglasung",
                                            "density": 0.0,
                                            "thermal_conduc": 0.147,
                                            "heat_capac": 0.0,
                                            "solar_absorp": 0.7,
                                            "ir_emissivity": 0.9
                                        }
                                    }
                                }
                            }
                        },
                        "inner_walls": {
                            "InnerWall": {
                                "name": "InnerWall",
                                "year_of_construction": 1988,
                                "year_of_retrofit": null,
                                "construction_type": "heavy",
                                "area": 66.26666666666667,
                                "tilt": 90.0,
                                "orientation": 0,
                                "inner_radiation": 5.0,
                                "inner_convection": 2.7,
                                "layer": {
                                    "0": {
                                        "thickness": 0.01,
                                        "material": {
                                            "name": "lime_plaster",
                                            "density": 1600.0,
                                            "thermal_conduc": 0.7,
                                            "heat_capac": 0.85,
                                            "solar_absorp": 0.5,
                                            "ir_emissivity": 0.9
                                        }
                                    },
                                    "1": {
                                        "thickness": 0.15,
                                        "material": {
                                            "name": "vertical_core_brick_700",
                                            "density": 695.0,
                                            "thermal_conduc": 0.13,
                                            "heat_capac": 0.85,
                                            "solar_absorp": 0.5,
                                            "ir_emissivity": 0.9
                                        }
                                    },
                                    "2": {
                                        "thickness": 0.01,
                                        "material": {
                                            "name": "lime_plaster",
                                            "density": 1600.0,
                                            "thermal_conduc": 0.7,
                                            "heat_capac": 0.85,
                                            "solar_absorp": 0.5,
                                            "ir_emissivity": 0.9
                                        }
                                    }
                                }
                            }
                        },
                        "floors": {
                            "Floor": {
                                "name": "Floor",
                                "year_of_construction": 1988,
                                "year_of_retrofit": null,
                                "construction_type": "heavy",
                                "area": 68.16,
                                "tilt": 0.0,
                                "orientation": -2,
                                "inner_radiation": 5.0,
                                "inner_convection": 1.7000000000000002,
                                "layer": {
                                    "0": {
                                        "thickness": 0.04,
                                        "material": {
                                            "name": "cement_floating_screed_2_bottom",
                                            "density": 1990.0,
                                            "thermal_conduc": 1.4,
                                            "heat_capac": 1.0,
                                            "solar_absorp": 0.5,
                                            "ir_emissivity": 0.9
                                        }
                                    },
                                    "1": {
                                        "thickness": 0.02,
                                        "material": {
                                            "name": "EPS_040_15",
                                            "density": 15.0,
                                            "thermal_conduc": 0.04,
                                            "heat_capac": 1.5,
                                            "solar_absorp": 0.5,
                                            "ir_emissivity": 0.9
                                        }
                                    },
                                    "2": {
                                        "thickness": 0.15,
                                        "material": {
                                            "name": "concrete_CEM_II_BS325R_wz05",
                                            "density": 2420.0,
                                            "thermal_conduc": 2.1,
                                            "heat_capac": 1.0,
                                            "solar_absorp": 0.5,
                                            "ir_emissivity": 0.9
                                        }
                                    }
                                }
                            }
                        },
                        "ceilings": {
                            "Ceiling": {
                                "name": "Ceiling",
                                "year_of_construction": 1988,
                                "year_of_retrofit": null,
                                "construction_type": "heavy",
                                "area": 68.16,
                                "tilt": 0.0,
                                "orientation": -1,
                                "inner_radiation": 5.0,
                                "inner_convection": 1.7000000000000002,
                                "layer": {
                                    "0": {
                                        "thickness": 0.15,
                                        "material": {
                                            "name": "concrete_CEM_II_BS325R_wz05",
                                            "density": 2420.0,
                                            "thermal_conduc": 2.1,
                                            "heat_capac": 1.0,
                                            "solar_absorp": 0.5,
                                            "ir_emissivity": 0.9
                                        }
                                    },
                                    "1": {
                                        "thickness": 0.02,
                                        "material": {
                                            "name": "EPS_040_15",
                                            "density": 15.0,
                                            "thermal_conduc": 0.04,
                                            "heat_capac": 1.5,
                                            "solar_absorp": 0.5,
                                            "ir_emissivity": 0.9
                                        }
                                    },
                                    "2": {
                                        "thickness": 0.04,
                                        "material": {
                                            "name": "cement_floating_screed_2_bottom",
                                            "density": 1990.0,
                                            "thermal_conduc": 1.4,
                                            "heat_capac": 1.0,
                                            "solar_absorp": 0.5,
                                            "ir_emissivity": 0.9
                                        }
                                    }
                                }
                            }
                        }
                    },
                    "ICT": {
                        "area": 39.76,
                        "volume": 39.76,
                        "infiltration_rate": null,
                        "typical_length": 6.0,
                        "typical_width": 6.0,
                        "use_conditions": {
                            "usage": "Data center",
                            "typical_length": 6.0,
                            "typical_width": 6.0,
                            "with_heating": true,
                            "T_threshold_heating": 288.15,
                            "with_cooling": false,
<<<<<<< HEAD
                            "activity_degree_persons": 1.2,
                            "fixed_heat_flow_rate_persons": 70,
                            "internal_gains_moisture_no_people": 0.5,
=======
                            "T_threshold_cooling": 295.15,
>>>>>>> 0cceb607
                            "persons": 3.0,
                            "ratio_conv_rad_persons": 0.5,
                            "machines": 150.0,
                            "ratio_conv_rad_machines": 0.75,
                            "lighting_power": 7.1,
                            "ratio_conv_rad_lighting": 0.9,
                            "use_constant_infiltration": false,
                            "infiltration_rate": 0.2,
                            "max_user_infiltration": 1.0,
                            "max_overheating_infiltration": [
                                3.0,
                                2.0
                            ],
                            "max_summer_infiltration": [
                                1.0,
                                283.15,
                                290.15
                            ],
                            "winter_reduction_infiltration": [
                                0.2,
                                273.15,
                                283.15
                            ],
                            "min_ahu": 0.0,
                            "max_ahu": 130.0,
                            "with_ahu": false,
                            "with_ideal_thresholds": false,
                            "heating_profile": [
                                294.15,
                                294.15,
                                294.15,
                                294.15,
                                294.15,
                                294.15,
                                294.15,
                                294.15,
                                294.15,
                                294.15,
                                294.15,
                                294.15,
                                294.15,
                                294.15,
                                294.15,
                                294.15,
                                294.15,
                                294.15,
                                294.15,
                                294.15,
                                294.15,
                                294.15,
                                294.15,
                                294.15,
                                294.15
                            ],
                            "cooling_profile": [
                                294.15,
                                294.15,
                                294.15,
                                294.15,
                                294.15,
                                294.15,
                                294.15,
                                294.15,
                                294.15,
                                294.15,
                                294.15,
                                294.15,
                                294.15,
                                294.15,
                                294.15,
                                294.15,
                                294.15,
                                294.15,
                                294.15,
                                294.15,
                                294.15,
                                294.15,
                                294.15,
                                294.15,
                                294.15
                            ],
                            "persons_profile": [
                                1.0,
                                1.0,
                                1.0,
                                1.0,
                                1.0,
                                1.0,
                                1.0,
                                1.0,
                                1.0,
                                1.0,
                                1.0,
                                1.0,
                                1.0,
                                1.0,
                                1.0,
                                1.0,
                                1.0,
                                1.0,
                                1.0,
                                1.0,
                                1.0,
                                1.0,
                                1.0,
                                1.0,
                                1.0
                            ],
                            "machines_profile": [
                                1.0,
                                1.0,
                                1.0,
                                1.0,
                                1.0,
                                1.0,
                                1.0,
                                1.0,
                                1.0,
                                1.0,
                                1.0,
                                1.0,
                                1.0,
                                1.0,
                                1.0,
                                1.0,
                                1.0,
                                1.0,
                                1.0,
                                1.0,
                                1.0,
                                1.0,
                                1.0,
                                1.0,
                                1.0
                            ],
                            "lighting_profile": [
                                0.0,
                                0.0,
                                0.0,
                                0.0,
                                0.0,
                                0.0,
                                1.0,
                                1.0,
                                1.0,
                                1.0,
                                1.0,
                                1.0,
                                1.0,
                                1.0,
                                1.0,
                                1.0,
                                1.0,
                                1.0,
                                0.0,
                                0.0,
                                0.0,
                                0.0,
                                0.0,
                                0.0,
                                0.0
                            ]
                        },
                        "outer_walls": {
                            "ExteriorFacadeNorth": {
                                "name": "ExteriorFacadeNorth",
                                "year_of_construction": 1988,
                                "year_of_retrofit": null,
                                "construction_type": "heavy",
                                "area": 5.489368226316481,
                                "tilt": 90.0,
                                "orientation": 0,
                                "inner_radiation": 5.0,
                                "inner_convection": 2.7,
                                "outer_radiation": 5.0,
                                "outer_convection": 20.0,
                                "layer": {
                                    "0": {
                                        "thickness": 0.175,
                                        "material": {
                                            "name": "concrete_CEM_II_BS325R_wz05",
                                            "density": 2420.0,
                                            "thermal_conduc": 2.1,
                                            "heat_capac": 1.0,
                                            "solar_absorp": 0.5,
                                            "ir_emissivity": 0.9
                                        }
                                    },
                                    "1": {
                                        "thickness": 0.06,
                                        "material": {
                                            "name": "EPS_040_15",
                                            "density": 15.0,
                                            "thermal_conduc": 0.04,
                                            "heat_capac": 1.5,
                                            "solar_absorp": 0.5,
                                            "ir_emissivity": 0.9
                                        }
                                    },
                                    "2": {
                                        "thickness": 0.04,
                                        "material": {
                                            "name": "concrete_wz05",
                                            "density": 2300.0,
                                            "thermal_conduc": 1.6,
                                            "heat_capac": 0.85,
                                            "solar_absorp": 0.5,
                                            "ir_emissivity": 0.9
                                        }
                                    }
                                }
                            },
                            "ExteriorFacadeEast": {
                                "name": "ExteriorFacadeEast",
                                "year_of_construction": 1988,
                                "year_of_retrofit": null,
                                "construction_type": "heavy",
                                "area": 2.8404875390308804,
                                "tilt": 90.0,
                                "orientation": 90,
                                "inner_radiation": 5.0,
                                "inner_convection": 2.7,
                                "outer_radiation": 5.0,
                                "outer_convection": 20.0,
                                "layer": {
                                    "0": {
                                        "thickness": 0.175,
                                        "material": {
                                            "name": "concrete_CEM_II_BS325R_wz05",
                                            "density": 2420.0,
                                            "thermal_conduc": 2.1,
                                            "heat_capac": 1.0,
                                            "solar_absorp": 0.5,
                                            "ir_emissivity": 0.9
                                        }
                                    },
                                    "1": {
                                        "thickness": 0.06,
                                        "material": {
                                            "name": "EPS_040_15",
                                            "density": 15.0,
                                            "thermal_conduc": 0.04,
                                            "heat_capac": 1.5,
                                            "solar_absorp": 0.5,
                                            "ir_emissivity": 0.9
                                        }
                                    },
                                    "2": {
                                        "thickness": 0.04,
                                        "material": {
                                            "name": "concrete_wz05",
                                            "density": 2300.0,
                                            "thermal_conduc": 1.6,
                                            "heat_capac": 0.85,
                                            "solar_absorp": 0.5,
                                            "ir_emissivity": 0.9
                                        }
                                    }
                                }
                            },
                            "ExteriorFacadeSouth": {
                                "name": "ExteriorFacadeSouth",
                                "year_of_construction": 1988,
                                "year_of_retrofit": null,
                                "construction_type": "heavy",
                                "area": 5.489368226316481,
                                "tilt": 90.0,
                                "orientation": 180,
                                "inner_radiation": 5.0,
                                "inner_convection": 2.7,
                                "outer_radiation": 5.0,
                                "outer_convection": 20.0,
                                "layer": {
                                    "0": {
                                        "thickness": 0.175,
                                        "material": {
                                            "name": "concrete_CEM_II_BS325R_wz05",
                                            "density": 2420.0,
                                            "thermal_conduc": 2.1,
                                            "heat_capac": 1.0,
                                            "solar_absorp": 0.5,
                                            "ir_emissivity": 0.9
                                        }
                                    },
                                    "1": {
                                        "thickness": 0.06,
                                        "material": {
                                            "name": "EPS_040_15",
                                            "density": 15.0,
                                            "thermal_conduc": 0.04,
                                            "heat_capac": 1.5,
                                            "solar_absorp": 0.5,
                                            "ir_emissivity": 0.9
                                        }
                                    },
                                    "2": {
                                        "thickness": 0.04,
                                        "material": {
                                            "name": "concrete_wz05",
                                            "density": 2300.0,
                                            "thermal_conduc": 1.6,
                                            "heat_capac": 0.85,
                                            "solar_absorp": 0.5,
                                            "ir_emissivity": 0.9
                                        }
                                    }
                                }
                            },
                            "ExteriorFacadeWest": {
                                "name": "ExteriorFacadeWest",
                                "year_of_construction": 1988,
                                "year_of_retrofit": null,
                                "construction_type": "heavy",
                                "area": 2.8404875390308804,
                                "tilt": 90.0,
                                "orientation": 270,
                                "inner_radiation": 5.0,
                                "inner_convection": 2.7,
                                "outer_radiation": 5.0,
                                "outer_convection": 20.0,
                                "layer": {
                                    "0": {
                                        "thickness": 0.175,
                                        "material": {
                                            "name": "concrete_CEM_II_BS325R_wz05",
                                            "density": 2420.0,
                                            "thermal_conduc": 2.1,
                                            "heat_capac": 1.0,
                                            "solar_absorp": 0.5,
                                            "ir_emissivity": 0.9
                                        }
                                    },
                                    "1": {
                                        "thickness": 0.06,
                                        "material": {
                                            "name": "EPS_040_15",
                                            "density": 15.0,
                                            "thermal_conduc": 0.04,
                                            "heat_capac": 1.5,
                                            "solar_absorp": 0.5,
                                            "ir_emissivity": 0.9
                                        }
                                    },
                                    "2": {
                                        "thickness": 0.04,
                                        "material": {
                                            "name": "concrete_wz05",
                                            "density": 2300.0,
                                            "thermal_conduc": 1.6,
                                            "heat_capac": 0.85,
                                            "solar_absorp": 0.5,
                                            "ir_emissivity": 0.9
                                        }
                                    }
                                }
                            }
                        },
                        "doors": {},
                        "rooftops": {
                            "Rooftop": {
                                "name": "Rooftop",
                                "year_of_construction": 1988,
                                "year_of_retrofit": null,
                                "construction_type": "heavy",
                                "area": 6.531999999999998,
                                "tilt": 0.0,
                                "orientation": -1,
                                "inner_radiation": 5.0,
                                "inner_convection": 1.7000000000000002,
                                "outer_radiation": 5.0,
                                "outer_convection": 20.000000000000004,
                                "layer": {
                                    "0": {
                                        "thickness": 0.15,
                                        "material": {
                                            "name": "concrete_CEM_II_BS325R_wz05",
                                            "density": 2420.0,
                                            "thermal_conduc": 2.1,
                                            "heat_capac": 1.0,
                                            "solar_absorp": 0.5,
                                            "ir_emissivity": 0.9
                                        }
                                    },
                                    "1": {
                                        "thickness": 0.09,
                                        "material": {
                                            "name": "foam_glass_board_130",
                                            "density": 130.0,
                                            "thermal_conduc": 0.065,
                                            "heat_capac": 0.84,
                                            "solar_absorp": 0.5,
                                            "ir_emissivity": 0.9
                                        }
                                    },
                                    "2": {
                                        "thickness": 0.03,
                                        "material": {
                                            "name": "gravel_single_granular",
                                            "density": 1500.0,
                                            "thermal_conduc": 0.814,
                                            "heat_capac": 0.84,
                                            "solar_absorp": 0.5,
                                            "ir_emissivity": 0.9
                                        }
                                    }
                                }
                            }
                        },
                        "ground_floors": {
                            "GroundFloor": {
                                "name": "GroundFloor",
                                "year_of_construction": 1988,
                                "year_of_retrofit": null,
                                "construction_type": "heavy",
                                "area": 6.531999999999998,
                                "tilt": 0.0,
                                "orientation": -2,
                                "inner_radiation": 5.0,
                                "inner_convection": 1.7000000000000002,
                                "layer": {
                                    "0": {
                                        "thickness": 0.04,
                                        "material": {
                                            "name": "cement_floating_screed_2_bottom",
                                            "density": 1990.0,
                                            "thermal_conduc": 1.4,
                                            "heat_capac": 1.0,
                                            "solar_absorp": 0.5,
                                            "ir_emissivity": 0.9
                                        }
                                    },
                                    "1": {
                                        "thickness": 0.05,
                                        "material": {
                                            "name": "EPS_040_15",
                                            "density": 15.0,
                                            "thermal_conduc": 0.04,
                                            "heat_capac": 1.5,
                                            "solar_absorp": 0.5,
                                            "ir_emissivity": 0.9
                                        }
                                    },
                                    "2": {
                                        "thickness": 0.15,
                                        "material": {
                                            "name": "concrete_CEM_II_BS325R_wz05",
                                            "density": 2420.0,
                                            "thermal_conduc": 2.1,
                                            "heat_capac": 1.0,
                                            "solar_absorp": 0.5,
                                            "ir_emissivity": 0.9
                                        }
                                    }
                                }
                            }
                        },
                        "windows": {
                            "WindowFacadeNorth": {
                                "name": "WindowFacadeNorth",
                                "year_of_construction": 1988,
                                "year_of_retrofit": null,
                                "construction_type": "Kunststofffenster, Isolierverglasung",
                                "area": 1.9044176537120627,
                                "tilt": 90.0,
                                "orientation": 0,
                                "inner_radiation": 5.0,
                                "inner_convection": 2.7,
                                "outer_radiation": 5.0,
                                "outer_convection": 20.0,
                                "g_value": 0.78,
                                "a_conv": 0.03,
                                "shading_g_total": 1.0,
                                "shading_max_irr": 100.0,
                                "layer": {
                                    "0": {
                                        "thickness": 0.024,
                                        "material": {
                                            "name": "Glas1984_1994KunststofffensterIsolierverglasung",
                                            "density": 0.0,
                                            "thermal_conduc": 0.147,
                                            "heat_capac": 0.0,
                                            "solar_absorp": 0.7,
                                            "ir_emissivity": 0.9
                                        }
                                    }
                                }
                            },
                            "WindowFacadeEast": {
                                "name": "WindowFacadeEast",
                                "year_of_construction": 1988,
                                "year_of_retrofit": null,
                                "construction_type": "Kunststofffenster, Isolierverglasung",
                                "area": 0.9854457546764808,
                                "tilt": 90.0,
                                "orientation": 90,
                                "inner_radiation": 5.0,
                                "inner_convection": 2.7,
                                "outer_radiation": 5.0,
                                "outer_convection": 20.0,
                                "g_value": 0.78,
                                "a_conv": 0.03,
                                "shading_g_total": 1.0,
                                "shading_max_irr": 100.0,
                                "layer": {
                                    "0": {
                                        "thickness": 0.024,
                                        "material": {
                                            "name": "Glas1984_1994KunststofffensterIsolierverglasung",
                                            "density": 0.0,
                                            "thermal_conduc": 0.147,
                                            "heat_capac": 0.0,
                                            "solar_absorp": 0.7,
                                            "ir_emissivity": 0.9
                                        }
                                    }
                                }
                            },
                            "WindowFacadeSouth": {
                                "name": "WindowFacadeSouth",
                                "year_of_construction": 1988,
                                "year_of_retrofit": null,
                                "construction_type": "Kunststofffenster, Isolierverglasung",
                                "area": 1.9044176537120627,
                                "tilt": 90.0,
                                "orientation": 180,
                                "inner_radiation": 5.0,
                                "inner_convection": 2.7,
                                "outer_radiation": 5.0,
                                "outer_convection": 20.0,
                                "g_value": 0.78,
                                "a_conv": 0.03,
                                "shading_g_total": 1.0,
                                "shading_max_irr": 100.0,
                                "layer": {
                                    "0": {
                                        "thickness": 0.024,
                                        "material": {
                                            "name": "Glas1984_1994KunststofffensterIsolierverglasung",
                                            "density": 0.0,
                                            "thermal_conduc": 0.147,
                                            "heat_capac": 0.0,
                                            "solar_absorp": 0.7,
                                            "ir_emissivity": 0.9
                                        }
                                    }
                                }
                            },
                            "WindowFacadeWest": {
                                "name": "WindowFacadeWest",
                                "year_of_construction": 1988,
                                "year_of_retrofit": null,
                                "construction_type": "Kunststofffenster, Isolierverglasung",
                                "area": 0.9854457546764808,
                                "tilt": 90.0,
                                "orientation": 270,
                                "inner_radiation": 5.0,
                                "inner_convection": 2.7,
                                "outer_radiation": 5.0,
                                "outer_convection": 20.0,
                                "g_value": 0.78,
                                "a_conv": 0.03,
                                "shading_g_total": 1.0,
                                "shading_max_irr": 100.0,
                                "layer": {
                                    "0": {
                                        "thickness": 0.024,
                                        "material": {
                                            "name": "Glas1984_1994KunststofffensterIsolierverglasung",
                                            "density": 0.0,
                                            "thermal_conduc": 0.147,
                                            "heat_capac": 0.0,
                                            "solar_absorp": 0.7,
                                            "ir_emissivity": 0.9
                                        }
                                    }
                                }
                            }
                        },
                        "inner_walls": {
                            "InnerWall": {
                                "name": "InnerWall",
                                "year_of_construction": 1988,
                                "year_of_retrofit": null,
                                "construction_type": "heavy",
                                "area": 19.88,
                                "tilt": 90.0,
                                "orientation": 0,
                                "inner_radiation": 5.0,
                                "inner_convection": 2.7,
                                "layer": {
                                    "0": {
                                        "thickness": 0.01,
                                        "material": {
                                            "name": "lime_plaster",
                                            "density": 1600.0,
                                            "thermal_conduc": 0.7,
                                            "heat_capac": 0.85,
                                            "solar_absorp": 0.5,
                                            "ir_emissivity": 0.9
                                        }
                                    },
                                    "1": {
                                        "thickness": 0.15,
                                        "material": {
                                            "name": "vertical_core_brick_700",
                                            "density": 695.0,
                                            "thermal_conduc": 0.13,
                                            "heat_capac": 0.85,
                                            "solar_absorp": 0.5,
                                            "ir_emissivity": 0.9
                                        }
                                    },
                                    "2": {
                                        "thickness": 0.01,
                                        "material": {
                                            "name": "lime_plaster",
                                            "density": 1600.0,
                                            "thermal_conduc": 0.7,
                                            "heat_capac": 0.85,
                                            "solar_absorp": 0.5,
                                            "ir_emissivity": 0.9
                                        }
                                    }
                                }
                            }
                        },
                        "floors": {
                            "Floor": {
                                "name": "Floor",
                                "year_of_construction": 1988,
                                "year_of_retrofit": null,
                                "construction_type": "heavy",
                                "area": 34.08,
                                "tilt": 0.0,
                                "orientation": -2,
                                "inner_radiation": 5.0,
                                "inner_convection": 1.7000000000000002,
                                "layer": {
                                    "0": {
                                        "thickness": 0.04,
                                        "material": {
                                            "name": "cement_floating_screed_2_bottom",
                                            "density": 1990.0,
                                            "thermal_conduc": 1.4,
                                            "heat_capac": 1.0,
                                            "solar_absorp": 0.5,
                                            "ir_emissivity": 0.9
                                        }
                                    },
                                    "1": {
                                        "thickness": 0.02,
                                        "material": {
                                            "name": "EPS_040_15",
                                            "density": 15.0,
                                            "thermal_conduc": 0.04,
                                            "heat_capac": 1.5,
                                            "solar_absorp": 0.5,
                                            "ir_emissivity": 0.9
                                        }
                                    },
                                    "2": {
                                        "thickness": 0.15,
                                        "material": {
                                            "name": "concrete_CEM_II_BS325R_wz05",
                                            "density": 2420.0,
                                            "thermal_conduc": 2.1,
                                            "heat_capac": 1.0,
                                            "solar_absorp": 0.5,
                                            "ir_emissivity": 0.9
                                        }
                                    }
                                }
                            }
                        },
                        "ceilings": {
                            "Ceiling": {
                                "name": "Ceiling",
                                "year_of_construction": 1988,
                                "year_of_retrofit": null,
                                "construction_type": "heavy",
                                "area": 34.08,
                                "tilt": 0.0,
                                "orientation": -1,
                                "inner_radiation": 5.0,
                                "inner_convection": 1.7000000000000002,
                                "layer": {
                                    "0": {
                                        "thickness": 0.15,
                                        "material": {
                                            "name": "concrete_CEM_II_BS325R_wz05",
                                            "density": 2420.0,
                                            "thermal_conduc": 2.1,
                                            "heat_capac": 1.0,
                                            "solar_absorp": 0.5,
                                            "ir_emissivity": 0.9
                                        }
                                    },
                                    "1": {
                                        "thickness": 0.02,
                                        "material": {
                                            "name": "EPS_040_15",
                                            "density": 15.0,
                                            "thermal_conduc": 0.04,
                                            "heat_capac": 1.5,
                                            "solar_absorp": 0.5,
                                            "ir_emissivity": 0.9
                                        }
                                    },
                                    "2": {
                                        "thickness": 0.04,
                                        "material": {
                                            "name": "cement_floating_screed_2_bottom",
                                            "density": 1990.0,
                                            "thermal_conduc": 1.4,
                                            "heat_capac": 1.0,
                                            "solar_absorp": 0.5,
                                            "ir_emissivity": 0.9
                                        }
                                    }
                                }
                            }
                        }
                    }
                }
            }
        }
    }
}<|MERGE_RESOLUTION|>--- conflicted
+++ resolved
@@ -57,13 +57,10 @@
                             "with_heating": true,
                             "T_threshold_heating": 288.15,
                             "with_cooling": false,
-<<<<<<< HEAD
                             "activity_degree_persons": 1.2,
                             "fixed_heat_flow_rate_persons": 70,
                             "internal_gains_moisture_no_people": 0.5,
-=======
                             "T_threshold_cooling": 295.15,
->>>>>>> 0cceb607
                             "persons": 5.0,
                             "ratio_conv_rad_persons": 0.5,
                             "machines": 7.0,
@@ -800,13 +797,10 @@
                             "with_heating": true,
                             "T_threshold_heating": 288.15,
                             "with_cooling": false,
-<<<<<<< HEAD
                             "activity_degree_persons": 1.2,
                             "fixed_heat_flow_rate_persons": 70,
                             "internal_gains_moisture_no_people": 0.5,
-=======
                             "T_threshold_cooling": 295.15,
->>>>>>> 0cceb607
                             "persons": 0.0,
                             "ratio_conv_rad_persons": 0.5,
                             "machines": 0.0,
@@ -1543,13 +1537,10 @@
                             "with_heating": true,
                             "T_threshold_heating": 288.15,
                             "with_cooling": false,
-<<<<<<< HEAD
                             "activity_degree_persons": 1.2,
                             "fixed_heat_flow_rate_persons": 70,
                             "internal_gains_moisture_no_people": 0.5,
-=======
                             "T_threshold_cooling": 295.15,
->>>>>>> 0cceb607
                             "persons": 0.0,
                             "ratio_conv_rad_persons": 0.5,
                             "machines": 0.0,
@@ -2286,13 +2277,10 @@
                             "with_heating": true,
                             "T_threshold_heating": 288.15,
                             "with_cooling": false,
-<<<<<<< HEAD
                             "activity_degree_persons": 1.2,
                             "fixed_heat_flow_rate_persons": 70,
                             "internal_gains_moisture_no_people": 0.5,
-=======
                             "T_threshold_cooling": 295.15,
->>>>>>> 0cceb607
                             "persons": 24.0,
                             "ratio_conv_rad_persons": 0.5,
                             "machines": 2.0,
@@ -3029,13 +3017,10 @@
                             "with_heating": true,
                             "T_threshold_heating": 288.15,
                             "with_cooling": false,
-<<<<<<< HEAD
                             "activity_degree_persons": 1.2,
                             "fixed_heat_flow_rate_persons": 70,
                             "internal_gains_moisture_no_people": 0.5,
-=======
                             "T_threshold_cooling": 295.15,
->>>>>>> 0cceb607
                             "persons": 0.0,
                             "ratio_conv_rad_persons": 0.5,
                             "machines": 0.0,
@@ -3772,13 +3757,10 @@
                             "with_heating": true,
                             "T_threshold_heating": 288.15,
                             "with_cooling": false,
-<<<<<<< HEAD
                             "activity_degree_persons": 1.2,
                             "fixed_heat_flow_rate_persons": 70,
                             "internal_gains_moisture_no_people": 0.5,
-=======
                             "T_threshold_cooling": 295.15,
->>>>>>> 0cceb607
                             "persons": 3.0,
                             "ratio_conv_rad_persons": 0.5,
                             "machines": 150.0,
