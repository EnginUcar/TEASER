--- conflicted
+++ resolved
@@ -70,14 +70,9 @@
         self.modelica_info = ModelicaInfo()
 
         self.modelica_project = self.name
-<<<<<<< HEAD
         self.weather_file_header = ""
         self.weather_file_path = ""
-        self.list_of_buildings = []
-=======
-        self.weather_file_name = "TRY_5_Essen.txt"
         self.buildings = []
->>>>>>> 26814502
         self._calculation_method = "vdi"
 
         self.load_data = load_data
@@ -635,148 +630,12 @@
 
         utilis.create_path(path)
 
-<<<<<<< HEAD
         modelica_out.export_aixlib(prj=self,
                                    building_model=building_model,
                                    zone_model=zone_model,
                                    corG=corG,
                                    internal_id=internal_id,
                                    path=path)
-=======
-        try:
-            shutil.copytree(
-                input_path, utilis.get_full_path(path) + "\\Tables")
-        except:
-            pass
-        else:
-            pass
-        """
-        uses = ['Modelica(version = "3.2.1")',
-                "AixLib(version=\"0.2.5\")"]
-
-        # for bldg in self.buildings:
-        #     assert bldg._calculation_method == "vdi", ("AixLib needs \
-        #     calculation core vdi")
-        # might not need this, user only needs to know what kind of
-        # zone records are exported here
-
-        # use the same zone templates for all exports
-        zone_template = Template(
-            filename=utilis.get_full_path(
-                "InputData\\RecordTemplate\\AixLib\\AixLib_zone"))
-        model_template = Template(
-            filename=utilis.get_full_path(
-                "InputData\\RecordTemplate\\AixLib\\AixLib_model"))
-        zone_base_template = Template(
-            filename=utilis.get_full_path(
-                "InputData\\RecordTemplate\\AixLib\\AixLib_base"))
-        # list which contains exported buildings
-        if internal_id is not None:
-            exported_buildings = [bldg for bldg in
-                                          self.buildings if
-                                          bldg.internal_id == internal_id]
-        else:
-            exported_buildings = self.buildings
-
-        # here we diff between zonerecord export and full model support
-        if building_model != "None" and zone_model != "None" and\
-            corG is not None:
-            # full model support here
-            print("full model support")
-
-            self._help_package(path, self.name, uses)
-            self._help_package_order(path, exported_buildings)
-
-            for bldg in exported_buildings:
-
-                bldg_path = path + "\\" + bldg.name + "\\"
-                utilis.create_path(utilis.get_full_path(bldg_path))
-                utilis.create_path(utilis.get_full_path
-                                   (bldg_path + bldg.name + "_DataBase"))
-                bldg.modelica_set_temp(path=path + "\\" + bldg.name)
-                bldg.modelica_AHU_boundary(path=path + "\\" + bldg.name)
-                bldg.modelica_gains_boundary(path=path + "\\" + bldg.name)
-
-                self._help_package(bldg_path, bldg.name)
-                self._help_package_order(bldg_path, [bldg], None,
-                                         bldg.name + "_DataBase")
-
-                out_file = open(utilis.get_full_path
-                                (bldg_path + bldg.name + ".mo"), 'w')
-                out_file.write(model_template.render_unicode(
-                               bldg=bldg, mod_prj=self.modelica_project,
-                               weather=self.weather_file_name,
-                               model=building_model, zone=zone_model,
-                               physics=bldg._calculation_method, gFac=corG))
-                out_file.close()
-
-                for zone in bldg.thermal_zones:
-                    zone_path = bldg_path + bldg.name + "_DataBase" + "\\"
-
-                    out_file = open(utilis.get_full_path(
-                        zone_path + "\\" + bldg.name + "_" +
-                        zone.name.replace(" ", "") + ".mo"), 'w')
-                    out_file.write(zone_template.render_unicode(
-                        bldg=bldg, zone=zone))
-                    out_file.close()
-
-                self._help_package(zone_path, bldg.name + "_DataBase")
-                self._help_package_order(
-                    zone_path, bldg.thermal_zones,
-                    bldg.name + "_", bldg.name + "_base")
-
-                out_file = open(utilis.get_full_path
-                                (zone_path + bldg.name + "_base.mo"),
-                                'w')
-                if bldg.central_ahu:
-                    out_file.write(zone_base_template.render_unicode(
-                        bldg=bldg,
-                        zone=zone,
-                        mod_prj=self.modelica_project,
-                        central_ahu=bldg.central_ahu))
-                    out_file.close()
-                else:
-                    out_file.write(zone_base_template.render_unicode(
-                        bldg=bldg,
-                        zone=zone,
-                        mod_prj=self.modelica_project))
-                    out_file.close()
-            print("Exports can be found here:")
-            print(path)
-
-        elif building_model == "None" and zone_model == "None" and\
-            corG is None:
-            # only export the baserecords
-            self._help_package(path, self.name, uses)
-            self._help_package_order(path, exported_buildings)
-            for bldg in exported_buildings:
-
-                bldg_path = path + "\\" + bldg.name + "\\"
-                utilis.create_path(utilis.get_full_path(bldg_path))
-                utilis.create_path(utilis.get_full_path
-                                   (bldg_path + bldg.name + "_DataBase"))
-
-                self._help_package(bldg_path, bldg.name)
-                self._help_package_order(bldg_path, [bldg], None,
-                                         bldg.name + "_DataBase")
-                for zone in bldg.thermal_zones:
-                    zone_path = bldg_path + bldg.name + "_DataBase" + "\\"
-
-                    out_file = open(utilis.get_full_path(
-                        zone_path + "\\" + bldg.name + "_" +
-                        zone.name.replace(" ", "") + ".mo"), 'w')
-                    out_file.write(zone_template.render_unicode(
-                        bldg=bldg, zone=zone,
-                        calc_core=bldg._calculation_method))
-                    # not sure if we need the calc
-                    out_file.close()
-            print("Exports can be found here:")
-            print(path)
-
-        else:
-            # not clearly specified
-            print("please specifiy you export clearly")
->>>>>>> 26814502
 
     def export_parameters_txt(self, path=None):
         '''Exports parameters of all buildings in a readable text file
@@ -794,76 +653,8 @@
         else:
             path = path+"\\"+self.name
 
-<<<<<<< HEAD
         text_out.export_parameters_txt(prj=self,
                                        path=path)
-=======
-        for bldg in self.buildings:
-            bldg_path = path + "\\" + bldg.name + "\\"
-            utilis.create_path(utilis.get_full_path(bldg_path))
-            readable_template = Template(
-                filename=utilis.get_full_path(
-                    "InputData\\ReadableOutputTemplate\\ReadableBuilding"))
-
-            out_file = open(utilis.get_full_path
-                            (bldg_path+"ReadableOutput.txt"), 'w')
-            out_file.write(readable_template.render_unicode
-                           (bldg=bldg, prj=self))
-            out_file.close()
-
-    def _help_package(self, path, name, uses=None):
-        '''creates a package.mo file
-
-        private function, do not call
-
-        Parameters
-        ----------
-
-        path : string
-            path of where the package.mo should be placed
-        name : string
-            name of the Modelica package
-
-        '''
-
-        package_template = Template(filename=utilis.get_full_path
-                                    ("InputData\\RecordTemplate\\package"))
-
-        out_file = open(
-            utilis.get_full_path(path + "\\" + "package" + ".mo"), 'w')
-        out_file.write(package_template.render_unicode(name=name, uses=uses))
-        out_file.close()
-
-    def _help_package_order(self, path, package_list,
-                            addition=None, extra=None):
-        '''creates a package.order file
-
-        private function, do not call
-
-        Parameters
-        ----------
-
-        path : string
-            path of where the package.order should be placed
-        package_list : [string]
-            name of all models or packages contained in the package
-        addition : string
-            if there should be a suffix in front of package_list.string it can
-            be specified
-        extra : string
-            an extra package or model not contained in package_list can be
-            specified
-
-        '''
-        order_template = Template(filename=utilis.get_full_path
-                                  ("InputData\\RecordTemplate\\package_order"))
-
-        out_file = open(
-            utilis.get_full_path(path + "\\" + "package" + ".order"), 'w')
-        out_file.write(order_template.render_unicode
-                       (list=package_list, addition=addition, extra=extra))
-        out_file.close()
->>>>>>> 26814502
 
     def set_default(self):
         '''sets all attributes except self.data to default
@@ -873,14 +664,9 @@
         self.name = "Project"
 
         self.modelica_project = self.name
-<<<<<<< HEAD
         self.weather_file_header = ""
         self.weather_file_path = ""
-        self.list_of_buildings = []
-=======
-        self.weather_file_name = "TRY_5_Essen.txt"
         self.buildings = []
->>>>>>> 26814502
         self.calculation_method = "vdi"
 
         self._type_element_file = None
