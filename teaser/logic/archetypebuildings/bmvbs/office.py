# created June 2015
# by TEASER4 Development Team


import math
import collections
from teaser.logic.archetypebuildings.nonresidential import NonResidential
from teaser.logic.buildingobjects.useconditions import UseConditions as UseCond
from teaser.logic.buildingobjects.buildingphysics.ceiling import Ceiling
from teaser.logic.buildingobjects.buildingphysics.floor import Floor
from teaser.logic.buildingobjects.buildingphysics.groundfloor import GroundFloor
from teaser.logic.buildingobjects.buildingphysics.innerwall import InnerWall
from teaser.logic.buildingobjects.buildingphysics.outerwall import OuterWall
from teaser.logic.buildingobjects.buildingphysics.rooftop import Rooftop
from teaser.logic.buildingobjects.buildingphysics.window import Window
from teaser.logic.buildingobjects.buildingphysics.layer import Layer
from teaser.logic.buildingobjects.buildingphysics.material import Material
from teaser.logic.buildingobjects.thermalzone import ThermalZone


class Office(NonResidential):
    """Archetype Office Building according to BMVBS

    Subclass from NonResidential archetype class to represent office buildings.

    The office module contains a multi zone building according to BMVBS (see
    :cite:`BundesministeriumfurVerkehrBauundStadtentwicklung.December2010`).
    This German office building contains 6 usage zones (zones with similar
    thermal behaviour). Each zone has 4 outer walls, 4 windows, a roof and a
    ground floor. Depending on zone usage (typical length and width), an
    interior
    wall area is assigned. Exterior wall
    surfaces are estimated based on
    :cite:`BundesministeriumfurVerkehrBauundStadtentwicklung.December2010`.
    Refinements of the archetype follow the approach of :cite:`Kaag.March2008`.
    number_of_floors and height_of_floors are
    mandatory parameters. Additional information can be passed
    to the archetype (e.g. floor layout and window layout).

    All default values are given according to
    :cite:`BundesministeriumfurVerkehrBauundStadtentwicklung.December2010` and
    :cite:`Kaag.March2008` if not stated otherwise.

    In detail the net leased area is divided into the following thermal zone
    areas:

    #. Office (50% of net leased area)
    #. Floor (25% of net leased area)
    #. Storage (15% of net leased area)
    #. Meeting (4% of net leased area)
    #. Restroom (4% of net leased area)
    #. ICT (2% of net leased area)

    Parameters
    ----------

    parent: Project()
        The parent class of this object, the Project the Building belongs to.
        Allows for better control of hierarchical structures. If not None it
        adds this Building instance to Project.buildings.
        (default: None)
    name : str
        Individual name
    year_of_construction : int
        Year of first construction
    height_of_floors : float [m]
        Average height of the buildings' floors
    number_of_floors : int
        Number of building's floors above ground
    net_leased_area : float [m2]
        Total net leased area of building. This is area is NOT the footprint
        of a building
    with_ahu : Boolean
        If set to True, an empty instance of BuildingAHU is instantiated and
        assigned to attribute central_ahu. This instance holds information for
        central Air Handling units. Default is False.
    internal_gains_mode: int [1, 2, 3]
        mode for the internal gains calculation by persons:
        1: Temperature and activity degree dependent calculation. The
           calculation is based on  SIA 2024 (default)
        2: Temperature and activity degree independent calculation, the max.
           heatflowrate is prescribed by the parameter
           fixed_heat_flow_rate_persons.
        3: Temperature and activity degree dependent calculation with
           consideration of moisture. The calculation is based on SIA 2024
    office_layout : int
        Structure of the floor plan of office buildings, default is 1,
        which is representative for one elongated floor.
            1: elongated 1 floor
            2: elongated 2 floors
            3: compact (e.g. for a square base building)
    window_layout : int
        Structure of the window facade type, default is 0, which is a generic facade
        representing a statistical mean value of window area. This is the foundation
        for calculating the other window layouts with correction factors.
            0: generic facade
            1: punctuated facade (individual windows)
            2: banner facade (continuous windows)
            3: full glazing
    construction_type : str
        Construction type of used wall constructions default is "heavy")
            heavy: heavy construction
            light: light construction

    Note
    ----------
    The listed attributes are just the ones that are set by the user
    calculated values are not included in this list. Changing these values is
    expert mode.

    Attributes
    ----------

    zone_area_factors : dict
        This dictionary contains the name of the zone (str), the
        zone area factor (float) and the zone usage from BoundaryConditions json
        (str). (Default see doc string above)
    outer_wall_names : dict
        This dictionary contains a random name for the outer walls,
        their orientation and tilt. Default is a building in north-south
        orientation)
    roof_names : dict
        This dictionary contains the name of the roofs, their orientation
        and tilt. Default is one flat roof.
    ground_floor_names : dict
        This dictionary contains the name of the ground floors, their
        orientation and tilt. Default is one ground floor.
    window_names : dict
        This dictionary contains the name of the window, their
        orientation and tilt. Default is a building in north-south
        orientation)
    inner_wall_names : dict
        This dictionary contains the name of the inner walls, their
        orientation and tilt. Default is one cumulated inner wall.
    ceiling_names : dict
        This dictionary contains the name of the ceilings, their
        orientation and tilt. Default is one cumulated ceiling.
    floor_names : dict
        This dictionary contains the name of the floors, their
        orientation and tilt. Default is one cumulated floor.
    gross_factor : float
        gross factor used to correct the rooftop and floor area (default is
        1.15)
    est_factor_wall_area : float
        estimation factor to calculate outer wall area
    est_exponent_wall : float
        estimation factor exponent to calculate outer wall area
    est_factor_win_area : float
        estimation factor to calculate window area
    est_exponent_win : float
        estimation factor exponent to calculate window area
    """

    def __init__(
        self,
        parent,
        name=None,
        year_of_construction=None,
        number_of_floors=None,
        height_of_floors=None,
        net_leased_area=None,
        with_ahu=False,
        internal_gains_mode=1,
        office_layout=None,
        window_layout=None,
        construction_type=None,
    ):
        """Constructor of Office archetype
        """
        super(Office, self).__init__(
            parent,
            name,
            year_of_construction,
            net_leased_area,
            with_ahu,
            internal_gains_mode,
        )

        self.office_layout = office_layout
        self.window_layout = window_layout
        self.construction_type = construction_type
        self.number_of_floors = number_of_floors
        self.height_of_floors = height_of_floors
        # Parameters are default values for current
        # calculation following Lichtmess

        # [area factor, usage type(has to be set)]
        self.zone_area_factors = collections.OrderedDict()
        self.zone_area_factors["Office"] = [
            0.5,
            "Group Office (between 2 and 6 employees)",
        ]
        self.zone_area_factors["Floor"] = [0.25, "Traffic area"]
        self.zone_area_factors["Storage"] = [
            0.15,
            "Stock, technical equipment, archives",
        ]
        self.zone_area_factors["Meeting"] = [0.04, "Meeting, Conference, seminar"]
        self.zone_area_factors["Restroom"] = [
            0.04,
            "WC and sanitary rooms in non-residential buildings",
        ]
        self.zone_area_factors["ICT"] = [0.02, "Data center"]

        # [tilt, orientation]

        # simplified dict for archetypes

        self.outer_wall_names = {
            "Exterior Facade North": [90, 0],
            "Exterior Facade East": [90, 90],
            "Exterior Facade South": [90, 180],
            "Exterior Facade West": [90, 270],
        }
        self.outer_wall_gml = {
            "Wall1": {"area": None, "orientation": None, "tilt": 90},
            "Wall2": {"area": None, "orientation": None, "tilt": 90},
            "Wall3": {"area": None, "orientation": None, "tilt": 90},
            "Wall4": {"area": None, "orientation": None, "tilt": 90},
        }

        self.roof_names = {"Rooftop": [0, -1]}
        self.roof_gml = {"Roof": {"area": None, "orientation": -1, "tilt": 0}}

        self.ground_floor_names = {"Ground Floor": [0, -2]}
        self.ground_floor_gml = {
            "Ground Floor": {"area": None, "orientation": -2, "tilt": 0}
        }
        self.window_names = {
            "Window Facade North": [90, 0],
            "Window Facade East": [90, 90],
            "Window Facade South": [90, 180],
            "Window Facade West": [90, 270],
        }
        self.window_gml = {
            "Window1": {"area": None, "orientation": None, "tilt": 90},
            "Window2": {"area": None, "orientation": None, "tilt": 90},
            "Window3": {"area": None, "orientation": None, "tilt": 90},
            "Window4": {"area": None, "orientation": None, "tilt": 90},
        }

        # Detailed dictionary for geometry

        self.outer_wall_geo = {"Wall1": {"area": None, "orientation": None, "tilt": 90}}
        self.roof_geo = {"Roof": {"area": None, "orientation": -1, "tilt": 0}}
        self.ground_floor_geo = {
            "Ground Floor": {"area": None, "orientation": -2, "tilt": 0}
        }
        self.window_geo = {"Window1": {"area": None, "orientation": None, "tilt": 90}}

        # Inner walls
        self.inner_wall_names = {"InnerWall": [90, 0]}

        self.ceiling_names = {"Ceiling": [0, -1]}

        self.floor_names = {"Floor": [0, -2]}

        self.gross_factor = 1.15  # based on :cite:`Liebchen.2007`
        self.est_factor_wall_area = 0.7658
        self.est_exponent_wall = 0.9206
        self.est_factor_win_area = 0.074
        self.est_exponent_win = 1.0889

        # estimated intermediate calculated values
        self._est_outer_wall_area = 0
        self._est_win_area = 0
        self._est_roof_area = 0
        self._est_floor_area = 0
        self._est_facade_area = 0
        self._est_width = 0
        self._est_length = 0

        self.factor_win_gml = 0.33

        if self.window_layout == 0:
            self.corr_factor_wall = 1.0
            self.corr_factor_win = 1.0
        elif self.window_layout == 1:
            self.corr_factor_wall = 0.75
            self.corr_factor_win = 0.25
        elif self.window_layout == 2:
            self.corr_factor_wall = 0.5
            self.corr_factor_win = 0.5
        elif self.window_layout == 3:
            self.corr_factor_wall = 0.1
            self.corr_factor_win = 0.9
        else:
            raise ValueError("window_layout value has to be between 0 - 3")

        if self.office_layout == 0 or self.office_layout == 1:
            self._est_width = 13.0
        elif self.office_layout == 2:
            self._est_width = 15.0
        elif self.office_layout == 3:
            self._est_width = math.sqrt(
                (self.net_leased_area / self.number_of_floors) * self.gross_factor
            )
        else:
            raise ValueError("office_layout value has to be between 0 - 3")
        if self.net_leased_area is not None and self.number_of_floors is not None:
            self._est_length = (
                (self.net_leased_area / self.number_of_floors) * self.gross_factor
            ) / self._est_width
        else:
            pass

        self.work_start = 6
        self.work_end = 19
        self.weekend = False

        # default values for AHU
        if self.with_ahu is True:
            self.central_ahu.temperature_profile = (
                7 * [293.15] + 12 * [295.15] + 6 * [293.15]
            )
            #  according to :cite:`DeutschesInstitutfurNormung.2016`
            self.central_ahu.min_relative_humidity_profile = 25 * [0.45]  #
            #  according to :cite:`DeutschesInstitutfurNormung.2016b`  and
            # :cite:`DeutschesInstitutfurNormung.2016`
            self.central_ahu.max_relative_humidity_profile = 25 * [0.65]
            self.central_ahu.v_flow_profile = (
                7 * [0.0] + 12 * [1.0] + 6 * [0.0]
            )  # according to user
            # profile in :cite:`DeutschesInstitutfurNormung.2016`

    def generate_archetype(self):
        """Generates an office building.

        With given values, this class generates an office archetype building
        according to TEASER requirements.
        """
        # help area for the correct building area setting while using typeBldgs
        self.thermal_zones = None
        type_bldg_area = self.net_leased_area
        self.net_leased_area = 0.0
        # create zones with their corresponding area, name and usage
        for key, value in self.zone_area_factors.items():
            zone = ThermalZone(self)
            zone.area = type_bldg_area * value[0]
            zone.name = key
            use_cond = UseCond(zone)
            use_cond.load_use_conditions(value[1], data_class=self.parent.data)
            zone.use_conditions = use_cond

        # statistical estimation of the facade

        self._est_outer_wall_area = (
            self.est_factor_wall_area * type_bldg_area ** self.est_exponent_wall
        )
        self._est_win_area = (
            self.est_factor_win_area * type_bldg_area ** self.est_exponent_win
        )
        self._est_roof_area = (
            type_bldg_area / self.number_of_floors
        ) * self.gross_factor
        self._est_floor_area = (
            type_bldg_area / self.number_of_floors
        ) * self.gross_factor

        # manipulation of wall according to facade design
        # (received from window_layout)

        self._est_facade_area = self._est_outer_wall_area + self._est_win_area

        if not self.window_layout == 0:
            self._est_outer_wall_area = self._est_facade_area * self.corr_factor_wall
            self._est_win_area = self._est_facade_area * self.corr_factor_win
        else:
            pass

        # set the facade area to the four orientations

        for key, value in self.outer_wall_names.items():
            # North and South
            if value[1] == 0 or value[1] == 180:
                self.outer_area[value[1]] = self._est_outer_wall_area * (
                    self._est_length / (2 * self._est_width + 2 * self._est_length)
                )
            # East and West
            elif value[1] == 90 or value[1] == 270:

                self.outer_area[value[1]] = self._est_outer_wall_area * (
                    self._est_width / (2 * self._est_width + 2 * self._est_length)
                )
            for zone in self.thermal_zones:
                # create wall and set building elements
                outer_wall = OuterWall(zone)
                outer_wall.load_type_element(
                    year=self.year_of_construction,
                    construction=self.construction_type,
                    data_class=self.parent.data,
                )
                outer_wall.name = key
                outer_wall.tilt = value[0]
                outer_wall.orientation = value[1]

        for key, value in self.window_names.items():

            if value[1] == 0 or value[1] == 180:

                self.window_area[value[1]] = self._est_win_area * (
                    self._est_length / (2 * self._est_width + 2 * self._est_length)
                )

            elif value[1] == 90 or value[1] == 270:

                self.window_area[value[1]] = self._est_win_area * (
                    self._est_width / (2 * self._est_width + 2 * self._est_length)
                )

            """
            There is no real classification for windows, so this is a bit hard
            code - will be fixed sometime.
            """
            for zone in self.thermal_zones:
                window = Window(zone)
                window.load_type_element(
                    self.year_of_construction,
                    "Kunststofffenster, " "Isolierverglasung",
                    data_class=self.parent.data,
                )
                window.name = key
                window.tilt = value[0]
                window.orientation = value[1]

        for key, value in self.roof_names.items():

            self.outer_area[value[1]] = self._est_roof_area

            for zone in self.thermal_zones:
                roof = Rooftop(zone)
                roof.load_type_element(
                    year=self.year_of_construction,
                    construction=self.construction_type,
                    data_class=self.parent.data,
                )
                roof.name = key
                roof.tilt = value[0]
                roof.orientation = value[1]

        for key, value in self.ground_floor_names.items():

            self.outer_area[value[1]] = self._est_floor_area

            for zone in self.thermal_zones:
                ground_floor = GroundFloor(zone)
                ground_floor.load_type_element(
                    year=self.year_of_construction,
                    construction=self.construction_type,
                    data_class=self.parent.data,
                )
                ground_floor.name = key
                ground_floor.tilt = value[0]
                ground_floor.orientation = value[1]

        for key, value in self.inner_wall_names.items():

            for zone in self.thermal_zones:
                inner_wall = InnerWall(zone)
                inner_wall.load_type_element(
                    year=self.year_of_construction,
                    construction=self.construction_type,
                    data_class=self.parent.data,
                )
                inner_wall.name = key
                inner_wall.tilt = value[0]
                inner_wall.orientation = value[1]

        if self.number_of_floors > 1:

            for key, value in self.ceiling_names.items():

                for zone in self.thermal_zones:
                    ceiling = Ceiling(zone)
                    ceiling.load_type_element(
                        year=self.year_of_construction,
                        construction=self.construction_type,
                        data_class=self.parent.data,
                    )
                    ceiling.name = key
                    ceiling.tilt = value[0]
                    ceiling.orientation = value[1]
                    # zone.inner_walls.append(ceiling)

            for key, value in self.floor_names.items():

                for zone in self.thermal_zones:
                    floor = Floor(zone)
                    floor.load_type_element(
                        year=self.year_of_construction,
                        construction=self.construction_type,
                        data_class=self.parent.data,
                    )
                    floor.name = key
                    floor.tilt = value[0]
                    floor.orientation = value[1]
        else:
            pass

        for key, value in self.outer_area.items():
            self.set_outer_wall_area(value, key)
        for key, value in self.window_area.items():
            self.set_window_area(value, key)

        for zone in self.thermal_zones:
            zone.set_inner_wall_area()
            zone.set_volume_zone()

<<<<<<< HEAD
    def generate_gml(self):
        """Generates an office building with gml geometry data.
=======
    def generate_geo(self):
        """Generates an office building with given detailed geometry data.

        To run this function you need to specify the dictionsaries:
        self.outer_wall_geo = {"Wall1": {"area": None, "orientation": None, "tilt": 90}}
        self.roof_geo = {"Roof": {"area": None, "orientation": -1, "tilt": 0}}
        self.ground_floor_geo = {
            "Ground Floor": {"area": None, "orientation": -2, "tilt": 0}
        }
        self.window_geo = {"Window1": {"area": None, "orientation": None, "tilt": 90}}
>>>>>>> d021b8ae

        With given values, this class generates an office archetype building
        according to TEASER requirements.
        """
        # help area for the correct building area setting while using typeBldgs
        self.thermal_zones = None
        type_bldg_area = self.net_leased_area
        self.net_leased_area = 0.0
        # create zones with their corresponding area, name and usage
        for key, value in self.zone_area_factors.items():
            zone = ThermalZone(self)
            zone.area = type_bldg_area * value[0]
            zone.name = key
            use_cond = UseCond(zone)
            use_cond.load_use_conditions(value[1], data_class=self.parent.data)
            zone.use_conditions = use_cond

<<<<<<< HEAD
        for key, value in self.outer_wall_gml.items():
=======
        for key, value in self.outer_wall_geo.items():
>>>>>>> d021b8ae
            if value["area"] == 0:
                pass
            else:
                self.outer_area[value["orientation"]] = value["area"]

                for zone in self.thermal_zones:
                    # create wall and set building elements
                    outer_wall = OuterWall(zone)
                    outer_wall.load_type_element(
                        year=self.year_of_construction,
                        construction=self.construction_type,
                        data_class=self.parent.data,
                    )
                    outer_wall.name = key
                    outer_wall.tilt = value["tilt"]
                    outer_wall.orientation = value["orientation"]

<<<<<<< HEAD
        for key, value in self.window_gml.items():
=======
        for key, value in self.window_geo.items():
>>>>>>> d021b8ae
            if value["area"] == 0:
                pass
            else:
                self.window_area[value["orientation"]] = value["area"]

                """
                There is no real classification for windows, so this is a bit hard
                code - will be fixed sometime.
                """
                for zone in self.thermal_zones:
                    window = Window(zone)
                    window.load_type_element(
                        self.year_of_construction,
                        "Kunststofffenster, " "Isolierverglasung",
                        data_class=self.parent.data,
                    )
                    window.name = key
                    window.tilt = value["tilt"]
                    window.orientation = value["orientation"]

<<<<<<< HEAD
        for key, value in self.roof_gml.items():
=======
        for key, value in self.roof_geo.items():
>>>>>>> d021b8ae
            if value["area"] == 0:
                pass
            else:
                self.outer_area[value["orientation"]] = value["area"]

                for zone in self.thermal_zones:
                    roof = Rooftop(zone)
                    roof.load_type_element(
                        year=self.year_of_construction,
                        construction=self.construction_type,
                        data_class=self.parent.data,
                    )
                    roof.name = key
                    roof.tilt = value["tilt"]
                    roof.orientation = value["orientation"]

<<<<<<< HEAD
        for key, value in self.ground_floor_gml.items():
=======
        for key, value in self.ground_floor_geo.items():
>>>>>>> d021b8ae
            if value["area"] == 0:
                pass
            else:
                self.outer_area[value["orientation"]] = value["area"]

                for zone in self.thermal_zones:
                    ground_floor = GroundFloor(zone)
                    ground_floor.load_type_element(
                        year=self.year_of_construction,
                        construction=self.construction_type,
                        data_class=self.parent.data,
                    )
                    ground_floor.name = key
                    ground_floor.tilt = value["tilt"]
                    ground_floor.orientation = value["orientation"]

        for key, value in self.inner_wall_names.items():

            for zone in self.thermal_zones:
                inner_wall = InnerWall(zone)
                inner_wall.load_type_element(
                    year=self.year_of_construction,
                    construction=self.construction_type,
                    data_class=self.parent.data,
                )
                inner_wall.name = key
                inner_wall.tilt = value[0]
                inner_wall.orientation = value[1]

        if self.number_of_floors > 1:

            for key, value in self.ceiling_names.items():

                for zone in self.thermal_zones:
                    ceiling = Ceiling(zone)
                    ceiling.load_type_element(
                        year=self.year_of_construction,
                        construction=self.construction_type,
                        data_class=self.parent.data,
                    )
                    ceiling.name = key
                    ceiling.tilt = value[0]
                    ceiling.orientation = value[1]

            for key, value in self.floor_names.items():

                for zone in self.thermal_zones:
                    floor = Floor(zone)
                    floor.load_type_element(
                        year=self.year_of_construction,
                        construction=self.construction_type,
                        data_class=self.parent.data,
                    )
                    floor.name = key
                    floor.tilt = value[0]
                    floor.orientation = value[1]
        else:
            pass

        for key, value in self.outer_area.items():
            self.set_outer_wall_area(value, key)
        for key, value in self.window_area.items():
            self.set_window_area(value, key)

        for zone in self.thermal_zones:
            zone.set_inner_wall_area()
            zone.set_volume_zone()

<<<<<<< HEAD
    def generate_info(self):
        """Generates an office building with gml geometry data.

        With given values, this class generates an office archetype building
        according to TEASER requirements.
        """
        # help area for the correct building area setting while using typeBldgs
        self.thermal_zones = None
        type_bldg_area = self.net_leased_area
        self.net_leased_area = 0.0
        # create zones with their corresponding area, name and usage
        for key, value in self.zone_area_factors.items():
            zone = ThermalZone(self)
            zone.area = type_bldg_area * value[0]
            zone.name = key
            use_cond = UseCond(zone)
            use_cond.load_use_conditions(value[1], data_class=self.parent.data)
            zone.use_conditions = use_cond

        for key, value in self.outer_wall_gml.items():

            for zone in self.thermal_zones:
                wall_factor = zone.area / type_bldg_area
                # create wall and set building elements
                outer_wall = OuterWall(zone)
                outer_wall.name = key
                outer_wall.tilt = value["tilt"]
                outer_wall.orientation = value["orientation"]
                outer_wall.area = value["area"] * wall_factor
                if value["layer"] is None:
                    outer_wall.load_type_element(
                        year=self.year_of_construction,
                        construction=self.construction_type,
                        data_class=self.parent.data,
                    )
                else:
                    for key, layer_in in value["layer"].items():
                        layer = Layer(outer_wall)
                        layer.id = layer_in["position"]
                        layer.thickness = layer_in["thickness"]
                        material = Material(layer)
                        material.name = layer_in["material"]
                        material.density = layer_in["density"]
                        material.thermal_conduc = layer_in["thermal_conduc"]
                        material.heat_capac = layer_in["heat_capac"]
                        material.solar_absorp = 0.5
                r_conduc = 0
                for count_layer in outer_wall.layer:
                    r_conduc += (
                        count_layer.thickness / count_layer.material.thermal_conduc
                    )
                if value["u_value"] / outer_wall.u_value < 0.95:

                    layer = Layer(outer_wall)
                    layer.id = len(outer_wall.layer)
                    layer.thickness = (
                        1 / value["u_value"]
                        - (
                            (
                                outer_wall.r_outer_comb * outer_wall.area
                                + outer_wall.r_inner_comb * outer_wall.area
                                + r_conduc
                            )
                        )
                    ) * 0.04

                    material = Material(layer)
                    material.name = "EPS_040_15"
                    material.density = 1.0
                    material.thermal_conduc = 0.04
                    material.heat_capac = 1.5
                    material.solar_absorp = 0.5

                elif value["u_value"] / outer_wall.u_value > 1.05:

                    layer_dict = {}
                    for lay in outer_wall.layer:
                        layer_dict[lay] = lay.thickness / lay.material.thermal_conduc

                    list_of_layer = sorted(
                        layer_dict.items(), reverse=True, key=lambda x: x[1]
                    )
                    thickness_diff = (
                        1 / value["u_value"]
                        - (
                            (
                                outer_wall.r_outer_comb * outer_wall.area
                                + outer_wall.r_inner_comb * outer_wall.area
                                + r_conduc
                            )
                        )
                    ) * list_of_layer[0][0].material.thermal_conduc
                    list_of_layer[0][0].thickness += thickness_diff

        for key, value in self.window_gml.items():
            for zone in self.thermal_zones:
                win_factor = zone.area / type_bldg_area
                # create wall and set building elements
                window = Window(zone)
                window.name = key
                window.tilt = value["tilt"]
                window.orientation = value["orientation"]
                window.area = value["area"] * win_factor
                window.g_value = 0.7
                window.a_conv = 0.03
                layer = Layer(window)
                layer.id = 0
                layer.thickness = (
                    1 / value["u_value"]
                    - (1 / (window.inner_convection + window.inner_radiation))
                    - (1 / (window.outer_convection + window.outer_radiation))
                ) * 0.76
                material = Material(layer)
                material.name = "GenericGlas"
                material.thermal_conduc = 0.76
                material.solar_absorp = 0.7

        for key, value in self.roof_gml.items():
            for zone in self.thermal_zones:
                roof_factor = zone.area / type_bldg_area
                # create wall and set building elements
                roof = Rooftop(zone)
                roof.name = key
                roof.tilt = 0.0
                roof.orientation = -1
                roof.area = value["area"] * roof_factor
                if value["layer"] is None:
                    roof.load_type_element(
                        year=self.year_of_construction,
                        construction=self.construction_type,
                        data_class=self.parent.data,
                    )
                else:
                    for key, layer_in in value["layer"].items():
                        layer = Layer(roof)
                        layer.id = layer_in["position"]
                        layer.thickness = layer_in["thickness"]
                        material = Material(layer)
                        material.name = layer_in["material"]
                        material.density = layer_in["density"]
                        material.thermal_conduc = layer_in["thermal_conduc"]
                        material.heat_capac = layer_in["heat_capac"]
                        material.solar_absorp = 0.5
                r_conduc = 0
                for count_layer in roof.layer:
                    r_conduc += (
                        count_layer.thickness / count_layer.material.thermal_conduc
                    )

                if value["u_value"] / roof.u_value < 0.95:

                    layer = Layer(roof)
                    layer.id = len(roof.layer)
                    layer.thickness = (
                        1 / value["u_value"]
                        - (
                            (
                                roof.r_outer_comb * roof.area
                                + roof.r_inner_comb * roof.area
                                + r_conduc
                            )
                        )
                    ) * 0.04

                    material = Material(layer)
                    material.name = "EPS_040_15"
                    material.density = 1.0
                    material.thermal_conduc = 0.04
                    material.heat_capac = 1.5
                    material.solar_absorp = 0.5

                elif value["u_value"] / roof.u_value > 1.05:

                    layer_dict = {}

                    for lay in roof.layer:
                        layer_dict[lay] = lay.thickness / lay.material.thermal_conduc

                    list_of_layer = sorted(
                        layer_dict.items(), reverse=True, key=lambda x: x[1]
                    )

                    thickness_diff = (
                        1 / value["u_value"]
                        - (
                            (
                                roof.r_outer_comb * roof.area
                                + roof.r_inner_comb * roof.area
                                + r_conduc
                            )
                        )
                    ) * list_of_layer[0][0].material.thermal_conduc
                    list_of_layer[0][0].thickness += thickness_diff

        for key, value in self.ground_floor_gml.items():
            for zone in self.thermal_zones:
                ground_factor = zone.area / type_bldg_area
                # create wall and set building elements
                ground = GroundFloor(zone)
                ground.name = key
                ground.tilt = 0.0
                ground.orientation = -2
                ground.area = value["area"] * ground_factor
                if value["layer"] is None:
                    ground.load_type_element(
                        year=self.year_of_construction,
                        construction=self.construction_type,
                        data_class=self.parent.data,
                    )
                else:
                    for key, layer_in in value["layer"].items():
                        layer = Layer(ground)
                        layer.id = layer_in["position"]
                        layer.thickness = layer_in["thickness"]
                        material = Material(layer)
                        material.name = layer_in["material"]
                        material.density = layer_in["density"]
                        material.thermal_conduc = layer_in["thermal_conduc"]
                        material.heat_capac = layer_in["heat_capac"]
                        material.solar_absorp = 0.5
                r_conduc = 0
                for count_layer in ground.layer:
                    r_conduc += (
                        count_layer.thickness / count_layer.material.thermal_conduc
                    )

                if value["u_value"] / ground.u_value < 0.95:
                    layer = Layer(ground)
                    layer.id = len(ground.layer)
                    layer.thickness = (
                        1 / value["u_value"]
                        - (
                            (
                                ground.r_outer_comb * ground.area
                                + ground.r_inner_comb * ground.area
                                + r_conduc
                            )
                        )
                    ) * 0.04

                    material = Material(layer)
                    material.name = "EPS_040_15"
                    material.density = 1.0
                    material.thermal_conduc = 0.04
                    material.heat_capac = 1.5
                    material.solar_absorp = 0.5

                elif value["u_value"] / ground.u_value > 1.05:

                    layer_dict = {}
                    for lay in ground.layer:
                        layer_dict[lay] = lay.thickness / lay.material.thermal_conduc

                    list_of_layer = sorted(
                        layer_dict.items(), reverse=True, key=lambda x: x[1]
                    )

                    thickness_diff = (
                        1 / value["u_value"]
                        - (
                            (
                                ground.r_outer_comb * ground.area
                                + ground.r_inner_comb * ground.area
                                + r_conduc
                            )
                        )
                    ) * list_of_layer[0][0].material.thermal_conduc

                    list_of_layer[0][0].thickness += thickness_diff

        for key, value in self.inner_wall_names.items():

            for zone in self.thermal_zones:
                inner_wall = InnerWall(zone)
                inner_wall.load_type_element(
                    year=self.year_of_construction,
                    construction=self.construction_type,
                    data_class=self.parent.data,
                )
                inner_wall.name = key
                inner_wall.tilt = value[0]
                inner_wall.orientation = value[1]

        if self.number_of_floors > 1:

            for key, value in self.ceiling_names.items():

                for zone in self.thermal_zones:
                    ceiling = Ceiling(zone)
                    ceiling.load_type_element(
                        year=self.year_of_construction,
                        construction=self.construction_type,
                        data_class=self.parent.data,
                    )
                    ceiling.name = key
                    ceiling.tilt = value[0]
                    ceiling.orientation = value[1]

            for key, value in self.floor_names.items():

                for zone in self.thermal_zones:
                    floor = Floor(zone)
                    floor.load_type_element(
                        year=self.year_of_construction,
                        construction=self.construction_type,
                        data_class=self.parent.data,
                    )
                    floor.name = key
                    floor.tilt = value[0]
                    floor.orientation = value[1]
        else:
            pass

        for zone in self.thermal_zones:
            zone.set_inner_wall_area()
            zone.set_volume_zone()

=======
>>>>>>> d021b8ae
    @property
    def office_layout(self):
        return self._office_layout

    @office_layout.setter
    def office_layout(self, value):
        if value is not None:
            self._office_layout = value
        else:
            self._office_layout = 0

    @property
    def window_layout(self):
        return self._window_layout

    @window_layout.setter
    def window_layout(self, value):
        if value is not None:
            self._window_layout = value
        else:
            self._window_layout = 0

    @property
    def construction_type(self):
        return self._construction_type

    @construction_type.setter
    def construction_type(self, value):
        if value is not None:
            if value == "heavy" or value == "light":
                self._construction_type = value
            else:
                raise ValueError("Construction_type has to be light or heavy")
        else:
            self._construction_type = "heavy"<|MERGE_RESOLUTION|>--- conflicted
+++ resolved
@@ -506,10 +506,6 @@
             zone.set_inner_wall_area()
             zone.set_volume_zone()
 
-<<<<<<< HEAD
-    def generate_gml(self):
-        """Generates an office building with gml geometry data.
-=======
     def generate_geo(self):
         """Generates an office building with given detailed geometry data.
 
@@ -520,7 +516,6 @@
             "Ground Floor": {"area": None, "orientation": -2, "tilt": 0}
         }
         self.window_geo = {"Window1": {"area": None, "orientation": None, "tilt": 90}}
->>>>>>> d021b8ae
 
         With given values, this class generates an office archetype building
         according to TEASER requirements.
@@ -538,11 +533,7 @@
             use_cond.load_use_conditions(value[1], data_class=self.parent.data)
             zone.use_conditions = use_cond
 
-<<<<<<< HEAD
-        for key, value in self.outer_wall_gml.items():
-=======
         for key, value in self.outer_wall_geo.items():
->>>>>>> d021b8ae
             if value["area"] == 0:
                 pass
             else:
@@ -560,11 +551,7 @@
                     outer_wall.tilt = value["tilt"]
                     outer_wall.orientation = value["orientation"]
 
-<<<<<<< HEAD
-        for key, value in self.window_gml.items():
-=======
         for key, value in self.window_geo.items():
->>>>>>> d021b8ae
             if value["area"] == 0:
                 pass
             else:
@@ -585,11 +572,7 @@
                     window.tilt = value["tilt"]
                     window.orientation = value["orientation"]
 
-<<<<<<< HEAD
-        for key, value in self.roof_gml.items():
-=======
         for key, value in self.roof_geo.items():
->>>>>>> d021b8ae
             if value["area"] == 0:
                 pass
             else:
@@ -606,11 +589,7 @@
                     roof.tilt = value["tilt"]
                     roof.orientation = value["orientation"]
 
-<<<<<<< HEAD
-        for key, value in self.ground_floor_gml.items():
-=======
         for key, value in self.ground_floor_geo.items():
->>>>>>> d021b8ae
             if value["area"] == 0:
                 pass
             else:
@@ -679,326 +658,6 @@
             zone.set_inner_wall_area()
             zone.set_volume_zone()
 
-<<<<<<< HEAD
-    def generate_info(self):
-        """Generates an office building with gml geometry data.
-
-        With given values, this class generates an office archetype building
-        according to TEASER requirements.
-        """
-        # help area for the correct building area setting while using typeBldgs
-        self.thermal_zones = None
-        type_bldg_area = self.net_leased_area
-        self.net_leased_area = 0.0
-        # create zones with their corresponding area, name and usage
-        for key, value in self.zone_area_factors.items():
-            zone = ThermalZone(self)
-            zone.area = type_bldg_area * value[0]
-            zone.name = key
-            use_cond = UseCond(zone)
-            use_cond.load_use_conditions(value[1], data_class=self.parent.data)
-            zone.use_conditions = use_cond
-
-        for key, value in self.outer_wall_gml.items():
-
-            for zone in self.thermal_zones:
-                wall_factor = zone.area / type_bldg_area
-                # create wall and set building elements
-                outer_wall = OuterWall(zone)
-                outer_wall.name = key
-                outer_wall.tilt = value["tilt"]
-                outer_wall.orientation = value["orientation"]
-                outer_wall.area = value["area"] * wall_factor
-                if value["layer"] is None:
-                    outer_wall.load_type_element(
-                        year=self.year_of_construction,
-                        construction=self.construction_type,
-                        data_class=self.parent.data,
-                    )
-                else:
-                    for key, layer_in in value["layer"].items():
-                        layer = Layer(outer_wall)
-                        layer.id = layer_in["position"]
-                        layer.thickness = layer_in["thickness"]
-                        material = Material(layer)
-                        material.name = layer_in["material"]
-                        material.density = layer_in["density"]
-                        material.thermal_conduc = layer_in["thermal_conduc"]
-                        material.heat_capac = layer_in["heat_capac"]
-                        material.solar_absorp = 0.5
-                r_conduc = 0
-                for count_layer in outer_wall.layer:
-                    r_conduc += (
-                        count_layer.thickness / count_layer.material.thermal_conduc
-                    )
-                if value["u_value"] / outer_wall.u_value < 0.95:
-
-                    layer = Layer(outer_wall)
-                    layer.id = len(outer_wall.layer)
-                    layer.thickness = (
-                        1 / value["u_value"]
-                        - (
-                            (
-                                outer_wall.r_outer_comb * outer_wall.area
-                                + outer_wall.r_inner_comb * outer_wall.area
-                                + r_conduc
-                            )
-                        )
-                    ) * 0.04
-
-                    material = Material(layer)
-                    material.name = "EPS_040_15"
-                    material.density = 1.0
-                    material.thermal_conduc = 0.04
-                    material.heat_capac = 1.5
-                    material.solar_absorp = 0.5
-
-                elif value["u_value"] / outer_wall.u_value > 1.05:
-
-                    layer_dict = {}
-                    for lay in outer_wall.layer:
-                        layer_dict[lay] = lay.thickness / lay.material.thermal_conduc
-
-                    list_of_layer = sorted(
-                        layer_dict.items(), reverse=True, key=lambda x: x[1]
-                    )
-                    thickness_diff = (
-                        1 / value["u_value"]
-                        - (
-                            (
-                                outer_wall.r_outer_comb * outer_wall.area
-                                + outer_wall.r_inner_comb * outer_wall.area
-                                + r_conduc
-                            )
-                        )
-                    ) * list_of_layer[0][0].material.thermal_conduc
-                    list_of_layer[0][0].thickness += thickness_diff
-
-        for key, value in self.window_gml.items():
-            for zone in self.thermal_zones:
-                win_factor = zone.area / type_bldg_area
-                # create wall and set building elements
-                window = Window(zone)
-                window.name = key
-                window.tilt = value["tilt"]
-                window.orientation = value["orientation"]
-                window.area = value["area"] * win_factor
-                window.g_value = 0.7
-                window.a_conv = 0.03
-                layer = Layer(window)
-                layer.id = 0
-                layer.thickness = (
-                    1 / value["u_value"]
-                    - (1 / (window.inner_convection + window.inner_radiation))
-                    - (1 / (window.outer_convection + window.outer_radiation))
-                ) * 0.76
-                material = Material(layer)
-                material.name = "GenericGlas"
-                material.thermal_conduc = 0.76
-                material.solar_absorp = 0.7
-
-        for key, value in self.roof_gml.items():
-            for zone in self.thermal_zones:
-                roof_factor = zone.area / type_bldg_area
-                # create wall and set building elements
-                roof = Rooftop(zone)
-                roof.name = key
-                roof.tilt = 0.0
-                roof.orientation = -1
-                roof.area = value["area"] * roof_factor
-                if value["layer"] is None:
-                    roof.load_type_element(
-                        year=self.year_of_construction,
-                        construction=self.construction_type,
-                        data_class=self.parent.data,
-                    )
-                else:
-                    for key, layer_in in value["layer"].items():
-                        layer = Layer(roof)
-                        layer.id = layer_in["position"]
-                        layer.thickness = layer_in["thickness"]
-                        material = Material(layer)
-                        material.name = layer_in["material"]
-                        material.density = layer_in["density"]
-                        material.thermal_conduc = layer_in["thermal_conduc"]
-                        material.heat_capac = layer_in["heat_capac"]
-                        material.solar_absorp = 0.5
-                r_conduc = 0
-                for count_layer in roof.layer:
-                    r_conduc += (
-                        count_layer.thickness / count_layer.material.thermal_conduc
-                    )
-
-                if value["u_value"] / roof.u_value < 0.95:
-
-                    layer = Layer(roof)
-                    layer.id = len(roof.layer)
-                    layer.thickness = (
-                        1 / value["u_value"]
-                        - (
-                            (
-                                roof.r_outer_comb * roof.area
-                                + roof.r_inner_comb * roof.area
-                                + r_conduc
-                            )
-                        )
-                    ) * 0.04
-
-                    material = Material(layer)
-                    material.name = "EPS_040_15"
-                    material.density = 1.0
-                    material.thermal_conduc = 0.04
-                    material.heat_capac = 1.5
-                    material.solar_absorp = 0.5
-
-                elif value["u_value"] / roof.u_value > 1.05:
-
-                    layer_dict = {}
-
-                    for lay in roof.layer:
-                        layer_dict[lay] = lay.thickness / lay.material.thermal_conduc
-
-                    list_of_layer = sorted(
-                        layer_dict.items(), reverse=True, key=lambda x: x[1]
-                    )
-
-                    thickness_diff = (
-                        1 / value["u_value"]
-                        - (
-                            (
-                                roof.r_outer_comb * roof.area
-                                + roof.r_inner_comb * roof.area
-                                + r_conduc
-                            )
-                        )
-                    ) * list_of_layer[0][0].material.thermal_conduc
-                    list_of_layer[0][0].thickness += thickness_diff
-
-        for key, value in self.ground_floor_gml.items():
-            for zone in self.thermal_zones:
-                ground_factor = zone.area / type_bldg_area
-                # create wall and set building elements
-                ground = GroundFloor(zone)
-                ground.name = key
-                ground.tilt = 0.0
-                ground.orientation = -2
-                ground.area = value["area"] * ground_factor
-                if value["layer"] is None:
-                    ground.load_type_element(
-                        year=self.year_of_construction,
-                        construction=self.construction_type,
-                        data_class=self.parent.data,
-                    )
-                else:
-                    for key, layer_in in value["layer"].items():
-                        layer = Layer(ground)
-                        layer.id = layer_in["position"]
-                        layer.thickness = layer_in["thickness"]
-                        material = Material(layer)
-                        material.name = layer_in["material"]
-                        material.density = layer_in["density"]
-                        material.thermal_conduc = layer_in["thermal_conduc"]
-                        material.heat_capac = layer_in["heat_capac"]
-                        material.solar_absorp = 0.5
-                r_conduc = 0
-                for count_layer in ground.layer:
-                    r_conduc += (
-                        count_layer.thickness / count_layer.material.thermal_conduc
-                    )
-
-                if value["u_value"] / ground.u_value < 0.95:
-                    layer = Layer(ground)
-                    layer.id = len(ground.layer)
-                    layer.thickness = (
-                        1 / value["u_value"]
-                        - (
-                            (
-                                ground.r_outer_comb * ground.area
-                                + ground.r_inner_comb * ground.area
-                                + r_conduc
-                            )
-                        )
-                    ) * 0.04
-
-                    material = Material(layer)
-                    material.name = "EPS_040_15"
-                    material.density = 1.0
-                    material.thermal_conduc = 0.04
-                    material.heat_capac = 1.5
-                    material.solar_absorp = 0.5
-
-                elif value["u_value"] / ground.u_value > 1.05:
-
-                    layer_dict = {}
-                    for lay in ground.layer:
-                        layer_dict[lay] = lay.thickness / lay.material.thermal_conduc
-
-                    list_of_layer = sorted(
-                        layer_dict.items(), reverse=True, key=lambda x: x[1]
-                    )
-
-                    thickness_diff = (
-                        1 / value["u_value"]
-                        - (
-                            (
-                                ground.r_outer_comb * ground.area
-                                + ground.r_inner_comb * ground.area
-                                + r_conduc
-                            )
-                        )
-                    ) * list_of_layer[0][0].material.thermal_conduc
-
-                    list_of_layer[0][0].thickness += thickness_diff
-
-        for key, value in self.inner_wall_names.items():
-
-            for zone in self.thermal_zones:
-                inner_wall = InnerWall(zone)
-                inner_wall.load_type_element(
-                    year=self.year_of_construction,
-                    construction=self.construction_type,
-                    data_class=self.parent.data,
-                )
-                inner_wall.name = key
-                inner_wall.tilt = value[0]
-                inner_wall.orientation = value[1]
-
-        if self.number_of_floors > 1:
-
-            for key, value in self.ceiling_names.items():
-
-                for zone in self.thermal_zones:
-                    ceiling = Ceiling(zone)
-                    ceiling.load_type_element(
-                        year=self.year_of_construction,
-                        construction=self.construction_type,
-                        data_class=self.parent.data,
-                    )
-                    ceiling.name = key
-                    ceiling.tilt = value[0]
-                    ceiling.orientation = value[1]
-
-            for key, value in self.floor_names.items():
-
-                for zone in self.thermal_zones:
-                    floor = Floor(zone)
-                    floor.load_type_element(
-                        year=self.year_of_construction,
-                        construction=self.construction_type,
-                        data_class=self.parent.data,
-                    )
-                    floor.name = key
-                    floor.tilt = value[0]
-                    floor.orientation = value[1]
-        else:
-            pass
-
-        for zone in self.thermal_zones:
-            zone.set_inner_wall_area()
-            zone.set_volume_zone()
-
-=======
->>>>>>> d021b8ae
     @property
     def office_layout(self):
         return self._office_layout
