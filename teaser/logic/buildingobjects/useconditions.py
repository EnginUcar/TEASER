"""This module contains UseConditions class."""
import random
import teaser.data.input.usecond_input as usecond_input
import teaser.data.output.usecond_output as usecond_output
import pandas as pd
from itertools import cycle, islice
from collections import OrderedDict
from teaser.logic.utilities import division_from_json


class UseConditions(object):
    """UseConditions class contains all zone specific boundary conditions.

    Class that contains the boundary conditions of use for buildings defined in
    DIN V 18599-10 ( :cite:`DeutschesInstitutfurNormung.2016`) and VDI 2078
    (:cite:`VereinDeutscherIngenieure.2015c`). Profiles for internal gains (
    persons, lighting, machines) are taken from SIA2024 (
    :cite:`SwissSocietyofEngineersandArchitects.March2006`). In addition some
    TEASER specific use conditions have been attached to this class. The
    docstring also contains how the use conditions is used.

    Note: Most attributes description are translations from DIN V 18599-10
    standard
    Attributes
    ----------
    usage: str
        usage type
        AixLib usage: String to distinguish usages of a zone
    typical_length: float [m]
        typical length of a room in a usage zone. This value is taken from
        SIA 2024. Archetype usage: division of usage zones in rooms
    typical width: float [m]
        typical width of a usage zone. This value is taken from
        SIA 2024. Archetype usage: division of usage zones in rooms
    with_heating: boolean
        Sets if the zone is heated by ideal heater or not.
    with_cooling: boolean
        Sets if the zone is cooloed by ideal cooler or not.
    with_ideal_thresholds: boolean
        Sets if the threshold temperatures for ideal heater and cooler should
        be used to prevent simultaneous heating from AHU and cooling from
        ideal heater and vice versa. This should only be turned on if an AHU
        exists.
    T_threshold_heating: float [K]
       Threshold temperature below ideal heater is used. Default is 15 °C
       which corresponds to the value for all buildings that are not built
       according to EnEV standard according to DIN EN 18599-5.
    T_threshold_cooling: float [K]
        Threshold temperature above ideal cooler is used. Default is 22 °C ,
        since there are no european standards for cooling degree days this value
        is taken from the following paper: "Heating Degree Days, Cooling
        Degree Days and Precipitation in Europe—analysis for the
        CELECT-project" by Benestad, 2008.
    heating_profile : list [K]
        Heating setpoint for a day or similar. You can set a list of any
        length, TEASER will multiplicate this list for one whole year.
    cooling_profile : list [K]
        Cooling setpoint for a day or similar. You can set a list of any
        length, TEASER will multiplicate this list for one whole year.
    with_cooling: boolean
        Sets if the zone is cooloed or not.
    fixed_heat_flow_rate_persons: float [W/person]
        fixed heat flow rate for one person in case of temperature
        independent calculation. Default value is 70
        W/person and describes
        the maximum heat flow rate depending on the schedule.
    persons : float [Persons/m2]
        Specific number of persons per square area.
        Annex: Used for internal gains
    internal_gains_moisture_no_people : float [g/(h m²)]
        internal moisture production of plants, etc. except from people.
    activity_degree_persons : float [met]
        default value is 1.2 met
        AixLib: used for heat flow rate calculation (internal_gains_mode=1)
        or heat flow rate and moisture gains (internal_gains_mode=3). Both
        are temperature and activity degree depending, calculation based
        on SIA2024.
        Annex: not used, heat flow rate is constant value
        fixed_heat_flow_rate_persons
    ratio_conv_rad_persons: float
        describes the ratio between convective and radiative heat transfer
        of the persons. Default values are derived from
        :cite:`VereinDeutscherIngenieure.2015c`.
        AixLib: Used in Zone record for internal gains
        Annex: Used for internal gains
    persons_profile : list
        Relative presence of persons 0-1 (e.g. 0.5 means that 50% of the total
        number of persons are currently in the room). Given
        for 24h. This value is taken from SIA 2024. You can set a list of any
        length, TEASER will multiplicate this list for one whole year.
        AixLib: Used for internal gains profile on top-level
        Annex: Used for internal gains
    machines: float [W/m2]
        area specific eletrical load of machines per m2. This value is taken
        from SIA 2024 and DIN V 18599-10 for medium occupancy.
        AixLib: Used in Zone record for internal gains,
        internalGainsMachinesSpecific
        Annex: Used for internal gains
    ratio_conv_rad_machines: float
        describes the ratio between convective and radiative heat transfer
        of the machines. Default values are derived from
        :cite:`Davies.2004`.
        AixLib: Used in Zone record for internal gains
        Annex: Not used, all machines are convective (see Annex examples)
    machines_profile: list
        Relative presence of machines 0-1 (e.g. 0.5 means that 50% of the total
        number of machines are currently used in the room). Given
        for 24h. This value is taken from SIA 2024. You can set a list of any
        length, TEASER will multiplicate this list for one whole year.
        AixLib: Used for internal gains profile on top-level
        Annex: Used for internal gains
    lighting_power: float [W/m2]
        spec. electr. Power for lighting. This value is taken from SIA 2024.
        AixLib: Used in Zone record for internal gains
        Annex: Not used (see Annex examples)
    ratio_conv_rad_lighting : float
        describes the ratio between convective and radiative heat transfer
        of the lighting. Default values are derived from
        :cite:`DiLaura.2011`.
        AixLib: Used in Zone record for internal gains, lighting
    lighting_profil : [float]
        Relative presence of lighting 0-1 (e.g. 0.5 means that 50% of the total
        lighting power are currently used). Typically given for 24h. This is
        aligned to the user profile.
        AixLib: Used for internal gains profile on top-level
        Annex: Not used (see Annex examples)
    min_ahu: float [m3/(m2*h)]
        Zone specific minimum specific air flow supplied by the AHU
        AixLib: Used on Multizone level for central AHU to determine total
        volume flow of all zones.
    max_ahu : float [m3/(m2*h)]
        Zone specific maximum specific air flow supplied by the AHU
        AixLib: Used on Multizone level for central AHU to determine total
        volume flow of all zones.
    with_ahu : boolean
        Zone is connected to central air handling unit or not
        AixLib: Used on Multizone level for central AHU.
    use_constant_infiltration : boolean
        choose if a constant infiltration rate should be used
        AixLib: Used on Zone level for ventilation.
    base_infiltration : float [1/h]
        base value for the infiltration rate
        AixLib: Used on Zone level for ventilation.
    max_user_infiltration : float [1/h]
        Additional infiltration rate for maximum persons activity
        AixLib: Used on Zone level for ventilation.
    max_overheating_infiltration : list [1/h]
        Additional infiltration rate when overheating appears
        AixLib: Used on Zone level for ventilation.
    max_summer_infiltration : list
        Additional infiltration rate in the summer with
        [infiltration_rate [1/h], Tmin [K], Tmax [K]]. Default values are
        aligned to :cite:`DINV1859910`.
        AixLib: Used on Zone level for ventilation.
    winter_reduction_infiltration : list
        Reduction factor of userACH for cold weather with
        [infiltration_rate [1/h], Tmin [K], Tmax [K]]
        AixLib: Used on Zone level for ventilation.
        Default values are
        aligned to :cite:`DINV1859910`.
    schedules: pandas.DataFrame
        All time dependent boundary attributes in one pandas DataFrame, used
        for export (one year in hourly timestep.)

    """

    def __init__(self, parent=None):
        """Construct UseConditions."""
        self.internal_id = random.random()

        self.parent = parent
        self.usage = "Single office"

        self.typical_length = 6.0
        self.typical_width = 6.0

        self.with_heating = True
        self.with_cooling = False
        self.T_threshold_heating = 288.15
        self.T_threshold_cooling = 295.15

        self.fixed_heat_flow_rate_persons = 70
        self.activity_degree_persons = 1.2
        self._persons = 1 / 14
        self.internal_gains_moisture_no_people = 0.5
        self.ratio_conv_rad_persons = 0.5

        self.machines = 7.0
        self.ratio_conv_rad_machines = 0.75

        self.lighting_power = 15.9
        self.ratio_conv_rad_lighting = 0.4

        self.use_constant_infiltration = False
        self.infiltration_rate = 0.2
        self.max_user_infiltration = 1.0
        self.max_overheating_infiltration = [3.0, 2.0]
        self.max_summer_infiltration = [1.0, 273.15 + 10, 273.15 + 17]
        self.winter_reduction_infiltration = [0.5, 273.15, 273.15 + 10]

        self.min_ahu = 0.0
        self.max_ahu = 2.6
        self.with_ahu = False

<<<<<<< HEAD
=======
        self._with_ideal_thresholds = False

>>>>>>> ca9d6359
        self._heating_profile = [
            294.15,
            294.15,
            294.15,
            294.15,
            294.15,
            294.15,
            294.15,
            294.15,
            294.15,
            294.15,
            294.15,
            294.15,
            294.15,
            294.15,
            294.15,
            294.15,
            294.15,
            294.15,
            294.15,
            294.15,
            294.15,
            294.15,
            294.15,
            294.15,
            294.15,
        ]
        self._cooling_profile = [
            294.15,
            294.15,
            294.15,
            294.15,
            294.15,
            294.15,
            294.15,
            294.15,
            294.15,
            294.15,
            294.15,
            294.15,
            294.15,
            294.15,
            294.15,
            294.15,
            294.15,
            294.15,
            294.15,
            294.15,
            294.15,
            294.15,
            294.15,
            294.15,
            294.15,
        ]
        self._persons_profile = [
            0.0,
            0.0,
            0.0,
            0.0,
            0.0,
            0.0,
            0.0,
            0.2,
            0.4,
            0.6,
            0.8,
            0.8,
            0.4,
            0.6,
            0.8,
            0.8,
            0.4,
            0.2,
            0.0,
            0.0,
            0.0,
            0.0,
            0.0,
            0.0,
        ]
        self._machines_profile = [
            0.1,
            0.1,
            0.1,
            0.1,
            0.1,
            0.1,
            0.1,
            0.2,
            0.4,
            0.6,
            0.8,
            0.8,
            0.4,
            0.6,
            0.8,
            0.8,
            0.4,
            0.2,
            0.1,
            0.1,
            0.1,
            0.1,
            0.1,
            0.1,
        ]
        self._lighting_profile = [
            0.0,
            0.0,
            0.0,
            0.0,
            0.0,
            0.0,
            1.0,
            1.0,
            1.0,
            1.0,
            1.0,
            1.0,
            1.0,
            1.0,
            1.0,
            1.0,
            1.0,
            1.0,
            0.0,
            0.0,
            0.0,
            0.0,
            0.0,
            0.0,
        ]

        self.schedules = pd.DataFrame(
            index=pd.date_range("2019-01-01 00:00:00", periods=8760, freq="H")
            .to_series()
            .dt.strftime("%m-%d %H:%M:%S"),
            data={
                "heating_profile": list(islice(cycle(self._heating_profile), 8760)),
                "cooling_profile": list(islice(cycle(self._cooling_profile), 8760)),
                "persons_profile": list(islice(cycle(self._persons_profile), 8760)),
                "lighting_profile": list(islice(cycle(self._lighting_profile), 8760)),
                "machines_profile": list(islice(cycle(self._machines_profile), 8760)),
            },
        )

    def load_use_conditions(self, zone_usage, data_class=None):
        """Load typical use conditions from JSON data base.

        Loads Use conditions specified in the JSON.

        Parameters
        ----------
        zone_usage : str
            code list for zone_usage according to 18599 or self defined

        data_class : DataClass()
            DataClass containing the bindings for Use Conditions (typically
            this is the data class stored in prj.data,
            but the user can individually change that. Default is None which
            leads to an automatic setter to self.parent.parent.parent.data (
            which is DataClass in current project)

        """
        if data_class is None:
            data_class = self.parent.parent.parent.data
        else:
            data_class = data_class

        usecond_input.load_use_conditions(
            use_cond=self, zone_usage=zone_usage, data_class=data_class
        )

    def save_use_conditions(self, data_class=None):
        """Documentation is missing."""
        if data_class is None:
            data_class = self.parent.parent.parent.data
        else:
            data_class = data_class

        usecond_output.save_use_conditions(use_cond=self, data_class=data_class)
<<<<<<< HEAD
=======

    @property
    def persons(self):
        return self._persons

    @persons.setter
    def persons(self, value):
        if isinstance(value, OrderedDict):
            self._persons = division_from_json(value)
        else:
            self._persons = value
>>>>>>> ca9d6359

    @property
    def with_ideal_thresholds(self):
        return self._with_ideal_thresholds

    @with_ideal_thresholds.setter
    def with_ideal_thresholds(self, value):
        if self.with_ahu is False and value is True:
            raise ValueError(
                "Threshold for ideal heaters should only be used"
                " when AHU is used in this zone"
            )
        else:
            self._with_ideal_thresholds = value

    @property
    def heating_profile(self):
        return self._heating_profile

    @heating_profile.setter
    def heating_profile(self, value):
        if not isinstance(value, list):
            value = [value]
        self._heating_profile = value
        self.schedules["heating_profile"] = list(islice(cycle(value), 8760))

    @property
    def cooling_profile(self):
        return self._cooling_profile

    @cooling_profile.setter
    def cooling_profile(self, value):
        if not isinstance(value, list):
            value = [value]
        self._cooling_profile = value
        self.schedules["cooling_profile"] = list(islice(cycle(value), 8760))

    @property
    def persons_profile(self):
        return self._persons_profile

    @persons_profile.setter
    def persons_profile(self, value):
        if not isinstance(value, list):
            value = [value]
        self._persons_profile = value
        self.schedules["persons_profile"] = list(islice(cycle(value), 8760))

    @property
    def machines_profile(self):
        return self._machines_profile

    @machines_profile.setter
    def machines_profile(self, value):
        if not isinstance(value, list):
            value = [value]
        self._machines_profile = value
        self.schedules["machines_profile"] = list(islice(cycle(value), 8760))

    @property
    def lighting_profile(self):
        return self._lighting_profile

    @lighting_profile.setter
    def lighting_profile(self, value):
        if not isinstance(value, list):
            value = [value]
        self._lighting_profile = value
        self.schedules["lighting_profile"] = list(islice(cycle(value), 8760))

    @property
    def parent(self):
        return self._parent

    @parent.setter
    def parent(self, value):

        if value is not None:

            ass_error_1 = "Parent has to be an instance of ThermalZone()"

            assert type(value).__name__ == "ThermalZone", ass_error_1

            self._parent = value
            self._parent._use_conditions = self

        else:

            self._parent = None<|MERGE_RESOLUTION|>--- conflicted
+++ resolved
@@ -202,11 +202,8 @@
         self.max_ahu = 2.6
         self.with_ahu = False
 
-<<<<<<< HEAD
-=======
         self._with_ideal_thresholds = False
 
->>>>>>> ca9d6359
         self._heating_profile = [
             294.15,
             294.15,
@@ -388,8 +385,6 @@
             data_class = data_class
 
         usecond_output.save_use_conditions(use_cond=self, data_class=data_class)
-<<<<<<< HEAD
-=======
 
     @property
     def persons(self):
@@ -401,7 +396,6 @@
             self._persons = division_from_json(value)
         else:
             self._persons = value
->>>>>>> ca9d6359
 
     @property
     def with_ideal_thresholds(self):
