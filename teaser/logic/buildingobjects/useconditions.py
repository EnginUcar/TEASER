--- conflicted
+++ resolved
@@ -57,7 +57,6 @@
     cooling_profile : list [K]
         Cooling setpoint for a day or similar. You can set a list of any
         length, TEASER will multiplicate this list for one whole year.
-<<<<<<< HEAD
     with_cooling: boolean
         Sets if the zone is cooloed or not.
     fixed_heat_flow_rate_persons: float [W/person]
@@ -67,14 +66,6 @@
         the maximum heat flow rate depending on the schedule.
     persons : float [Persons/m2]
         Specific number of persons per square area.
-=======
-    persons: float [W/m2]
-        Average sensible heat transmission per m2 of people with specific
-        heat transmission of 70 W/person, taken from SIA 2024 and
-        DIN V 18599-10 for medium occupancy.
-        AixLib: Used in Zone record for internal gains as
-        internalGainsPeopleSpecific
->>>>>>> 0cceb607
         Annex: Used for internal gains
     internal_gains_moisture_no_people : float [g/(h m²)]
         internal moisture production of plants, etc. except from people.
@@ -213,51 +204,153 @@
 
         self._with_ideal_thresholds = False
 
-        self._heating_profile = [294.15, 294.15, 294.15, 294.15,
-                                 294.15, 294.15, 294.15, 294.15,
-                                 294.15, 294.15, 294.15, 294.15,
-                                 294.15, 294.15, 294.15, 294.15,
-                                 294.15, 294.15, 294.15, 294.15,
-                                 294.15, 294.15, 294.15, 294.15,
-                                 294.15]
-        self._cooling_profile = [294.15, 294.15, 294.15, 294.15,
-                                 294.15, 294.15, 294.15, 294.15,
-                                 294.15, 294.15, 294.15, 294.15,
-                                 294.15, 294.15, 294.15, 294.15,
-                                 294.15, 294.15, 294.15, 294.15,
-                                 294.15, 294.15, 294.15, 294.15,
-                                 294.15]
-        self._persons_profile = [0.0, 0.0, 0.0, 0.0, 0.0, 0.0, 0.0, 0.2, 0.4,
-                                 0.6, 0.8, 0.8, 0.4, 0.6, 0.8, 0.8, 0.4, 0.2,
-                                 0.0, 0.0, 0.0, 0.0, 0.0, 0.0]
-        self._machines_profile = [0.1, 0.1, 0.1, 0.1, 0.1, 0.1, 0.1, 0.2, 0.4,
-                                  0.6, 0.8, 0.8, 0.4, 0.6, 0.8, 0.8, 0.4, 0.2,
-                                  0.1, 0.1, 0.1, 0.1, 0.1, 0.1]
-        self._lighting_profile = [0.0, 0.0, 0.0, 0.0, 0.0, 0.0, 1.0, 1.0, 1.0,
-                                  1.0, 1.0, 1.0, 1.0, 1.0, 1.0, 1.0, 1.0, 1.0,
-                                  0.0, 0.0, 0.0, 0.0, 0.0, 0.0]
+        self._heating_profile = [
+            294.15,
+            294.15,
+            294.15,
+            294.15,
+            294.15,
+            294.15,
+            294.15,
+            294.15,
+            294.15,
+            294.15,
+            294.15,
+            294.15,
+            294.15,
+            294.15,
+            294.15,
+            294.15,
+            294.15,
+            294.15,
+            294.15,
+            294.15,
+            294.15,
+            294.15,
+            294.15,
+            294.15,
+            294.15,
+        ]
+        self._cooling_profile = [
+            294.15,
+            294.15,
+            294.15,
+            294.15,
+            294.15,
+            294.15,
+            294.15,
+            294.15,
+            294.15,
+            294.15,
+            294.15,
+            294.15,
+            294.15,
+            294.15,
+            294.15,
+            294.15,
+            294.15,
+            294.15,
+            294.15,
+            294.15,
+            294.15,
+            294.15,
+            294.15,
+            294.15,
+            294.15,
+        ]
+        self._persons_profile = [
+            0.0,
+            0.0,
+            0.0,
+            0.0,
+            0.0,
+            0.0,
+            0.0,
+            0.2,
+            0.4,
+            0.6,
+            0.8,
+            0.8,
+            0.4,
+            0.6,
+            0.8,
+            0.8,
+            0.4,
+            0.2,
+            0.0,
+            0.0,
+            0.0,
+            0.0,
+            0.0,
+            0.0,
+        ]
+        self._machines_profile = [
+            0.1,
+            0.1,
+            0.1,
+            0.1,
+            0.1,
+            0.1,
+            0.1,
+            0.2,
+            0.4,
+            0.6,
+            0.8,
+            0.8,
+            0.4,
+            0.6,
+            0.8,
+            0.8,
+            0.4,
+            0.2,
+            0.1,
+            0.1,
+            0.1,
+            0.1,
+            0.1,
+            0.1,
+        ]
+        self._lighting_profile = [
+            0.0,
+            0.0,
+            0.0,
+            0.0,
+            0.0,
+            0.0,
+            1.0,
+            1.0,
+            1.0,
+            1.0,
+            1.0,
+            1.0,
+            1.0,
+            1.0,
+            1.0,
+            1.0,
+            1.0,
+            1.0,
+            0.0,
+            0.0,
+            0.0,
+            0.0,
+            0.0,
+            0.0,
+        ]
 
         self.schedules = pd.DataFrame(
-            index=pd.date_range(
-                '2019-01-01 00:00:00',
-                periods=8760,
-                freq='H').to_series().dt.strftime('%m-%d %H:%M:%S'),
+            index=pd.date_range("2019-01-01 00:00:00", periods=8760, freq="H")
+            .to_series()
+            .dt.strftime("%m-%d %H:%M:%S"),
             data={
-                'heating_profile': list(
-                    islice(cycle(self._heating_profile), 8760)),
-                'cooling_profile': list(
-                    islice(cycle(self._cooling_profile), 8760)),
-                'persons_profile': list(
-                    islice(cycle(self._persons_profile), 8760)),
-                'lighting_profile': list(
-                    islice(cycle(self._lighting_profile), 8760)),
-                'machines_profile': list(
-                    islice(cycle(self._machines_profile), 8760))})
-
-    def load_use_conditions(
-            self,
-            zone_usage,
-            data_class=None):
+                "heating_profile": list(islice(cycle(self._heating_profile), 8760)),
+                "cooling_profile": list(islice(cycle(self._cooling_profile), 8760)),
+                "persons_profile": list(islice(cycle(self._persons_profile), 8760)),
+                "lighting_profile": list(islice(cycle(self._lighting_profile), 8760)),
+                "machines_profile": list(islice(cycle(self._machines_profile), 8760)),
+            },
+        )
+
+    def load_use_conditions(self, zone_usage, data_class=None):
         """Load typical use conditions from JSON data base.
 
         Loads Use conditions specified in the JSON.
@@ -281,25 +374,19 @@
             data_class = data_class
 
         usecond_input.load_use_conditions(
-            use_cond=self,
-            zone_usage=zone_usage,
-            data_class=data_class)
-
-    def save_use_conditions(
-            self,
-            data_class=None):
+            use_cond=self, zone_usage=zone_usage, data_class=data_class
+        )
+
+    def save_use_conditions(self, data_class=None):
         """Documentation is missing."""
         if data_class is None:
             data_class = self.parent.parent.parent.data
         else:
             data_class = data_class
 
-        usecond_output.save_use_conditions(
-            use_cond=self,
-            data_class=data_class)
-
-    @property
-<<<<<<< HEAD
+        usecond_output.save_use_conditions(use_cond=self, data_class=data_class)
+
+    @property
     def persons(self):
         return self._persons
 
@@ -309,18 +396,19 @@
             self._persons = division_from_json(value)
         else:
             self._persons = value
-=======
+
     def with_ideal_thresholds(self):
         return self._with_ideal_thresholds
 
     @with_ideal_thresholds.setter
     def with_ideal_thresholds(self, value):
         if self.with_ahu is False and value is True:
-            raise ValueError("Threshold for ideal heaters should only be used"
-                             " when AHU is used in this zone")
+            raise ValueError(
+                "Threshold for ideal heaters should only be used"
+                " when AHU is used in this zone"
+            )
         else:
             self._with_ideal_thresholds = value
->>>>>>> 0cceb607
 
     @property
     def heating_profile(self):
@@ -329,8 +417,7 @@
     @heating_profile.setter
     def heating_profile(self, value):
         self._heating_profile = value
-        self.schedules["heating_profile"] = list(
-            islice(cycle(value), 8760))
+        self.schedules["heating_profile"] = list(islice(cycle(value), 8760))
 
     @property
     def cooling_profile(self):
@@ -339,8 +426,7 @@
     @cooling_profile.setter
     def cooling_profile(self, value):
         self._cooling_profile = value
-        self.schedules["cooling_profile"] = list(
-            islice(cycle(value), 8760))
+        self.schedules["cooling_profile"] = list(islice(cycle(value), 8760))
 
     @property
     def persons_profile(self):
@@ -349,8 +435,7 @@
     @persons_profile.setter
     def persons_profile(self, value):
         self._persons_profile = value
-        self.schedules["persons_profile"] = list(
-            islice(cycle(value), 8760))
+        self.schedules["persons_profile"] = list(islice(cycle(value), 8760))
 
     @property
     def machines_profile(self):
@@ -359,8 +444,7 @@
     @machines_profile.setter
     def machines_profile(self, value):
         self._machines_profile = value
-        self.schedules["machines_profile"] = list(
-            islice(cycle(value), 8760))
+        self.schedules["machines_profile"] = list(islice(cycle(value), 8760))
 
     @property
     def lighting_profile(self):
@@ -369,8 +453,7 @@
     @lighting_profile.setter
     def lighting_profile(self, value):
         self._lighting_profile = value
-        self.schedules["lighting_profile"] = list(
-            islice(cycle(value), 8760))
+        self.schedules["lighting_profile"] = list(islice(cycle(value), 8760))
 
     @property
     def parent(self):
