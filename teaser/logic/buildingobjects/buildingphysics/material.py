# created June 2015
# by TEASER4 Development Team


import re
import uuid
import teaser.data.input.material_input as material_input
import teaser.data.output.material_output as material_output


class Material(object):
    """Material class

    This class holds information of Material used for building element layer.


    Parameters
    ----------
    parent : Layer
        The parent class of this object, the layer the material
        belongs to. Allows for better control of hierarchical structures. If
        not None this adds this Material to Layer.material.
        Default is None

    Attributes
    ----------
    name : str
        Name of material
    density : float [kg/m3]
        Density of material
    thermal_conduc : float [W/(m*K)]
        Thermal conductivity of material
    heat_capac : float [kJ/(kg*K)]
        Specific heat capacity of material
    solar_absorp : float [-]
        Coefficient of absorption of solar short wave
    ir_emissivity : float [-]
        Coefficient of longwave emissivity of material
    transmittance : float [-]
        Coefficient of transmittanve of material
    thickness_default : float [m]
        Default value for material thickness
    thickness_list : list
        List of usual values for material thickness, float [m]
    material_id : str(uuid)
        UUID of material, this is used to have similar behaviour like foreign
        key in SQL data bases for use in TypeBuildingElements and Material xml

    """

    def __init__(self, parent=None):
        """Constructor of Material.
        """

        self.parent = parent
        self._name = ""
        self._density = 0.0
        self._thermal_conduc = 0.0
        self._heat_capac = 0.0
        self._solar_absorp = 0.0
        if parent is not None:
            if type(self.parent.parent).__name__ != "Window":
                self._solar_absorp = 0.7
        self._ir_emissivity = 0.9
        self._transmittance = 0.0
        self._thickness_default = 0.0
        self._thickness_list = []

        self.material_id = str(uuid.uuid1())

    def load_material_template(self, mat_name, data_class=None):
        """Material loader.

        Loads Material specified in the XML.

        Parameters
        ----------

        mat_name : str
            Code list for Material

        data_class : DataClass()
            DataClass containing the bindings for TypeBuildingElement and
            Material (typically this is the data class stored in prj.data,
            but the user can individually change that. Default is
            self.parent.parent.parent.parent.data which is data in project

        """

        if data_class is None:
            data_class = self.parent.parent.parent.parent.data
        else:
            data_class = data_class

        material_input.load_material(material=self,
                                     mat_name=mat_name,
                                     data_class=data_class)

    def save_material_template(self, data_class):
        """Material saver.

        Saves Material specified in the XML.

        Parameters
        ----------

        data_class : DataClass()
            DataClass containing the bindings for TypeBuildingElement and
            Material (typically this is the data class stored in prj.data,
            but the user can individually change that. Default is
            self.parent.parent.parent.parent.data which is data in project

        """

        if data_class is None:
            data_class = self.parent.parent.parent.parent.data
        else:
            data_class = data_class

        material_output.save_material(material=self, data_class=data_class)

    def modify_material_template(self, data_class):
        """Material modifier.

        Modify Material specified in the XML.

        Parameters
        ----------

        data_class : DataClass()
            DataClass containing the bindings for TypeBuildingElement and
            Material (typically this is the data class stored in prj.data,
            but the user can individually change that. Default is
            self.parent.parent.parent.parent.data which is data in project

        """

        if data_class is None:
            data_class = self.parent.parent.parent.parent.data
        else:
            data_class = data_class

        material_output.modify_material(material=self, data_class=data_class)

    @property
    def material_id(self):
        return self.__material_id

    @material_id.setter
    def material_id(self, value):
        self.__material_id = value

    @property
    def parent(self):
        return self.__parent

    @parent.setter
    def parent(self, value):

        if value is not None:

            ass_error_1 = "Parent has to be an instance of a layer"

            assert type(value).__name__ == "Layer", ass_error_1

            self.__parent = value
            self.__parent.material = self

        else:
            self.__parent = None

    @property
    def name(self):
        return self._name

    @name.setter
    def name(self, value):
        if isinstance(value, str):
            regex = re.compile('[^a-zA-z0-9]')
            self._name = regex.sub('', value)
        else:
            try:
                value = str(value)
                regex = re.compile('[^a-zA-z0-9]')
                self._name = regex.sub('', value)
            except ValueError:
                print("Can't convert name to string")

    @property
    def thermal_conduc(self):
        return self._thermal_conduc

    @thermal_conduc.setter
    def thermal_conduc(self, value):

        if isinstance(value, float):
            pass
        elif value is None:
            pass
        else:
            try:
                value = float(value)
            except:
                raise ValueError("Can't convert thermal conduction to float")

        if value is not None:
            self._thermal_conduc = float(value)
            if self.parent is not None:
                if self.parent.parent is not None:
                    if self.parent.thickness is not None and \
                            self.parent.parent.inner_convection is \
                            not None and \
                            self.parent.parent.inner_radiation is \
                            not None and \
                            self.parent.parent.area is not None:
                        self.parent.parent.calc_ua_value()

    @property
    def density(self):
        return self._density

    @density.setter
    def density(self, value):

        if isinstance(value, float):
            self._density = value
        elif value is None:
            self._density = value
        else:
            try:
                value = float(value)
                self._density = value
            except:
                raise ValueError("Can't convert density to float")

    @property
    def heat_capac(self):
        return self._heat_capac

    @heat_capac.setter
    def heat_capac(self, value):

        if isinstance(value, float):
            self._heat_capac = value
        elif value is None:
            self._heat_capac = value
        else:
            try:
                value = float(value)
                self._heat_capac = value
            except:
                raise ValueError("Can't convert heat capacity to float")

    @property
    def solar_absorp(self):
        return self._solar_absorp

    @solar_absorp.setter
    def solar_absorp(self, value):

        if isinstance(value, float):
            self._solar_absorp = value
        elif value is None:
            self._solar_absorp = 0.7
        else:
            try:
                value = float(value)
                self._solar_absorp = value
            except:
                raise ValueError("Can't convert solar absorption to float")

    @property
    def ir_emissivity(self):
        return self._ir_emissivity

    @ir_emissivity.setter
    def ir_emissivity(self, value):

        if isinstance(value, float):
            self._ir_emissivity = value
        elif value is None:
            self._ir_emissivity = 0.9
        else:
            try:
                value = float(value)
                self._ir_emissivity = value
            except:
                raise ValueError("Can't convert emissivity to float")

    @property
    def transmittance(self):
        return self._transmittance

    @transmittance.setter
    def transmittance(self, value):

        if isinstance(value, float):
            self._transmittance = value
        elif value is None:
            self._transmittance = value
        else:
            try:
                value = float(value)
                self._transmittance = value
            except:
                raise ValueError("Can't convert transmittance to float")

    @property
    def thickness_default(self):
        return self._thickness_default

    @thickness_default.setter
    def thickness_default(self, value):

        if isinstance(value, float):
            self._thickness_default = value
        elif value is None:
            pass
        else:
            try:
                value = float(value)
            except:
                raise ValueError("Can't convert thickness to float")

    @property
    def thickness_list(self):
        return self._thickness_list

    @thickness_list.setter
    def thickness_list(self, value):

        if value is None:
            self._thickness_list = []

        elif type(value) != list:
            raise TypeError("must be list, not ", type(value))

        else:
            for i in value:
<<<<<<< HEAD
                if isinstance(i, float):
=======
                if isinstance(value[i], float):
>>>>>>> cce47a2c
                    pass
                else:
                    try:
                        value = float(value)
                    except:
                        raise ValueError("Can't convert entry of thickness_list to float")
<<<<<<< HEAD

                self._thickness_list = value
=======
>>>>>>> cce47a2c
<|MERGE_RESOLUTION|>--- conflicted
+++ resolved
@@ -337,19 +337,12 @@
 
         else:
             for i in value:
-<<<<<<< HEAD
                 if isinstance(i, float):
-=======
-                if isinstance(value[i], float):
->>>>>>> cce47a2c
                     pass
                 else:
                     try:
                         value = float(value)
                     except:
                         raise ValueError("Can't convert entry of thickness_list to float")
-<<<<<<< HEAD
-
-                self._thickness_list = value
-=======
->>>>>>> cce47a2c
+
+                self._thickness_list = value