# -*- coding: utf-8 -*-
# created June 2015
# by TEASER4 Development Team

import matplotlib.pyplot as plt
import os
import sys
from PyQt4 import QtCore, QtGui
from PyQt4.Qt import QDialog, QStandardItemModel
from PyQt4.Qt import Qt
from PyQt4.QtCore import SIGNAL
from PyQt4.QtGui import QStandardItem, QTabWidget, QPixmap
from matplotlib.backends.backend_qt4agg import FigureCanvasQTAgg as FigureCanvas

from matplotlib.backends.backend_qt4agg import FigureCanvasQTAgg as FigureCanvas
import matplotlib.pyplot as plt
from numpy.distutils.pathccompiler import PathScaleCCompiler
from teaser.GUI.GUIHelperClasses.GUIInfo import GUIInfo
from teaser.GUI.GUIHelperClasses.ListViewZonesFiller import ListViewZonesFiller
from teaser.GUI.Controller.Controller import Controller
from teaser.GUI.GUIHelperClasses.GUIInfo import GUIInfo
from teaser.GUI.GUIHelperClasses.ListViewZonesFiller import ListViewZonesFiller
from teaser.GUI.GUIHelperClasses.PictureButton import PictureButton
from teaser.GUI.GUIHelperClasses.TrackableItem import TrackableItem
from teaser.Logic.Simulation.ModelicaInfo import ModelicaInfo
from teaser.Project import Project
from teaser.GUI.Controller.Controller import Controller
from teaser.Logic.Simulation.ModelicaInfo import ModelicaInfo
import teaser.Logic.Utilis as utilis



try:
    _fromUtf8 = Qt.QString.fromUtf8
except AttributeError:
    def _fromUtf8(s):
        return s

try:
    _encoding = QtGui.QApplication.UnicodeUTF8

    def _translate(context, text, disambig):
        return QtGui.QApplication.translate(context, text, disambig, _encoding)
except AttributeError:
    def _translate(context, text, disambig):
        return QtGui.QApplication.translate(context, text, disambig)


class MainUI(QDialog):

    # Constructor defines all elements in the GUI and sets the listModels for
    # the listViews
    def __init__(self, parent=None, gui=True, dir=None, file=None):
        super(MainUI, self).__init__(parent)

        """ General layout and gui-global variables """

        # Used to display the console inside the program.
        sys.stdout = EmittingStream(textWritten=self.normal_output_written)
        sys.stdin = EmittingStream(textWritten=self.normal_output_written)
        sys.stderr = EmittingStream(textWritten=self.normal_output_written)
        
        self.setWindowFlags(self.windowFlags() | Qt.WindowMinMaxButtonsHint)
        self.setAttribute(QtCore.Qt.WA_DeleteOnClose)
        self.dailyHoursRange = range(0, 23)
        self.current_building = 0
        self.current_zone = 0
        self.current_element = 0
        self.current_layer = 0
        self.current_transformation = "standard"
        self.current_type_building = "Office"
        self.is_switchable = False
        self.construction_type_switched = False
        self.type_building_ind_att = dict(layout_area=0.0,
                                          layout_window_area=0.0,
                                          layout_attic=0.0,
                                          layout_cellar=0.0,
                                          construction_type=0.0,
                                          neighbour_building=0.0,
                                          dormer=0.0)
        self.saved_values_for_edit = {"year": "", "height": "", "name": "",
                                      "location": "", "area": "", "number": "",
                                      "street": ""}
        self.temp_zones = {}
        self.all_constr_layer_list = []
        self.zone_model = QStandardItemModel()
        self.outer_elements_model = QStandardItemModel()
        self.element_model = QStandardItemModel()
        self.layer_model = QStandardItemModel()
        self.element_layer_model = QStandardItemModel()
        self.element_layer_model_set_all_constr = QStandardItemModel()
        self.project = Project()
        self.project.modelica_info = ModelicaInfo()
        self.guiinfo = GUIInfo()
        self.lVZF = ListViewZonesFiller()
        self.is_empty_building_button = False
        self.file_path = ""
        self.setObjectName(_fromUtf8("MainWindow"))
        self.resize(900, 800)
        self.setMinimumSize(QtCore.QSize(900, 800))
        self.setMaximumSize(QtCore.QSize(900, 800))
        teaserVersion = "4.1.1"
        self.setWindowTitle("TEASER Version %s" % teaserVersion)
        self.central_widget = QtGui.QWidget(self)
        self.central_widget.setObjectName(_fromUtf8("central_widget"))
        self.ribbon_widget = QtGui.QTabWidget(self.central_widget)
        self.ribbon_widget.setGeometry(QtCore.QRect(1, 1, 899, 109))
        self.side_bar_widget = QtGui.QTabWidget(self.central_widget)
        self.side_bar_widget.setGeometry(QtCore.QRect(1, 110, 210, 590))
        self.main_widget = QtGui.QTabWidget(self.central_widget)
        self.main_widget.setGeometry(QtCore.QRect(211, 110, 689, 590))
        self.standard_view_group_box = QtGui.QGroupBox(self.main_widget)
        self.standard_view_group_box.setGeometry(QtCore.QRect(0, 0, 689, 590))
        self.standard_view_group_box.setVisible(True)
        self.standard_view_group_box.setAutoFillBackground(True)
        palette = self.standard_view_group_box.palette()
        palette.setColor(self.standard_view_group_box.backgroundRole(),
                         QtGui.QColor(100, 100, 100, 20))
        self.standard_view_group_box.setPalette(palette)
        self.side_bar_group_box = QtGui.QGroupBox(self.side_bar_widget)
        self.side_bar_group_box.setGeometry(QtCore.QRect(0, 0, 210, 590))
        self.side_bar_group_box.setVisible(True)
        self.side_bar_group_box.setAutoFillBackground(True)
        palette = self.side_bar_group_box.palette()
        palette.setColor(self.side_bar_group_box.backgroundRole(),
                         QtGui.QColor(100, 100, 100, 20))
        self.side_bar_group_box.setPalette(palette)
        self.ribbon_group_box = QtGui.QGroupBox(self.ribbon_widget)
        self.ribbon_group_box.setGeometry(QtCore.QRect(0, 0, 899, 109))
        self.ribbon_group_box.setVisible(True)
        self.ribbon_group_box.setAutoFillBackground(True)
        palette = self.ribbon_group_box.palette()
        palette.setColor(self.ribbon_group_box.backgroundRole(),
                         QtGui.QColor(100, 100, 100, 20))
        self.ribbon_group_box.setPalette(palette)
        self.bottom_group_box = QtGui.QGroupBox(self)
        self.bottom_group_box.setGeometry(QtCore.QRect(0, 700, 900, 100))
        self.text_edit = QtGui.QTextEdit(self.bottom_group_box)
        self.text_edit.setGeometry(QtCore.QRect(0, 0, 900, 100))

        """ All controls in the main frame """

        self.mask_label_0 = QtGui.QLabel(self.main_widget)
        self.mask_label_0.setGeometry(QtCore.QRect(240, 100, 250, 100))
        self.mask_label_0.setVisible(False)
        self.mask_label_0.setStyleSheet("background-color:\
                                        rgba(255,255,255,255)")
        self.mask_label_5 = QtGui.QLabel(self.main_widget)
        self.mask_label_5.setGeometry(QtCore.QRect(0, 0, 900, 100))
        self.mask_label_5.setVisible(False)
        self.mask_label_5.setStyleSheet("background-color:rgba(0,0,0,80)")
        self.mask_label_6 = QtGui.QLabel(self.main_widget)
        self.mask_label_6.setGeometry(QtCore.QRect(0, 100, 240, 490))
        self.mask_label_6.setVisible(False)
        self.mask_label_6.setStyleSheet("background-color:rgba(0,0,0,80)")
        self.mask_label_7 = QtGui.QLabel(self.main_widget)
        self.mask_label_7.setGeometry(QtCore.QRect(490, 100, 410, 490))
        self.mask_label_7.setVisible(False)
        self.mask_label_7.setStyleSheet("background-color:rgba(0,0,0,80)")
        self.mask_label_8 = QtGui.QLabel(self.main_widget)
        self.mask_label_8.setGeometry(QtCore.QRect(240, 200, 250, 390))
        self.mask_label_8.setVisible(False)
        self.mask_label_8.setStyleSheet("background-color:rgba(0,0,0,80)")
        self.mask_label_9 = QtGui.QLabel(self.main_widget)
        self.mask_label_9.setGeometry(QtCore.QRect(255, 105, 220, 35))
        self.mask_label_9.setVisible(False)
        self.mask_label_9.setText("Press Save to exit edit-mode with\nchanges"
                                  "or Cancel to exit without:")
        self.mask_label_9.setStyleSheet("background-color:"
                                        "rgba(255,255,255,255)")
        f = QtGui.QFont("Arial", 11)
        self.mask_label_9.setFont(f)
        self.mask_button_1 = QtGui.QPushButton(self.main_widget)
        self.mask_button_1.setGeometry(QtCore.QRect(265, 155, 95, 30))
        self.mask_button_1.setText("Save\n(Enter)")
        self.mask_button_1.setVisible(False)
        self.mask_button_1.clicked.connect(self.edit_building_save)
        self.mask_button_2 = QtGui.QPushButton(self.main_widget)
        self.mask_button_2.setGeometry(QtCore.QRect(365, 155, 95, 30))
        self.mask_button_2.setText("Cancel\n(Escape)")
        self.mask_button_2.setVisible(False)
        self.mask_button_2.clicked.connect(self.edit_building_cancel)
        self.zones_list_label = QtGui.QLabel(self.standard_view_group_box)
        self.zones_list_label.setGeometry(QtCore.QRect(165, 5, 50, 20))
        self.zones_list_label.setText("Zones")
        self.zones_list_view = QtGui.QListView(self.standard_view_group_box)
        self.zones_list_view.setGeometry(QtCore.QRect(35, 30, 311, 558))
        self.zones_list_view.setObjectName(_fromUtf8("zones_list_view"))
        self.zones_list_view.setModel(self.zone_model)
        self.zones_list_view.setItemDelegate(self.lVZF)
        self.zones_list_view.doubleClicked.connect(self.change_zone_values_ui)
        self.zones_list_view.setEditTriggers(
            QtGui.QAbstractItemView.NoEditTriggers)
        self.envelopes_list_label = QtGui.QLabel(self.standard_view_group_box)
        self.envelopes_list_label.setGeometry(QtCore.QRect(480, 5, 50, 20))
        self.envelopes_list_label.setText("Envelopes")
        self.envelopes_list_view = QtGui.QListView(
            self.standard_view_group_box)
        self.envelopes_list_view.setGeometry(QtCore.QRect(350, 30, 311, 558))
        self.envelopes_list_view.setObjectName(
            _fromUtf8("envelopes_list_view"))
        self.envelopes_list_view.setModel(self.outer_elements_model)
        self.envelopes_list_view.setItemDelegate(self.lVZF)
        # self.envelopes_list_view.doubleClicked.connect(
        #     self.show_element_build_ui2)
        self.envelopes_list_view.doubleClicked.connect(
             self.change_envelopes_values_ui)
        self.envelopes_list_view.setEditTriggers(
            QtGui.QAbstractItemView.NoEditTriggers)

        """ All controls for creating a new thermal zone """

        self.create_new_zone_groupbox = QtGui.QGroupBox(self.main_widget)
        self.create_new_zone_groupbox.setGeometry(QtCore.QRect(0, 0, 900, 590))
        self.create_new_zone_groupbox.setVisible(False)
        self.create_new_zone_groupbox.setAutoFillBackground(True)
        palette = self.create_new_zone_groupbox.palette()
        palette.setColor(self.create_new_zone_groupbox.backgroundRole(),
                         QtGui.QColor(100, 100, 100, 20))
        self.create_new_zone_groupbox.setPalette(palette)
        self.new_zone_gen_inf_groupbox = QtGui.QGroupBox(
            self.create_new_zone_groupbox)
        self.new_zone_gen_inf_groupbox.setGeometry(
            QtCore.QRect(5, 1, 210, 584))
        self.new_zone_gen_inf_groupbox.setTitle("General Zone Information")
        self.new_zone_gen_inf_groupbox.setAutoFillBackground(True)
        palette = self.new_zone_gen_inf_groupbox.palette()
        palette.setColor(self.new_zone_gen_inf_groupbox.backgroundRole(),
                         QtGui.QColor(100, 100, 100, 20))
        self.new_zone_gen_inf_groupbox.setPalette(palette)
        self.new_zone_name_label = QtGui.QLabel(self.new_zone_gen_inf_groupbox)
        self.new_zone_name_label.setGeometry(QtCore.QRect(10, 60, 90, 25))
        self.new_zone_name_label.setText("Name:")
        self.new_zone_name_line_edit = QtGui.QLineEdit(
            self.new_zone_gen_inf_groupbox)
        self.new_zone_name_line_edit.setGeometry(QtCore.QRect(110, 60, 90, 25))
        self.new_zone_area_label = QtGui.QLabel(self.new_zone_gen_inf_groupbox)
        self.new_zone_area_label.setGeometry(QtCore.QRect(10, 95, 90, 25))
        self.new_zone_area_label.setText("Area:")
        self.new_zone_area_line_edit = QtGui.QLineEdit(
            self.new_zone_gen_inf_groupbox)
        self.new_zone_area_line_edit.setGeometry(QtCore.QRect(110, 95, 90, 25))
        self.new_zone_usage_label = QtGui.QLabel(
            self.new_zone_gen_inf_groupbox)
        self.new_zone_usage_label.setGeometry(QtCore.QRect(10, 130, 90, 25))
        self.new_zone_usage_label.setText("Usage type:")
        self.new_zone_usage_line_edit = QtGui.QLineEdit(
            self.new_zone_gen_inf_groupbox)
        self.new_zone_usage_line_edit.setGeometry(
            QtCore.QRect(110, 130, 90, 25))
        self.new_zone_save_button = QtGui.QPushButton(
            self.new_zone_gen_inf_groupbox)
        self.new_zone_save_button.setGeometry(QtCore.QRect(10, 305, 90, 25))
        self.new_zone_save_button.setText("Save")
        self.new_zone_save_button.clicked.connect(self.check_inputs_new_zone)
        self.new_zone_cancel_button = QtGui.QPushButton(
            self.new_zone_gen_inf_groupbox)
        self.new_zone_cancel_button.setGeometry(QtCore.QRect(110, 305, 90, 25))
        self.new_zone_cancel_button.setText("Cancel")
        self.new_zone_failed_label = QtGui.QLabel(
            self.new_zone_gen_inf_groupbox)
        self.new_zone_failed_label.setGeometry(QtCore.QRect(10, 340, 180, 50))
        self.new_zone_failed_label.setText(
            "Please insert values for Name, \nnet leased area and usage.")
        self.new_zone_failed_label.setVisible(False)

        """ All controls for editing a thermal zone """

        self.edit_zone_groupbox = QtGui.QGroupBox(self.main_widget)
        self.edit_zone_groupbox.setGeometry(QtCore.QRect(0, 0, 900, 590))
        self.edit_zone_groupbox.setVisible(False)
        self.edit_zone_groupbox.setAutoFillBackground(True)
        palette = self.edit_zone_groupbox.palette()
        palette.setColor(self.edit_zone_groupbox.backgroundRole(),
                         QtGui.QColor(100, 100, 100, 20))
        self.edit_zone_groupbox.setPalette(palette)
        self.edit_gen_inf_groupbox = QtGui.QGroupBox(self.edit_zone_groupbox)
        self.edit_gen_inf_groupbox.setGeometry(QtCore.QRect(5, 1, 210, 584))
        self.edit_gen_inf_groupbox.setTitle("General Zone Information")
        self.edit_gen_inf_groupbox.setVisible(False)
        self.edit_gen_inf_tab_widget = QtGui.QTabWidget(
            self.edit_gen_inf_groupbox)
        self.edit_gen_inf_tab_widget.setGeometry(QtCore.QRect(0, 20, 210, 484))
        self.edit_gen_inf_tab_widget.setTabShape(QtGui.QTabWidget.Rounded)
        self.edit_gen_inf_tab = QtGui.QWidget()
        self.edit_usage_tab = QtGui.QWidget()
        self.edit_gen_inf_tab_widget.addTab(
            self.edit_gen_inf_tab, _fromUtf8(""))
        self.edit_gen_inf_tab_widget.addTab(self.edit_usage_tab, _fromUtf8(""))
        self.edit_gen_inf_tab_widget.setTabText(
            self.edit_gen_inf_tab_widget.indexOf(
                self.edit_gen_inf_tab), QtGui.QApplication.translate(
                "MainWindow", "General Info", None))
        self.edit_gen_inf_tab_widget.setTabText(
            self.edit_gen_inf_tab_widget.indexOf(self.edit_usage_tab),
            _translate("MainWindow", "Usage", None))
        self.edit_zone_name_label = QtGui.QLabel(self.edit_gen_inf_tab)
        self.edit_zone_name_label.setGeometry(QtCore.QRect(10, 30, 90, 25))
        self.edit_zone_name_label.setText("Name:")
        self.edit_zone_name_line_edit = QtGui.QLineEdit(self.edit_gen_inf_tab)
        self.edit_zone_name_line_edit.setGeometry(
            QtCore.QRect(110, 30, 90, 25))
        self.edit_zone_area_label = QtGui.QLabel(self.edit_gen_inf_tab)
        self.edit_zone_area_label.setGeometry(QtCore.QRect(10, 65, 90, 25))
        self.edit_zone_area_label.setText("Area:")
        self.edit_zone_area_line_edit = QtGui.QLineEdit(self.edit_gen_inf_tab)
        self.edit_zone_area_line_edit.setGeometry(
            QtCore.QRect(110, 65, 90, 25))
        self.edit_zone_area_inner_wall_label = QtGui.QLabel(
            self.edit_gen_inf_tab)
        self.edit_zone_area_inner_wall_label.setGeometry(
            QtCore.QRect(10, 100, 90, 25))
        self.edit_zone_area_inner_wall_label.setText("Inner Wall Area:")
        self.edit_zone_area_inner_wall_line_edit = QtGui.QLineEdit(
            self.edit_gen_inf_tab)
        self.edit_zone_area_inner_wall_line_edit.setGeometry(
            QtCore.QRect(110, 100, 90, 25))
        self.edit_zone_area_ceiling_label = QtGui.QLabel(self.edit_gen_inf_tab)
        self.edit_zone_area_ceiling_label.setGeometry(
            QtCore.QRect(10, 135, 90, 25))
        self.edit_zone_area_ceiling_label.setText("Ceiling Area:")
        self.edit_zone_area_ceiling_line_edit = QtGui.QLineEdit(
            self.edit_gen_inf_tab)
        self.edit_zone_area_ceiling_line_edit.setGeometry(
            QtCore.QRect(110, 135, 90, 25))
        self.edit_zone_area_floor_label = QtGui.QLabel(self.edit_gen_inf_tab)
        self.edit_zone_area_floor_label.setGeometry(
            QtCore.QRect(10, 170, 90, 25))
        self.edit_zone_area_floor_label.setText("Floor Area:")
        self.edit_zone_area_floor_line_edit = QtGui.QLineEdit(
            self.edit_gen_inf_tab)
        self.edit_zone_area_floor_line_edit.setGeometry(
            QtCore.QRect(110, 170, 90, 25))
        self.edit_zone_volume_label = QtGui.QLabel(self.edit_gen_inf_tab)
        self.edit_zone_volume_label.setGeometry(QtCore.QRect(10, 205, 90, 25))
        self.edit_zone_volume_label.setText("Volume:")
        self.edit_zone_volume_line_edit = QtGui.QLineEdit(
            self.edit_gen_inf_tab)
        self.edit_zone_volume_line_edit.setGeometry(
            QtCore.QRect(110, 205, 90, 25))

        self.edit_usage_infiltration_rate_label = QtGui.QLabel(
            self.edit_usage_tab)
        self.edit_usage_infiltration_rate_label.setGeometry(
            QtCore.QRect(10, 20, 90, 25))
        self.edit_usage_infiltration_rate_label.setText("Infiltration Rate:")
        self.edit_usage_infiltration_rate_line_edit = QtGui.QLineEdit(
            self.edit_usage_tab)
        self.edit_usage_infiltration_rate_line_edit.setGeometry(
            QtCore.QRect(110, 20, 90, 25))
        self.edit_usage_cooling_time_label = QtGui.QLabel(self.edit_usage_tab)
        self.edit_usage_cooling_time_label.setGeometry(
            QtCore.QRect(5, 55, 50, 25))
        self.edit_usage_cooling_time_label.setText("Cooling:")
        self.edit_usage_cooling_time_line_edit = QtGui.QLineEdit(
            self.edit_usage_tab)
        self.edit_usage_cooling_time_line_edit.setGeometry(
            QtCore.QRect(65, 55, 40, 25))
        self.edit_usage_heating_time_label = QtGui.QLabel(self.edit_usage_tab)
        self.edit_usage_heating_time_label.setGeometry(
            QtCore.QRect(110, 55, 50, 25))
        self.edit_usage_heating_time_label.setText("Heating:")
        self.edit_usage_heating_time_line_edit = QtGui.QLineEdit(
            self.edit_usage_tab)
        self.edit_usage_heating_time_line_edit.setGeometry(
            QtCore.QRect(165, 55, 40, 25))
        self.edit_usage_set_temp_heat_label = QtGui.QLabel(self.edit_usage_tab)
        self.edit_usage_set_temp_heat_label.setGeometry(
            QtCore.QRect(5, 90, 50, 25))
        self.edit_usage_set_temp_heat_label.setText("TempHeat:")
        self.edit_usage_set_temp_heat_line_edit = QtGui.QLineEdit(
            self.edit_usage_tab)
        self.edit_usage_set_temp_heat_line_edit.setGeometry(
            QtCore.QRect(65, 90, 40, 25))
        self.edit_usage_set_temp_cool_label = QtGui.QLabel(self.edit_usage_tab)
        self.edit_usage_set_temp_cool_label.setGeometry(
            QtCore.QRect(110, 90, 50, 25))
        self.edit_usage_set_temp_cool_label.setText("TempCool:")
        self.edit_usage_set_temp_cool_line_edit = QtGui.QLineEdit(
            self.edit_usage_tab)
        self.edit_usage_set_temp_cool_line_edit.setGeometry(
            QtCore.QRect(165, 90, 40, 25))
        self.edit_usage_temp_set_back_label = QtGui.QLabel(self.edit_usage_tab)
        self.edit_usage_temp_set_back_label.setGeometry(
            QtCore.QRect(10, 125, 90, 25))
        self.edit_usage_temp_set_back_label.setText("Temp set back:")
        self.edit_usage_temp_set_back_line_edit = QtGui.QLineEdit(
            self.edit_usage_tab)
        self.edit_usage_temp_set_back_line_edit.setGeometry(
            QtCore.QRect(110, 125, 90, 25))
        self.edit_usage_min_air_exchange_label = QtGui.QLabel(
            self.edit_usage_tab)
        self.edit_usage_min_air_exchange_label.setGeometry(
            QtCore.QRect(10, 160, 90, 25))
        self.edit_usage_min_air_exchange_label.setText("Min Air Exchange:")
        self.edit_usage_min_air_exchange_line_edit = QtGui.QLineEdit(
            self.edit_usage_tab)
        self.edit_usage_min_air_exchange_line_edit.setGeometry(
            QtCore.QRect(110, 160, 90, 25))
        self.edit_usage_min_ahu_label = QtGui.QLabel(self.edit_usage_tab)
        self.edit_usage_min_ahu_label.setGeometry(QtCore.QRect(5, 195, 50, 25))
        self.edit_usage_min_ahu_label.setText("Min AHU:")
        self.edit_usage_min_ahu_line_edit = QtGui.QLineEdit(
            self.edit_usage_tab)
        self.edit_usage_min_ahu_line_edit.setGeometry(
            QtCore.QRect(65, 195, 40, 25))
        self.edit_usage_max_ahu_label = QtGui.QLabel(self.edit_usage_tab)
        self.edit_usage_max_ahu_label.setGeometry(
            QtCore.QRect(110, 195, 50, 25))
        self.edit_usage_max_ahu_label.setText("Max AHU:")
        self.edit_usage_max_ahu_line_edit = QtGui.QLineEdit(
            self.edit_usage_tab)
        self.edit_usage_max_ahu_line_edit.setGeometry(
            QtCore.QRect(165, 195, 40, 25))
        self.edit_usage_with_ahu_label = QtGui.QLabel(self.edit_usage_tab)
        self.edit_usage_with_ahu_label.setGeometry(
            QtCore.QRect(10, 230, 90, 25))
        self.edit_usage_with_ahu_label.setText("With AHU:")
        self.edit_usage_with_ahu_line_edit = QtGui.QLineEdit(
            self.edit_usage_tab)
        self.edit_usage_with_ahu_line_edit.setGeometry(
            QtCore.QRect(110, 230, 90, 25))
        self.edit_usage_rel_humidity_label = QtGui.QLabel(self.edit_usage_tab)
        self.edit_usage_rel_humidity_label.setGeometry(
            QtCore.QRect(10, 265, 90, 25))
        self.edit_usage_rel_humidity_label.setText("Rel Humidity:")
        self.edit_usage_rel_humidity_line_edit = QtGui.QLineEdit(
            self.edit_usage_tab)
        self.edit_usage_rel_humidity_line_edit.setGeometry(
            QtCore.QRect(110, 265, 90, 25))
        self.edit_usage_persons_label = QtGui.QLabel(self.edit_usage_tab)
        self.edit_usage_persons_label.setGeometry(
            QtCore.QRect(10, 300, 90, 25))
        self.edit_usage_persons_label.setText("Persons:")
        self.edit_usage_persons_line_edit = QtGui.QLineEdit(
            self.edit_usage_tab)
        self.edit_usage_persons_line_edit.setGeometry(
            QtCore.QRect(110, 300, 90, 25))
        self.edit_usage_machines_label = QtGui.QLabel(self.edit_usage_tab)
        self.edit_usage_machines_label.setGeometry(
            QtCore.QRect(10, 335, 90, 25))
        self.edit_usage_machines_label.setText("Machines:")
        self.edit_usage_machines_line_edit = QtGui.QLineEdit(
            self.edit_usage_tab)
        self.edit_usage_machines_line_edit.setGeometry(
            QtCore.QRect(110, 335, 90, 25))

        self.edit_zone_save_button = QtGui.QPushButton(
            self.edit_gen_inf_groupbox)
        self.edit_zone_save_button.setGeometry(QtCore.QRect(10, 509, 90, 25))
        self.edit_zone_save_button.setText("Save")
        self.edit_zone_save_button.clicked.connect(self.check_inputs_edit_zone)
        self.edit_zone_cancel_button = QtGui.QPushButton(
            self.edit_gen_inf_groupbox)
        self.edit_zone_cancel_button.setGeometry(
            QtCore.QRect(110, 509, 90, 25))
        self.edit_zone_cancel_button.setText("Cancel")
        self.edit_zone_failed_label = QtGui.QLabel(self.edit_gen_inf_groupbox)
        self.edit_zone_failed_label.setGeometry(QtCore.QRect(40, 524, 180, 50))
        self.edit_zone_failed_label.setText(
            "Please insert values for Name, \nnet leased area and usage.")
        self.edit_zone_failed_label.setVisible(False)
        self.edit_zone_list_label = QtGui.QLabel(self.edit_zone_groupbox)
        self.edit_zone_list_label.setGeometry(QtCore.QRect(350, 5, 50, 20))
        self.edit_zone_list_label.setText("Zones")
        self.edit_zone_list = QtGui.QListView(self.edit_zone_groupbox)
        self.edit_zone_list.setGeometry(QtCore.QRect(220, 30, 311, 558))
        self.edit_zone_list.setObjectName(_fromUtf8("zones_list_view"))
        self.edit_zone_list.setModel(self.zone_model)
        self.edit_zone_list.setItemDelegate(self.lVZF)
        self.edit_zone_list.setEditTriggers(
            QtGui.QAbstractItemView.NoEditTriggers)
        self.edit_zone_list.clicked.connect(self.switch_current_zone)
        self.edit_zone_objects_list_label = QtGui.QLabel(
            self.edit_zone_groupbox)
        self.edit_zone_objects_list_label.setGeometry(
            QtCore.QRect(671, 5, 50, 20))
        self.edit_zone_objects_list_label.setText("Elements")
        self.edit_zone_objects_list = QtGui.QListView(self.edit_zone_groupbox)
        self.edit_zone_objects_list.setGeometry(
            QtCore.QRect(541, 30, 311, 558))
        self.edit_zone_objects_list.setObjectName(
            _fromUtf8("objects_list_view"))
        self.edit_zone_objects_list.setModel(self.element_model)
        self.edit_zone_objects_list.setItemDelegate(self.lVZF)
        self.edit_zone_objects_list.setEditTriggers(
            QtGui.QAbstractItemView.NoEditTriggers)

        """ All controls to edit a layer """

        self.edit_layer_group_box = QtGui.QGroupBox(self.main_widget)
        self.edit_layer_group_box.setGeometry(QtCore.QRect(0, 0, 900, 590))
        self.edit_layer_group_box.setVisible(False)
        self.edit_layer_group_box.setAutoFillBackground(True)
        palette = self.edit_layer_group_box.palette()
        palette.setColor(self.edit_layer_group_box.backgroundRole(),
                         QtGui.QColor(100, 100, 100, 20))
        self.edit_layer_group_box.setPalette(palette)
        self.edit_current_layer_list_label = QtGui.QLabel(
            self.edit_layer_group_box)
        self.edit_current_layer_list_label.setGeometry(
            QtCore.QRect(350, 5, 50, 20))
        self.edit_current_layer_list_label.setText("Layer")

        self.edit_current_layer_list = QtGui.QListView(
            self.edit_layer_group_box)
        self.edit_current_layer_list.setGeometry(
            QtCore.QRect(220, 30, 311, 558))
        self.edit_current_layer_list.setObjectName(
            _fromUtf8("layer_list_view"))
        self.edit_current_layer_list.setModel(self.layer_model)
        self.edit_current_layer_list.setItemDelegate(self.lVZF)
        self.edit_current_layer_list.setEditTriggers(
            QtGui.QAbstractItemView.NoEditTriggers)
        self.edit_current_layer_list.clicked.connect(self.switch_current_layer)

        self.edit_layer_general_information_group_box = QtGui.QGroupBox(
            self.edit_layer_group_box)
        self.edit_layer_general_information_group_box.setGeometry(
            QtCore.QRect(5, 1, 210, 584))
        self.edit_layer_general_information_group_box.setTitle(
            "General Layer Information")
        self.edit_layer_general_information_group_box.setAutoFillBackground(
            True)
        palette = self.edit_layer_general_information_group_box.palette()
        palette.setColor(
            self.edit_layer_general_information_group_box.backgroundRole(),
            QtGui.QColor(100, 100, 100, 20))
        self.edit_layer_general_information_group_box.setPalette(palette)
        self.edit_layer_name_label = QtGui.QLabel(
            self.edit_layer_general_information_group_box)
        self.edit_layer_name_label.setGeometry(QtCore.QRect(10, 60, 90, 25))
        self.edit_layer_name_label.setText("Name:")
        self.edit_layer_name_line_edit = QtGui.QLineEdit(
            self.edit_layer_general_information_group_box)
        self.edit_layer_name_line_edit.setGeometry(
            QtCore.QRect(110, 60, 90, 25))
        self.edit_layer_thickness_label = QtGui.QLabel(
            self.edit_layer_general_information_group_box)
        self.edit_layer_thickness_label.setGeometry(
            QtCore.QRect(10, 95, 90, 25))
        self.edit_layer_thickness_label.setText("Thickness:")
        self.edit_layer_thickness_line_edit = QtGui.QLineEdit(
            self.edit_layer_general_information_group_box)
        self.edit_layer_thickness_line_edit.setGeometry(
            QtCore.QRect(110, 95, 90, 25))
        self.horizontal_line = QtGui.QFrame(
            self.edit_layer_general_information_group_box)
        self.horizontal_line.setFrameShape(QtGui.QFrame.HLine)
        self.horizontal_line.setFrameShadow(QtGui.QFrame.Sunken)
        self.horizontal_line.setGeometry(QtCore.QRect(10, 125, 180, 5))
        self.edit_layer_material_name_label = QtGui.QLabel(
            self.edit_layer_general_information_group_box)
        self.edit_layer_material_name_label.setGeometry(
            QtCore.QRect(10, 135, 90, 25))
        self.edit_layer_material_name_label.setText("Material:")
        self.edit_layer_material_name_line_edit = QtGui.QLineEdit(
            self.edit_layer_general_information_group_box)
        self.edit_layer_material_name_line_edit.setGeometry(
            QtCore.QRect(110, 135, 90, 25))
        self.edit_layer_density_label = QtGui.QLabel(
            self.edit_layer_general_information_group_box)
        self.edit_layer_density_label.setGeometry(
            QtCore.QRect(10, 170, 90, 25))
        self.edit_layer_density_label.setText("Density:")
        self.edit_layer_density_line_edit = QtGui.QLineEdit(
            self.edit_layer_general_information_group_box)
        self.edit_layer_density_line_edit.setGeometry(
            QtCore.QRect(110, 170, 90, 25))
        self.edit_layer_thermal_conduct_label = QtGui.QLabel(
            self.edit_layer_general_information_group_box)
        self.edit_layer_thermal_conduct_label.setGeometry(
            QtCore.QRect(10, 205, 90, 25))
        self.edit_layer_thermal_conduct_label.setText("Thermal Conduct:")
        self.edit_layer_thermal_conduct_line_edit = QtGui.QLineEdit(
            self.edit_layer_general_information_group_box)
        self.edit_layer_thermal_conduct_line_edit.setGeometry(
            QtCore.QRect(110, 205, 90, 25))
        self.edit_layer_heat_capacity_label = QtGui.QLabel(
            self.edit_layer_general_information_group_box)
        self.edit_layer_heat_capacity_label.setGeometry(
            QtCore.QRect(10, 240, 90, 25))
        self.edit_layer_heat_capacity_label.setText("Heat Capacity:")
        self.edit_layer_heat_capacity_line_edit = QtGui.QLineEdit(
            self.edit_layer_general_information_group_box)
        self.edit_layer_heat_capacity_line_edit.setGeometry(
            QtCore.QRect(110, 240, 90, 25))
        self.edit_layer_solar_absorp_label = QtGui.QLabel(
            self.edit_layer_general_information_group_box)
        self.edit_layer_solar_absorp_label.setGeometry(
            QtCore.QRect(10, 275, 90, 25))
        self.edit_layer_solar_absorp_label.setText("Solar Absorption:")
        self.edit_layer_solar_absorp_line_edit = QtGui.QLineEdit(
            self.edit_layer_general_information_group_box)
        self.edit_layer_solar_absorp_line_edit.setGeometry(
            QtCore.QRect(110, 275, 90, 25))
        self.edit_layer_ir_emissivity_label = QtGui.QLabel(
            self.edit_layer_general_information_group_box)
        self.edit_layer_ir_emissivity_label.setGeometry(
            QtCore.QRect(10, 310, 90, 25))
        self.edit_layer_ir_emissivity_label.setText("IR Emissivity:")
        self.edit_layer_ir_emissivity_line_edit = QtGui.QLineEdit(
            self.edit_layer_general_information_group_box)
        self.edit_layer_ir_emissivity_line_edit.setGeometry(
            QtCore.QRect(110, 310, 90, 25))
        self.edit_layer_transmittance_label = QtGui.QLabel(
            self.edit_layer_general_information_group_box)
        self.edit_layer_transmittance_label.setGeometry(
            QtCore.QRect(10, 345, 90, 25))
        self.edit_layer_transmittance_label.setText("Transmittance:")
        self.edit_layer_transmittance_line_edit = QtGui.QLineEdit(
            self.edit_layer_general_information_group_box)
        self.edit_layer_transmittance_line_edit.setGeometry(
            QtCore.QRect(110, 345, 90, 25))
        self.edit_layer_save_button = QtGui.QPushButton(
            self.edit_layer_general_information_group_box)
        self.edit_layer_save_button.setGeometry(QtCore.QRect(10, 380, 90, 25))
        self.edit_layer_save_button.setText("Save")
        self.edit_layer_save_button.clicked.connect(self.check_inputs_new_zone)
        self.edit_layer_cancel_button = QtGui.QPushButton(
            self.edit_layer_general_information_group_box)
        self.edit_layer_cancel_button.setGeometry(
            QtCore.QRect(110, 380, 90, 25))
        self.edit_layer_cancel_button.setText("Cancel")
        self.edit_layer_failed_label = QtGui.QLabel(
            self.edit_layer_general_information_group_box)
        self.edit_layer_failed_label.setGeometry(
            QtCore.QRect(10, 415, 180, 50))
        self.edit_layer_failed_label.setText(
            "Please insert values for Name, \nnet leased area and usage.")
        self.edit_layer_failed_label.setVisible(False)

        """ All controls for editing a zone element """

        self.edit_element_groupbox = QtGui.QGroupBox(self.main_widget)
        self.edit_element_groupbox.setGeometry(QtCore.QRect(0, 0, 900, 590))
        self.edit_element_groupbox.setVisible(False)
        self.edit_element_groupbox.setAutoFillBackground(True)
        palette = self.edit_element_groupbox.palette()
        palette.setColor(self.edit_element_groupbox.backgroundRole(),
                         QtGui.QColor(100, 100, 100, 20))
        self.edit_element_groupbox.setPalette(palette)
        self.edit_element_gen_inf_groupbox = QtGui.QGroupBox(
            self.edit_element_groupbox)
        self.edit_element_gen_inf_groupbox.setGeometry(
            QtCore.QRect(5, 1, 210, 584))
        self.edit_element_gen_inf_groupbox.setTitle(
            "General Element Information")
        self.edit_element_gen_inf_groupbox.setVisible(False)
        self.edit_element_gen_inf_groupbox.setAutoFillBackground(True)
        palette = self.edit_element_gen_inf_groupbox.palette()
        palette.setColor(self.edit_element_gen_inf_groupbox.backgroundRole(),
                         QtGui.QColor(100, 100, 100, 20))
        self.edit_element_gen_inf_groupbox.setPalette(palette)
        self.edit_element_name_label = QtGui.QLabel(
            self.edit_element_gen_inf_groupbox)
        self.edit_element_name_label.setGeometry(QtCore.QRect(10, 60, 90, 25))
        self.edit_element_name_label.setText("Name:")
        self.edit_element_name_line_edit = QtGui.QLineEdit(
            self.edit_element_gen_inf_groupbox)
        self.edit_element_name_line_edit.setGeometry(
            QtCore.QRect(110, 60, 90, 25))
        self.edit_element_type_label = QtGui.QLabel(
            self.edit_element_gen_inf_groupbox)
        self.edit_element_type_label.setGeometry(QtCore.QRect(10, 95, 90, 25))
        self.edit_element_type_label.setText("Construction Type:")
        self.edit_element_type_line_edit = QtGui.QLineEdit(
            self.edit_element_gen_inf_groupbox)
        self.edit_element_type_line_edit.setGeometry(
            QtCore.QRect(110, 95, 90, 25))
        self.edit_element_area_label = QtGui.QLabel(
            self.edit_element_gen_inf_groupbox)
        self.edit_element_area_label.setGeometry(QtCore.QRect(10, 130, 90, 25))
        self.edit_element_area_label.setText("Area:")
        self.edit_element_area_line_edit = QtGui.QLineEdit(
            self.edit_element_gen_inf_groupbox)
        self.edit_element_area_line_edit.setGeometry(
            QtCore.QRect(110, 130, 90, 25))
        self.edit_element_save_button = QtGui.QPushButton(
            self.edit_element_gen_inf_groupbox)
        self.edit_element_save_button.setGeometry(
            QtCore.QRect(10, 305, 90, 25))
        self.edit_element_save_button.setText("Save")
        self.edit_element_save_button.clicked.connect(
            self.check_inputs_edit_element)
        self.edit_element_cancel_button = QtGui.QPushButton(
            self.edit_element_gen_inf_groupbox)
        self.edit_element_cancel_button.setGeometry(
            QtCore.QRect(110, 305, 90, 25))
        self.edit_element_cancel_button.setText("Cancel")
        self.edit_element_failed_label = QtGui.QLabel(
            self.edit_element_gen_inf_groupbox)
        self.edit_element_failed_label.setGeometry(
            QtCore.QRect(10, 340, 180, 50))
        self.edit_element_failed_label.setText(
            "Please insert a value for Name.")
        self.edit_element_failed_label.setVisible(False)
        self.edit_element_list_label = QtGui.QLabel(self.edit_element_groupbox)
        self.edit_element_list_label.setGeometry(QtCore.QRect(350, 5, 50, 20))
        self.edit_element_list_label.setText("Elements")
        self.edit_element_list = QtGui.QListView(self.edit_element_groupbox)
        self.edit_element_list.setGeometry(QtCore.QRect(220, 30, 311, 558))
        self.edit_element_list.setObjectName(_fromUtf8("zones_list_view"))
        self.edit_element_list.setModel(self.element_model)
        self.edit_element_list.setItemDelegate(self.lVZF)
        self.edit_element_list.setEditTriggers(
            QtGui.QAbstractItemView.NoEditTriggers)
        self.edit_element_list.clicked.connect(self.switch_current_element)
        self.edit_layer_list_label = QtGui.QLabel(self.edit_element_groupbox)
        self.edit_layer_list_label.setGeometry(QtCore.QRect(671, 5, 50, 20))
        self.edit_layer_list_label.setText("Layer")
        self.edit_layer_list = QtGui.QListView(self.edit_element_groupbox)
        self.edit_layer_list.setGeometry(QtCore.QRect(541, 30, 311, 558))
        self.edit_layer_list.setObjectName(_fromUtf8("objects_list_view"))
        self.edit_layer_list.setModel(self.layer_model)
        self.edit_layer_list.setItemDelegate(self.lVZF)
        self.edit_layer_list.setEditTriggers(
            QtGui.QAbstractItemView.NoEditTriggers)

        """ All controls in the sidebar """

        self.mask_label_1 = QtGui.QLabel(self.side_bar_group_box)
        self.mask_label_1.setGeometry(QtCore.QRect(0, 0, 210, 55))
        self.mask_label_1.setVisible(False)
        self.mask_label_1.setStyleSheet("background-color:rgba(0,0,0,80)")
        self.mask_label_2 = QtGui.QLabel(self.side_bar_group_box)
        self.mask_label_2.setGeometry(QtCore.QRect(200, 55, 10, 245))
        self.mask_label_2.setVisible(False)
        self.mask_label_2.setStyleSheet("background-color:rgba(0,0,0,80)")
        self.mask_label_3 = QtGui.QLabel(self.side_bar_group_box)
        self.mask_label_3.setGeometry(QtCore.QRect(0, 300, 210, 290))
        self.mask_label_3.setVisible(False)
        self.mask_label_3.setStyleSheet("background-color:rgba(0,0,0,80)")
        self.image_1 = QtGui.QPixmap()
        self.image_1.load(utilis.get_full_path("GUI\\GUIImages\\Bild1.png"))
        self.pix_label_1 = QtGui.QLabel(self.side_bar_group_box)
        self.pix_label_1.setPixmap(self.image_1)
        self.pix_label_1.setGeometry(QtCore.QRect(5, 500, 210, 137))
        self.pix_label_1.setObjectName(_fromUtf8("label"))
        self.side_bar_building_label = QtGui.QLabel(self.side_bar_group_box)
        self.side_bar_building_label.setGeometry(QtCore.QRect(5, 25, 60, 30))
        self.side_bar_building_label.setText("Building")
        self.buildings_combo_box_model = QStandardItemModel()
        self.buildings_combo_box_model.removeColumn(0)
        self.buildings_combo_box_model.insertColumn(0)
        self.buildings_combo_box_model.insertColumn(1)
        self.side_bar_buildings_combo_box = QtGui.QComboBox(
            self.side_bar_group_box)
        self.side_bar_buildings_combo_box.setGeometry(
            QtCore.QRect(75, 25, 120, 30))
        self.side_bar_buildings_combo_box.setModel(
            self.buildings_combo_box_model)
        self.side_bar_buildings_combo_box.setModelColumn(0)
        self.connect(self.side_bar_buildings_combo_box, QtCore.SIGNAL(
            "currentIndexChanged(int)"), self.switch_building)
        self.side_bar_id_label = QtGui.QLabel(self.side_bar_group_box)
        self.side_bar_id_label.setGeometry(QtCore.QRect(5, 60, 90, 25))
        self.side_bar_id_label.setText("Name:")
        self.side_bar_id_line_edit = QtGui.QLineEdit(self.side_bar_group_box)
        self.side_bar_id_line_edit.setGeometry(QtCore.QRect(105, 60, 90, 25))
        self.side_bar_id_line_edit.setReadOnly(True)
        self.side_bar_street_label = QtGui.QLabel(self.side_bar_group_box)
        self.side_bar_street_label.setGeometry(QtCore.QRect(5, 95, 90, 25))
        self.side_bar_street_label.setText("Street/Nr.:")
        self.side_bar_street_line_edit = QtGui.QLineEdit(
            self.side_bar_group_box)
        self.side_bar_street_line_edit.setGeometry(
            QtCore.QRect(105, 95, 90, 25))
        self.side_bar_street_line_edit.setReadOnly(True)
        self.side_bar_location_label = QtGui.QLabel(self.side_bar_group_box)
        self.side_bar_location_label.setGeometry(QtCore.QRect(5, 130, 90, 25))
        self.side_bar_location_label.setText("ZIP/City:")
        self.side_bar_location_line_edit = QtGui.QLineEdit(
            self.side_bar_group_box)
        self.side_bar_location_line_edit.setGeometry(
            QtCore.QRect(105, 130, 90, 25))
        self.side_bar_location_line_edit.setReadOnly(True)
        self.side_bar_construction_year_label = QtGui.QLabel(
            self.side_bar_group_box)
        self.side_bar_construction_year_label.setGeometry(
            QtCore.QRect(5, 165, 90, 25))
        self.side_bar_construction_year_label.setText("Construction Year:")
        self.side_bar_construction_year_line_edit = QtGui.QLineEdit(
            self.side_bar_group_box)
        self.side_bar_construction_year_line_edit.setGeometry(
            QtCore.QRect(105, 165, 90, 25))
        self.side_bar_construction_year_line_edit.setReadOnly(True)
        self.side_bar_number_of_floors_label = QtGui.QLabel(
            self.side_bar_group_box)
        self.side_bar_number_of_floors_label.setGeometry(
            QtCore.QRect(5, 200, 90, 25))
        self.side_bar_number_of_floors_label.setText("Number of Floors:")
        self.side_bar_number_of_floors_line_edit = QtGui.QLineEdit(
            self.side_bar_group_box)
        self.side_bar_number_of_floors_line_edit.setGeometry(
            QtCore.QRect(105, 200, 90, 25))
        self.side_bar_number_of_floors_line_edit.setReadOnly(True)
        self.side_bar_height_of_floors_label = QtGui.QLabel(
            self.side_bar_group_box)
        self.side_bar_height_of_floors_label.setGeometry(
            QtCore.QRect(5, 235, 90, 25))
        self.side_bar_height_of_floors_label.setText("Height of Floors:")
        self.side_bar_height_of_floors_line_edit = QtGui.QLineEdit(
            self.side_bar_group_box)
        self.side_bar_height_of_floors_line_edit.setGeometry(
            QtCore.QRect(105, 235, 90, 25))
        self.side_bar_height_of_floors_line_edit.setReadOnly(True)
        self.side_bar_net_leased_area_label = QtGui.QLabel(
            self.side_bar_group_box)
        self.side_bar_net_leased_area_label.setGeometry(
            QtCore.QRect(5, 270, 90, 25))
        self.side_bar_net_leased_area_label.setText("Net leased Area:")
        self.side_bar_net_leased_area_line_edit = QtGui.QLineEdit(
            self.side_bar_group_box)
        self.side_bar_net_leased_area_line_edit.setGeometry(
            QtCore.QRect(105, 270, 90, 25))
        self.side_bar_net_leased_area_line_edit.setReadOnly(True)

        """ All controls in the ribbon """

        self.mask_label_4 = QtGui.QLabel(self.ribbon_group_box)
        self.mask_label_4.setGeometry(QtCore.QRect(0, 0, 899, 109))
        self.mask_label_4.setVisible(False)
        self.mask_label_4.setStyleSheet("background-color:rgba(0,0,0,80)")
        self.new_type_building_button = PictureButton(QtGui.QPixmap(
            utilis.get_full_path("GUI\\GUIImages\\Haus1.png")),
            self.ribbon_widget)
        self.new_type_building_button.setGeometry(QtCore.QRect(10, 5, 70, 70))
        self.new_type_building_button.clicked.connect(
            self.generate_type_building_ui)
        self.new_type_building_button.setToolTip(
            "Click to create a new typebuilding.")
        self.new_type_building_label = QtGui.QLabel(self.ribbon_group_box)
        self.new_type_building_label.setGeometry(QtCore.QRect(10, 80, 70, 25))
        self.new_type_building_label.setText("C" + "reate Type- \nBuilding")
        self.new_empty_building_button = PictureButton(QtGui.QPixmap(
            utilis.get_full_path("GUI\\GUIImages\\NewEmptyBuilding.png")),
            self.ribbon_widget)
        self.new_empty_building_button.setGeometry(QtCore.QRect(95, 5, 70, 70))
        self.new_empty_building_button.clicked.connect(
            self.create_new_building_ui)
        self.new_empty_building_button.setToolTip(
            "Creates a new building without any zones or values.")
        self.new_empty_building_label = QtGui.QLabel(self.ribbon_group_box)
        self.new_empty_building_label.setGeometry(QtCore.QRect(95, 80, 70, 25))
        self.new_empty_building_label.setText("Create Emp- \nty Building")
        self.add_zone_button = PictureButton(QtGui.QPixmap(
            utilis.get_full_path("GUI\\GUIImages\\AddZone.png")),
            self.ribbon_widget)
        self.add_zone_button.setGeometry(QtCore.QRect(180, 5, 70, 70))
        self.add_zone_button.clicked.connect(self.add_thermal_zone)
        self.add_zone_button.setToolTip(
            "Click to create a new thermal zone for the currently displayed"
            "building.")
        self.add_zone_label = QtGui.QLabel(self.ribbon_group_box)
        self.add_zone_label.setGeometry(QtCore.QRect(180, 80, 70, 25))
        self.add_zone_label.setText("Create New \n Zone")
        self.delete_zone_button = PictureButton(QtGui.QPixmap(
            utilis.get_full_path("GUI\\GUIImages\\DeleteZone.png")),
            self.ribbon_widget)
        self.delete_zone_button.setGeometry(QtCore.QRect(265, 5, 70, 70))
        self.delete_zone_button.clicked.connect(self.delete_thermal_zone)
        self.delete_zone_button.setToolTip(
            "Deletes the currently selected zone from this building.")
        self.delete_label = QtGui.QLabel(self.ribbon_group_box)
        self.delete_label.setGeometry(QtCore.QRect(265, 80, 70, 25))
        self.delete_label.setText("Delete Cur- \nrent Zone")
        self.edit_building_button = PictureButton(QtGui.QPixmap(
            utilis.get_full_path("GUI\\GUIImages\\EditBuilding.png")),
            self.ribbon_widget)
        self.edit_building_button.setGeometry(QtCore.QRect(350, 5, 70, 70))
        self.edit_building_button.clicked.connect(self.edit_building)
        self.edit_building_button.setToolTip(
            "Switches to edit-mode. Allows modification of general"
            "building values.")
        self.edit_label = QtGui.QLabel(self.ribbon_group_box)
        self.edit_label.setGeometry(QtCore.QRect(350, 80, 70, 25))
        self.edit_label.setText("Edit\nBuilding")
        self.load_button = PictureButton(QtGui.QPixmap(
            utilis.get_full_path("GUI\\GUIImages\\Load.png")),
            self.ribbon_widget)
        self.load_button.setGeometry(QtCore.QRect(435, 5, 70, 70))
        self.load_button.clicked.connect(self.load_building_button)
        self.load_button.setToolTip("Loads a building from a .xml file.")
        self.load_label = QtGui.QLabel(self.ribbon_group_box)
        self.load_label.setGeometry(QtCore.QRect(435, 80, 70, 25))
        self.load_label.setText("Load\nBuilding")
        self.new_project_button = PictureButton(QtGui.QPixmap(
            utilis.get_full_path("GUI\\GUIImages\\Project_manager.png")),
            self.ribbon_widget)
        self.new_project_button.setGeometry(QtCore.QRect(520, 5, 70, 70))
        self.new_project_button.clicked.connect(self.create_new_project_ui)
        self.new_project_button.setToolTip("Creates a new Project.")
        self.new_project_label = QtGui.QLabel(self.ribbon_group_box)
        self.new_project_label.setGeometry(QtCore.QRect(520, 80, 70, 25))
        self.new_project_label.setText("Create empty\nProject")
        self.open_simulation_button = PictureButton(QtGui.QPixmap(
            utilis.get_full_path("GUI\\GUIImages\\Keyschedule_rc4.png")),
            self.ribbon_widget)
        self.open_simulation_button.setGeometry(QtCore.QRect(605, 5, 70, 70))
        self.open_simulation_button.clicked.connect(
            self.show_simulation_window)
        self.open_simulation_button.setToolTip("Opens the Simulation Tab.")
        self.open_simulation_label = QtGui.QLabel(self.ribbon_group_box)
        self.open_simulation_label.setGeometry(QtCore.QRect(605, 80, 70, 25))
        self.open_simulation_label.setText("Open Simu-\n lation Tab")
        self.open_export_button = PictureButton(QtGui.QPixmap(
            utilis.get_full_path("GUI\\GUIImages\\Keyschedule_rc4.png")),
            self.ribbon_widget)
        self.open_export_button.setGeometry(QtCore.QRect(685, 5, 70, 70))
        self.open_export_button.clicked.connect(
            self.show_export_window)
        self.open_export_button.setToolTip("Opens the Export Tab.")
        self.open_export_label = QtGui.QLabel(self.ribbon_group_box)
        self.open_export_label.setGeometry(QtCore.QRect(685, 80, 70, 25))
        self.open_export_label.setText("Open Ex-\n port Tab")
        self.save_project_button = PictureButton(QtGui.QPixmap(
            utilis.get_full_path("GUI\\GUIImages\\Keyschedule_rc4.png")),
            self.ribbon_widget)
        self.save_project_button.setGeometry(QtCore.QRect(765, 5, 70, 70))
        self.save_project_button.clicked.connect(
            self.click_save_current_project)
        self.save_project_button.setToolTip("Saves the current project.")
        self.save_project_label = QtGui.QLabel(self.ribbon_group_box)
        self.save_project_label.setGeometry(QtCore.QRect(765, 80, 70, 25))
        self.save_project_label.setText("Save Pro-\n ject Tab")

        self.side_animation = QtCore.QPropertyAnimation(
            self.side_bar_widget, "geometry")
        self.main_animation = QtCore.QPropertyAnimation(
            self.main_widget, "geometry")

    def __del__(self):
        sys.stdout = sys.__stdout__

    def normal_output_written(self, text):
        ''''Append text to the QTextEdit. Part of the
        package to display the console in the project.
        
        '''
        cursor = self.text_edit.textCursor()
        cursor.movePosition(QtGui.QTextCursor.End)
        cursor.insertText(text)
        self.text_edit.setTextCursor(cursor)
        self.text_edit.ensureCursorVisible()

    def create_new_project(self):
        ''' Clears everything and sets the project back to default.
        
        '''
        
        # TODO: Bei sowas immer vorsichtig sein, hier auch neu hinzukommende Listen
        # zu clearen, ansonsten gibts irgendwann lustige bugs.
        
        self.project = Project()
        self.project.modelica_info = ModelicaInfo()
        self.current_building = 0
        self.current_zone = 0
        self.current_element = 0
        self.current_layer = 0
        self.zone_model.clear()
        self.outer_elements_model.clear()
        self.element_model.clear()
        self.layer_model.clear()
        self.buildings_combo_box_model.clear()
        self.side_bar_construction_year_line_edit.clear()
        self.side_bar_height_of_floors_line_edit.clear()
        self.side_bar_id_line_edit.clear()
        self.side_bar_location_line_edit.clear()
        self.side_bar_net_leased_area_line_edit.clear()
        self.side_bar_number_of_floors_line_edit.clear()
        self.side_bar_street_line_edit.clear()

    def create_new_project_ui(self):
        ''' Creates the window to set the project to default.
        
        '''
        
        QtGui.QMessageBox.warning(
            self, u"Warning", u"When creating a new project,"
            " all Values in Teaser will be removed.")
        self.create_new_project_ui_page = QtGui.QWizardPage()
        self.create_new_project_ui_page.setAttribute(
            QtCore.Qt.WA_DeleteOnClose)
        self.create_new_project_ui_page.setWindowTitle("Create new Zone")
        self.create_new_project_ui_page.setFixedWidth(350)
        self.create_new_project_ui_page.setFixedHeight(200)
        self.create_new_project_window_layout = QtGui.QGridLayout()
        self.create_new_project_ui_page.setLayout(
            self.create_new_project_window_layout)
        self.create_new_project_save_button = QtGui.QPushButton()
        self.create_new_project_save_button.setText("Save")
        self.connect(self.create_new_project_save_button,
                     SIGNAL("clicked()"), self.create_new_project)
        self.connect(self.create_new_project_save_button,
                     SIGNAL("clicked()"), self.create_new_project_ui_page,
                     QtCore.SLOT("close()"))
        self.create_new_project_cancel_button = QtGui.QPushButton()
        self.create_new_project_cancel_button.setText("Cancel")
        self.connect(self.create_new_project_cancel_button,
                     SIGNAL("clicked()"), self.create_new_project_ui_page,
                     QtCore.SLOT("close()"))
        self.create_new_project_window_layout.addWidget(
            self.create_new_project_save_button, 2, 0)
        self.create_new_project_window_layout.addWidget(
            self.create_new_project_cancel_button, 2, 1)
        self.create_new_project_ui_page.setWindowModality(Qt.ApplicationModal)
        self.create_new_project_ui_page.show()

<<<<<<< HEAD
    def create_new_building_ui(self):
        ''' Opens the create new building window.
        
        '''
        
        # TODO: Bin mir nicht sicher ob das self.no_building_warning_label
        # noch irgendwas tut, überprüfen und sonst löschen.        
        self.generate_new_building_ui_page = QtGui.QWizardPage()
        self.generate_new_building_ui_page.setAttribute(
            QtCore.Qt.WA_DeleteOnClose)
        self.generate_new_building_ui_page.setWindowTitle(
            "Create new Building")
        self.generate_new_building_ui_page.setFixedWidth(350)
        self.generate_new_building_ui_page.setFixedHeight(200)
        self.generate_new_building_window_layout = QtGui.QGridLayout()
        self.generate_new_building_ui_page.setLayout(
            self.generate_new_building_window_layout)
=======
    def save_changed_element_values(self):
        '''Replaces the previous values of the current element with the inputs
           from the text fields.

        '''
        # TODO: Fehler beim User-Input abfangen

        for zone in self.current_building.thermal_zones:
            if zone.internal_id == self.current_zone.internal_id:
                for element in zone.inner_walls:
                    if element.internal_id == self.current_element.internal_id:
                        index = zone.inner_walls.index(element)
                        zone.inner_walls[index].name = \
                            str(self.element_name_textbox.text())
                        zone.inner_walls[index].construction_type = \
                            str(self.element_construction_type_combobox.\
                            currentText())
                        zone.inner_walls[index].orientation = \
                            self.guiinfo.orientations_strings \
                            [str(self.element_orientation_combobox.currentText())]
                        zone.inner_walls[index].area = \
                            str(self.element_area_textbox.text())
                        zone.inner_walls[index].year_of_construction = \
                            str(self.element_year_of_construction_textbox.text())
                        zone.inner_walls[index].year_of_retrofit = \
                            str(self.element_year_of_retrofit_textbox.text())
                        zone.inner_walls[index].tilt = \
                            str(self.element_tilt_textbox.text())
                        zone.inner_walls[index].inner_convection = \
                            str(self.element_inner_convection_textbox.text())
                        zone.inner_walls[index].inner_radiation = \
                            str(self.element_inner_radiation_textbox.text())
                        break
                for element in zone.outer_walls:
                    if element.internal_id == self.current_element.internal_id:
                        index = zone.outer_walls.index(element)
                        zone.outer_walls[index].name = \
                            str(self.element_name_textbox.text())
                        zone.outer_walls[index].construction_type = \
                            str(self.element_construction_type_combobox.
                                currentText())
                        zone.outer_walls[index].orientation = \
                            self.guiinfo.orientations_strings\
                            [self.element_orientation_combobox.currentText()]
                        zone.outer_walls[index].area = \
                            str(self.element_area_textbox.text())
                        zone.outer_walls[index].year_of_construction = \
                            str(self.element_year_of_construction_textbox.text())
                        zone.outer_walls[index].year_of_retrofit = \
                            str(self.element_year_of_retrofit_textbox.text())
                        zone.outer_walls[index].tilt = \
                            str(self.element_tilt_textbox.text())
                        zone.outer_walls[index].inner_convection = \
                            str(self.element_inner_convection_textbox.text())
                        zone.outer_walls[index].inner_radiation = \
                            str(self.element_inner_radiation_textbox.text())
                        zone.outer_walls[index].outer_convection = \
                            float(self.element_outer_convection_textbox.text())
                        zone.outer_walls[index].outer_radiation = \
                            float(self.element_outer_radiation_textbox.text())
                        break
                for element in zone.windows:
                    if element.internal_id == self.current_element.internal_id:
                        index = zone.windows.index(element)
                        zone.windows[index].name = \
                            str(self.element_name_textbox.text())
                        zone.windows[index].construction_type = \
                            str(self.element_construction_type_combobox.\
                                currentText())
                        zone.windows[index].orientation = \
                            self.guiinfo.orientations_strings\
                            [self.element_orientation_combobox.currentText()]
                        zone.windows[index].area = \
                            str(self.element_area_textbox.text())
                        zone.windows[index].year_of_construction = \
                            str(self.element_year_of_construction_textbox.text())
                        zone.windows[index].year_of_retrofit = \
                            str(self.element_year_of_retrofit_textbox.text())
                        zone.windows[index].tilt = \
                            str(self.element_tilt_textbox.text())
                        zone.windows[index].inner_convection = \
                            str(self.element_inner_convection_textbox.text())
                        zone.windows[index].inner_radiation = \
                            str(self.element_inner_radiation_textbox.text())
                        zone.windows[index].outer_convection = \
                            float(self.element_outer_convection_textbox.text())
                        zone.windows[index].outer_radiation = \
                            float(self.element_outer_radiation_textbox.text())
                        break

    def save_input_values_set_all_constr(self):
>>>>>>> 745da02f

        self.no_building_warning_label = QtGui.QLabel(
            "You need to specify a building first")

        self.generate_new_building_id_label = QtGui.QLabel("Id: ")
        self.generate_new_building_id_line_edit = QtGui.QLineEdit()
        self.generate_new_building_id_line_edit.setObjectName(
            "generate_new_building_id_line_edit")

        self.generate_new_building_save_button = QtGui.QPushButton()
        self.generate_new_building_save_button.setText("Save")
        self.connect(self.generate_new_building_save_button, SIGNAL(
            "clicked()"), self.check_new_building_inputs)
        self.connect(self.generate_new_building_save_button, SIGNAL(
            "clicked()"), self.generate_new_building_ui_page,
            QtCore.SLOT("close()"))

        self.generate_new_building_cancel_button = QtGui.QPushButton()
        self.generate_new_building_cancel_button.setText("Cancel")
        self.connect(self.generate_new_building_cancel_button, SIGNAL(
            "clicked()"), self.generate_new_building_ui_page,
            QtCore.SLOT("close()"))

        self.generate_new_building_window_layout.addWidget(
            self.no_building_warning_label, 0, 0)
        self.generate_new_building_window_layout.addWidget(
            self.generate_new_building_id_label, 1, 0)
        self.generate_new_building_window_layout.addWidget(
            self.generate_new_building_id_line_edit, 1, 1)
        self.generate_new_building_window_layout.addWidget(
            self.generate_new_building_save_button, 2, 0)
        self.generate_new_building_window_layout.addWidget(
            self.generate_new_building_cancel_button, 2, 1)
        self.generate_new_building_ui_page.setWindowModality(
            Qt.ApplicationModal)
        self.generate_new_building_ui_page.show()

<<<<<<< HEAD
    def create_new_element_ui(self):
        ''' Opens the window to create a new element.
=======
    def switch_type_building(self):
        '''After changing the index of the combobox this function replaces
        the controls to fit the current type building.
        
        '''
        
        cIndex = self.window_construct_building_combo_box.currentText()
        self.current_type_building = str(cIndex)
        self.construct_type_building_button.setText(
            u"Generate " + self.current_type_building + " Building ...")
        if self.current_type_building == "SingleFamilyDwelling":
            self.group_box_type_building_right_office.setVisible(False)
            self.group_box_type_building_right_residential.setVisible(True)
            self.group_box_office_architecture.setVisible(False)
            self.group_box_residential_architecture.setVisible(True)
            self.construct_type_building_button.clicked.disconnect()
            self.connect(self.construct_type_building_button, SIGNAL(
            "clicked()"), self.check_inputs_typebuilding_residential)
            self.connect(self.construct_type_building_button, SIGNAL(
                "clicked()"), self.popup_window_type_building,
                    QtCore.SLOT("close()"))
        elif self.current_type_building == "Office" or self.current_type_building ==\
            "Institute 4" or self.current_type_building == "Institute 8" or\
                self.current_type_building == "Institute General":
            self.group_box_type_building_right_office.setVisible(True)
            self.group_box_type_building_right_residential.setVisible(False)
            self.group_box_office_architecture.setVisible(True)
            self.group_box_residential_architecture.setVisible(False)
            if self.current_type_building == "Office":
                self.construct_type_building_button.clicked.disconnect()
                self.connect(self.construct_type_building_button, SIGNAL(
                    "clicked()"), self.check_inputs_typebuilding_office)
                self.connect(self.construct_type_building_button, SIGNAL(
                    "clicked()"), self.popup_window_type_building,
                        QtCore.SLOT("close()"))
            if self.current_type_building == "Institute 4":
                self.construct_type_building_button.clicked.disconnect()
                self.connect(self.construct_type_building_button, SIGNAL(
                    "clicked()"), self.check_inputs_typebuilding_institute_4)
                self.connect(self.construct_type_building_button, SIGNAL(
                "clicked()"), self.popup_window_type_building,
                    QtCore.SLOT("close()"))
            if self.current_type_building == "Institute 8":
                self.construct_type_building_button.clicked.disconnect()
                self.connect(self.construct_type_building_button, SIGNAL(
                    "clicked()"), self.check_inputs_typebuilding_institute_8)
                self.connect(self.construct_type_building_button, SIGNAL(
                "clicked()"), self.popup_window_type_building,
                    QtCore.SLOT("close()"))
            if self.current_type_building == "Institute General":
                self.construct_type_building_button.clicked.disconnect()
                self.connect(self.construct_type_building_button, SIGNAL(
                    "clicked()"), self.check_inputs_typebuilding_institute_general)
                self.connect(self.construct_type_building_button, SIGNAL(
                "clicked()"), self.popup_window_type_building,
                    QtCore.SLOT("close()"))
>>>>>>> 745da02f

        '''

        self.create_new_element_ui_page = QtGui.QWizardPage()
        self.create_new_element_ui_page.setAttribute(
            QtCore.Qt.WA_DeleteOnClose)
        self.create_new_element_ui_page.setWindowTitle("Create new Element")
        self.create_new_element_ui_page.setFixedWidth(350)
        self.create_new_element_ui_page.setFixedHeight(200)
        self.generate_new_element_window_layout = QtGui.QGridLayout()
        self.create_new_element_ui_page.setLayout(
            self.generate_new_element_window_layout)
        self.generate_new_element_name_label = QtGui.QLabel("Id: ")
        self.generate_new_element_name_line_edit = QtGui.QLineEdit()
        self.generate_new_element_name_line_edit.setObjectName(
            "generate_new_element_name_line_edit")
        self.generate_new_element_type_label = QtGui.QLabel("Type: ")
        self.generate_new_element_type_combobox = QtGui.QComboBox()
        self.generate_new_element_type_combobox.setObjectName(
            "generate_new_element_type_line_edit")
        self.generate_new_element_type_combobox.addItem(
            "Inner Wall", userData=None)
        self.generate_new_element_type_combobox.addItem(
            "Outer Wall", userData=None)
        self.generate_new_element_type_combobox.addItem(
            "Window", userData=None)
        self.generate_new_element_type_combobox.addItem(
            "GroundFloor", userData=None)
        self.generate_new_element_type_combobox.addItem(
            "Rooftop", userData=None)
        self.generate_new_element_type_combobox.addItem(
            "Ceiling", userData=None)
        self.generate_new_element_type_combobox.addItem(
            "Floor", userData=None)
        self.generate_new_element_area_label = QtGui.QLabel("Area: ")
        self.generate_new_element_area_line_edit = QtGui.QLineEdit()
        self.generate_new_element_area_line_edit.setObjectName(
            "generate_new_element_area_line_edit")

        self.generate_new_element_save_button = QtGui.QPushButton()
        self.generate_new_element_save_button.setText("Save")
        self.connect(self.generate_new_element_save_button, SIGNAL(
            "clicked()"), self.check_new_element_inputs)
        self.connect(self.generate_new_element_save_button, SIGNAL(
            "clicked()"), self.create_new_element_ui_page,
            QtCore.SLOT("close()"))

        self.generate_new_element_cancel_button = QtGui.QPushButton()
        self.generate_new_element_cancel_button.setText("Cancel")
        self.connect(self.generate_new_element_cancel_button, SIGNAL(
            "clicked()"), self.create_new_element_ui_page,
            QtCore.SLOT("close()"))
        self.generate_new_element_window_layout.addWidget(
            self.generate_new_element_name_label, 1, 0)
        self.generate_new_element_window_layout.addWidget(
            self.generate_new_element_name_line_edit, 1, 1)
        self.generate_new_element_window_layout.addWidget(
            self.generate_new_element_type_label, 2, 0)
        self.generate_new_element_window_layout.addWidget(
            self.generate_new_element_type_combobox, 2, 1)
        self.generate_new_element_window_layout.addWidget(
            self.generate_new_element_area_label, 3, 0)
        self.generate_new_element_window_layout.addWidget(
            self.generate_new_element_area_line_edit, 3, 1)
        self.generate_new_element_window_layout.addWidget(
            self.generate_new_element_save_button, 4, 0)
        self.generate_new_element_window_layout.addWidget(
            self.generate_new_element_cancel_button, 4, 1)
        self.create_new_element_ui_page.setWindowModality(
            Qt.ApplicationModal)
        self.create_new_element_ui_page.show()

<<<<<<< HEAD
    def create_new_envelope_ui(self):
        self.create__envelope_ui = WizardPage()
        self.create__envelope_ui.setAttribute(QtCore.Qt.WA_DeleteOnClose)
        self.create__envelope_ui.setWindowTitle("Set all construction")
        self.create__envelope_ui.setFixedWidth(400)
        self.create__envelope_ui.setFixedHeight(600)
        self.create__envelope_ui_window_layout = QtGui.QGridLayout()
        self.create__envelope_ui.setLayout(
                                 self.create__envelope_ui_window_layout)
        self.warning_message_groupbox_layout = QtGui.QGridLayout()
        self.warning_message_groupbox = QtGui.QGroupBox(
                                                 u"Warning")
        self.warning_message_groupbox.setAlignment(0x0004)
        self.warning_message_groupbox.setGeometry(
                                              QtCore.QRect(0, 0, 60, 60))
        self.warning_message_groupbox.setLayout(
            self.warning_message_groupbox_layout)
        self.warning_message_label = QtGui.QLabel(
                                                self.warning_message_groupbox)
        self.warning_message_label.setText(
             "All walls with the current orientation in building will be" +
             " overwritten")
        self.warning_message_label.setAlignment(QtCore.Qt.AlignCenter)
        self.warning_message_groupbox.setMaximumHeight(48)
        self.warning_message_groupbox.setMinimumHeight(48)
        self.warning_message_groupbox_layout.addWidget(
            self.warning_message_label, 0, 0)
        self.set_all_constr_element_layout = QtGui.QGridLayout()
        self.set_all_constr_element_layout_groupBox = QtGui.QGroupBox(
            "Input values")
        self.set_all_constr_element_layout_groupBox.setLayout(
            self.set_all_constr_element_layout)
=======
    def check_inputs_typebuilding_office(self):
        ''' Checks if all necessary values to create a type building are
        not empty/floats '''
        # übergibst, weil du keine methoden mit parameter zu buttons connecten kannst,        # allerdings sollts mit sowas wie self.type_building_type klappen
        self.fill_typebuilding_attributes()
        self.project, int_id = Controller.click_generate_type_building_button(
            self.project,
            self.window_construct_building_name_line_edit.text(),
            self.window_construct_building_year_line_edit.text(),
            self.window_construct_building_number_of_floors_line_edit.text(),
            self.window_construct_building_height_of_floors_line_edit.text(),
            "Office",
            self.window_construct_building_area_line_edit.text(),
            self.window_construct_building_street_line_edit.text(),
            self.window_construct_building_location_line_edit.text(),
            self.type_building_ind_att)
        for building in self.project.buildings:
            if building.internal_id == int_id:
                self.current_building = building
        self.display_current_building()
        
    def check_inputs_typebuilding_institute_4(self):
        ''' Checks if all necessary values to create a type building are
        not empty/floats '''

        # TODO: Fehler beim User-Input abfangen
        self.fill_typebuilding_attributes()
        self.project, int_id = Controller.click_generate_type_building_button(
            self.project,
            self.window_construct_building_name_line_edit.text(),
            self.window_construct_building_year_line_edit.text(),
            self.window_construct_building_number_of_floors_line_edit.text(),
            self.window_construct_building_height_of_floors_line_edit.text(),
            "Insitute 4",
            self.window_construct_building_area_line_edit.text(),
            self.window_construct_building_street_line_edit.text(),
            self.window_construct_building_location_line_edit.text(),
            self.type_building_ind_att)
        for building in self.project.buildings:
            if building.internal_id == int_id:
                self.current_building = building
        self.display_current_building()
        
    def check_inputs_typebuilding_institute_8(self):
        ''' Checks if all necessary values to create a type building are
        not empty/floats '''

        # TODO: Fehler beim User-Input abfangen
        self.fill_typebuilding_attributes()
        self.project, int_id = Controller.click_generate_type_building_button(
            self.project,
            self.window_construct_building_name_line_edit.text(),
            self.window_construct_building_year_line_edit.text(),
            self.window_construct_building_number_of_floors_line_edit.text(),
            self.window_construct_building_height_of_floors_line_edit.text(),
            "Institute 8",
            self.window_construct_building_area_line_edit.text(),
            self.window_construct_building_street_line_edit.text(),
            self.window_construct_building_location_line_edit.text(),
            self.type_building_ind_att)
        for building in self.project.buildings:
            if building.internal_id == int_id:
                self.current_building = building
        self.display_current_building()
        
    def check_inputs_typebuilding_institute_general(self):
        ''' Checks if all necessary values to create a type building are
        not empty/floats '''

        # TODO: Fehler beim User-Input abfangen
        self.fill_typebuilding_attributes()
        self.project, int_id = Controller.click_generate_type_building_button(
            self.project,
            self.window_construct_building_name_line_edit.text(),
            self.window_construct_building_year_line_edit.text(),
            self.window_construct_building_number_of_floors_line_edit.text(),
            self.window_construct_building_height_of_floors_line_edit.text(),
            "Institute General",
            self.window_construct_building_area_line_edit.text(),
            self.window_construct_building_street_line_edit.text(),
            self.window_construct_building_location_line_edit.text(),
            self.type_building_ind_att)
        for building in self.project.buildings:
            if building.internal_id == int_id:
                self.current_building = building
        self.display_current_building()

    def check_inputs_typebuilding_residential(self):
        ''' Checks if all necessary values to create a type building are
        not empty/floats '''

        # TODO: Fehler beim User-Input abfangen
        self.fill_typebuilding_attributes()
        self.project, int_id = Controller.click_generate_type_building_button(
            self.project,
            self.window_construct_building_name_line_edit.text(),
            self.window_construct_building_year_line_edit.text(),
            self.window_construct_building_number_of_floors_line_edit.text(),
            self.window_construct_building_height_of_floors_line_edit.text(),
            "SingleFamilyDwelling",
            self.window_construct_building_area_line_edit.text(),
            self.window_construct_building_street_line_edit.text(),
            self.window_construct_building_location_line_edit.text(),
            self.type_building_ind_att)
        for building in self.project.buildings:
            if building.internal_id == int_id:
                self.current_building = building
        self.display_current_building()

    def update_zone_details(self):
        ''' Updates the Zone Details window after something has been changed 
        
        '''
        self.element_model.clear()
        if self.current_zone.inner_walls:
            for inner_wall in self.current_zone.inner_walls:
                if type(inner_wall).__name__ == \
                "InnerWall":
                    item = TrackableItem(
                        "Name:\t".expandtabs(8) + str(inner_wall.name) + 
                        "\nType:\t".expandtabs(11) + 
                        "Inner Wall \n Area:\t".expandtabs(11) + 
                        str(inner_wall.area), inner_wall.internal_id)
                    self.element_model.appendRow(item)
                if type(inner_wall).__name__ == \
                "Floor":
                    item = TrackableItem(
                        "Name:\t".expandtabs(8) + str(inner_wall.name) + 
                        "\nType:\t".expandtabs(11) + 
                        "Floor \n Area:\t".expandtabs(11) + 
                        str(inner_wall.area), inner_wall.internal_id)
                    self.element_model.appendRow(item)
                if type(inner_wall).__name__ == \
                "Ceiling":
                    item = TrackableItem(
                        "Name:\t".expandtabs(8) + str(inner_wall.name) + 
                        "\nType:\t".expandtabs(11) + 
                        "Ceiling \n Area:\t".expandtabs(11) + 
                        str(inner_wall.area), inner_wall.internal_id)
                    self.element_model.appendRow(item)
        if self.current_zone.outer_walls:
            for outer_wall in self.current_zone.outer_walls:
                if type(outer_wall).__name__ == "OuterWall":
                    item = TrackableItem(
                        "Name:\t".expandtabs(8) + 
                        str(outer_wall.name) + 
                        "\nType:\t".expandtabs(11) + 
                        "Outer Wall \n Area:\t".expandtabs(11) + 
                        str(outer_wall.area) + 
                        "\n Orientation:\t".expandtabs(11) + 
                        str(outer_wall.orientation),
                        outer_wall.internal_id)
                    self.element_model.appendRow(item)
                if type(outer_wall).__name__ == \
                        "GroundFloor":
                    item = TrackableItem(
                        "Name:\t".expandtabs(8) + 
                        str(outer_wall.name) + 
                        "\nType:\t".expandtabs(11) + 
                        "Ground Floor \n Area:\t".expandtabs(11) + 
                        str(outer_wall.area) + 
                        "\n Orientation:\t".expandtabs(11) + 
                        str(outer_wall.orientation),
                        outer_wall.internal_id)
                    self.element_model.appendRow(item)
                if type(outer_wall).__name__ == "Rooftop":
                    item = TrackableItem(
                        "Name:\t".expandtabs(8) + 
                        str(outer_wall.name) + 
                        "\nType:\t".expandtabs(11) + 
                        "Rooftop \n Area:\t".expandtabs(11) + 
                        str(outer_wall.area) + 
                        "\n Orientation:\t".expandtabs(11) + 
                        str(outer_wall.orientation),
                        outer_wall.internal_id)
                    self.element_model.appendRow(item)
        if self.current_zone.windows:
            for window in self.current_zone.windows:
                item = TrackableItem(
                    "Name:\t".expandtabs(8) + str(window.name) + 
                    "\nType:\t".expandtabs(11) + 
                    "Windows \n Area:\t".expandtabs(11) + 
                    str(window.area) + 
                    "\n Orientation:\t".expandtabs(11) + 
                    str(window.orientation), window.internal_id)
                self.element_model.appendRow(item)
        
        for time in self.guiinfo.hoursInADay:
            if len(str(self.current_zone.use_conditions.cooling_time[0])) == 1:
                fixed_c_t_s = "0" + str(
                    self.current_zone.use_conditions.cooling_time[0]) + ":00"
            else:
                fixed_c_t_s = str(
                    self.current_zone.use_conditions.cooling_time[0]) + ":00"
            if len(str(self.current_zone.use_conditions.cooling_time[1])) == 1:
                fixed_c_t_e = "0" + str(
                    self.current_zone.use_conditions.cooling_time[1]) + ":00"
            else:
                fixed_c_t_e = str(
                    self.current_zone.use_conditions.cooling_time[1]) + ":00"
            if len(str(self.current_zone.use_conditions.heating_time[0])) == 1:
                fixed_h_t_s = "0" + str(
                    self.current_zone.use_conditions.heating_time[0]) + ":00"
            else:
                fixed_h_t_s = str(
                    self.current_zone.use_conditions.heating_time[0]) + ":00"
            if len(str(self.current_zone.use_conditions.heating_time[1])) == 1:
                fixed_h_t_e = "0" + str(
                    self.current_zone.use_conditions.heating_time[1]) + ":00"
            else:
                fixed_h_t_e = str(
                    self.current_zone.use_conditions.heating_time[1]) + ":00"
            if (time == fixed_c_t_s):
                self.cooling_ahu_start_dropdown.setCurrentIndex(
                    self.guiinfo.hoursInADay.index(time))
            if (time == fixed_c_t_e):
                self.cooling_ahu_end_dropdown.setCurrentIndex(
                    self.guiinfo.hoursInADay.index(time))
            if (time == fixed_h_t_s):
                self.heating_ahu_start_dropdown.setCurrentIndex(
                    self.guiinfo.hoursInADay.index(time))
            if (time == fixed_h_t_e):
                self.heating_ahu_end_dropdown.setCurrentIndex(
                    self.guiinfo.hoursInADay.index(time))
        self.set_temp_heat_line_edit.setText(str(
            self.current_zone.use_conditions.set_temp_heat))
        self.set_temp_cool_line_edit.setText(str(
            self.current_zone.use_conditions.set_temp_cool))
        self.temp_set_back_line_edit.setText(str(
            self.current_zone.use_conditions.temp_set_back))
        self.min_air_flow_line_edit.setText(str(
            self.current_zone.use_conditions.min_air_exchange))
        self.min_ahu_line_edit.setText(str(
            self.current_zone.use_conditions.min_ahu))
        self.max_ahu_line_edit.setText(str(
            self.current_zone.use_conditions.max_ahu))
        if (self.current_zone.use_conditions.with_ahu == "True"):
            self.with_ahu_combobox.setCurrentIndex(
                self.with_ahu_combobox.findText("True"))
        else:
            self.with_ahu_combobox.setCurrentIndex(
                self.with_ahu_combobox.findText("False"))
        self.re_humidity_line_edit.setText(str(
            self.current_zone.use_conditions.rel_humidity))
        self.persons_line_edit.setText(str(
            self.current_zone.use_conditions.persons))
        self.machines_line_edit.setText(str(
            self.current_zone.use_conditions.machines))
        self.lighting_line_edit.setText(str(
            self.current_zone.use_conditions.maintained_illuminace))
        self.mean_temp_outer_line_edit.setText(str(
            self.current_zone.t_outside))
        self.mean_temp_inner_line_edit.setText(str(
            self.current_zone.t_inside))
        self.infiltration_rate_line_edit.setText(str(
            self.current_zone.infiltration_rate))
        self.canvas_profiles.repaint()
        data_persons = [1.0 for x in range(24)]
        data_machines = [1.0 for x in range(24)]
        # TODO: data_lighting = [1.0 for x in range(24)]
        for hour in range(0,24):
            try:
                data_persons[hour] = self.current_zone.use_conditions.profile_persons[hour]
                data_machines[hour] = self.current_zone.use_conditions.profile_machines[hour]
            except IndexError:
                break;
            # TODO: data_lighting[hour] = self.current_zone.use_conditions.profile_lighting[hour]
        ax_p = self.figure_profiles.add_subplot(111)
        ax_p.hold(False)
        ax_p.plot(range(24), data_persons, 'b-', range(24), data_machines, 'r-')
        # TODO: ax_p.plot(range(24), data_persons, 'b-', range(24), data_machines, 'r-', data_lighting, 'g-')
        ax_p.set_ylim([0,1])
        self.canvas_profiles.draw()

    def update_element_details(self):
        ''' Updates the element details after layers have been changed 
        
        '''
        self.element_layer_model.clear()
        for layer in self.current_element.layer:
            item = TrackableItem(
                "Material:\t".expandtabs(8) + str(layer.material.name) + 
                "\nThickness:\t".expandtabs(14) + str(layer.thickness) + 
                "\t", layer.internal_id)
            self.element_layer_model.appendRow(item)
            
    def update_set_all_construction(self):
        ''' Updates the set all construction after layers have been changed 
        
        '''
        
        self.element_layer_model_set_all_constr.clear()
        for layer in self.all_constr_layer_list:
            item = TrackableItem(
                "Material:\t".expandtabs(8) + str(layer.material.name) +
                "\nThickness:\t".expandtabs(14) + str(layer.thickness) +
                "\t", layer.internal_id)
            self.element_layer_model_set_all_constr.appendRow(item)

    def display_current_zone(self):
        ''' Updates the lists in the main window
        '''

        if (self.current_zone):
            self.element_model.clear()
            self.edit_zone_area_line_edit.setText(str(self.current_zone.area))
            self.edit_zone_name_line_edit.setText(str(self.current_zone.name))
            self.edit_zone_volume_line_edit.setText(
                str(self.current_zone.volume))
            for inner_wall in self.current_zone.inner_walls:
                if type(inner_wall).__name__ == "InnerWall":
                    item = TrackableItem(
                        "Name:\t".expandtabs(8) + str(inner_wall.name) + 
                        "\nType:\t".expandtabs(11) + 
                        "Inner Wall \n Area:\t".expandtabs(11) + 
                        str(inner_wall.area), inner_wall.internal_id)
                    self.element_model.appendRow(item)
                if type(inner_wall).__name__ == "Floor":
                    item = TrackableItem(
                        "Name:\t".expandtabs(8) + str(inner_wall.name) + 
                        "\nType:\t".expandtabs(11) + 
                        "Floor \n Area:\t".expandtabs(11) + 
                        str(inner_wall.area), inner_wall.internal_id)
                    self.element_model.appendRow(item)
                if type(inner_wall).__name__ == "Ceiling":
                    item = TrackableItem(
                        "Name:\t".expandtabs(8) + str(inner_wall.name) + 
                        "\nType:\t".expandtabs(11) + 
                        "Ceiling \n Area:\t".expandtabs(11) + 
                        str(inner_wall.area), inner_wall.internal_id)
                    self.element_model.appendRow(item)
            for element in self.current_zone.outer_walls:
                if type(element).__name__ == "GroundFloor":
                    item = TrackableItem(
                        "Name:\t".expandtabs(8) + 
                        str(element.name) + 
                        "\nType:\t".expandtabs(11) + 
                        "Ground Floor \n Area:\t".expandtabs(11) + 
                        str(element.area) + 
                        "\n Orientation:\t".expandtabs(11) + 
                        str(element.orientation),
                        element.internal_id)
                    self.element_model.appendRow(item)
                if type(element).__name__ == "Rooftop":
                    item = TrackableItem(
                        "Name:\t".expandtabs(8) + 
                        str(element.name) + 
                        "\nType:\t".expandtabs(11) + 
                        "Rooftop \n Area:\t".expandtabs(11) + 
                        str(element.area) + 
                        "\n Orientation:\t".expandtabs(11) + 
                        str(element.orientation),
                        element.internal_id)
                    self.element_model.appendRow(item)
                if type(element).__name__ == "OuterWall":
                    item = TrackableItem(
                        "Name:\t".expandtabs(8) + 
                        str(element.name) + 
                        "\nType:\t".expandtabs(11) + 
                        "Outer Wall \n Area:\t".expandtabs(11) + 
                        str(element.area) + 
                        "\n Orientation:\t".expandtabs(11) + 
                        str(element.orientation),
                        element.internal_id)
                    self.element_model.appendRow(item)
            for element in self.current_zone.windows:
                item = TrackableItem(
                    "Name:\t".expandtabs(8) + str(element.name) + 
                    "\nType:\t".expandtabs(11) + 
                    "Window \n Area:\t".expandtabs(11) + 
                    str(element.area) + "\n Orientation:\t".expandtabs(11) + 
                    str(element.orientation), element.internal_id)
                self.element_model.appendRow(item)

    def switchBuilding(self):
        ''' Handles the buildings combobo
        '''

        cIndex = self.side_bar_buildings_combo_box.currentIndex()
        for building in self.project.buildings:
            fIndex = self.side_bar_buildings_combo_box.findData(
                str(building.internal_id))
            if fIndex == cIndex:
                self.current_building = building
                self.display_current_building_after_switching()

    def display_current_building_after_switching(self):
        ''' Changes all the values to the new building after switching
        in the buildings combobox
        '''

        if (self.current_building):

            """ Displaying values on the sidebar controls"""

            self.side_bar_id_line_edit.setText(str(self.current_building.name))
            self.side_bar_construction_year_line_edit.setText(
                str(self.current_building.year_of_construction))
            self.side_bar_height_of_floors_line_edit.setText(
                str(self.current_building.height_of_floors))
            self.side_bar_location_line_edit.setText(
                str(self.current_building.city))
            self.side_bar_net_leased_area_line_edit.setText(
                str(self.current_building.net_leased_area))
            self.side_bar_number_of_floors_line_edit.setText(
                str(self.current_building.number_of_floors))
            self.side_bar_street_line_edit.setText(
                str(self.current_building.street_name))

            """ Displaying zones in the two list views in the main frame """

            self.zone_model.clear()
            self.element_model.clear()
            self.outer_elements_model.clear()
            for zone in self.project.\
                buildings[self.project.buildings.index(
                    self.current_building)].thermal_zones:
                item = TrackableItem(
                    "Name:\t".expandtabs(8) + str(zone.name) + 
                    "\n" + "Type:\t".expandtabs(11) + 
                    str(type(zone).__name__) + "\n Area:\t".expandtabs(11) + 
                    str(zone.area), zone.internal_id)
                self.zone_model.appendRow(item)
                if zone.inner_walls:
                    for inner_wall in zone.inner_walls:
                        if type(inner_wall).__name__ == \
                        "InnerWall":
                            item = TrackableItem(
                                "Name:\t".expandtabs(8) + str(inner_wall.name) + 
                                "\nType:\t".expandtabs(11) + 
                                "Inner Wall \n Area:\t".expandtabs(11) + 
                                str(inner_wall.area),inner_wall.internal_id)
                            self.element_model.appendRow(item)
                        if type(inner_wall).__name__ == \
                        "Floor":
                            item = TrackableItem(
                                "Name:\t".expandtabs(8) + str(inner_wall.name) + 
                                "\nType:\t".expandtabs(11) + 
                                "Floor \n Area:\t".expandtabs(11) + 
                                str(inner_wall.area), inner_wall.internal_id)
                            self.element_model.appendRow(item)
                        if type(inner_wall).__name__ == \
                        "Ceiling":
                            item = TrackableItem(
                                "Name:\t".expandtabs(8) + str(inner_wall.name) + 
                                "\nType:\t".expandtabs(11) + 
                                "Ceiling \n Area:\t".expandtabs(11) + 
                                str(inner_wall.area), inner_wall.internal_id)
                            self.element_model.appendRow(item)
                if zone.outer_walls:
                    for outer_wall in zone.outer_walls:
                        if type(outer_wall).__name__ == \
                                "GroundFloor":
                            item = TrackableItem(
                                "Name:\t".expandtabs(8) + 
                                str(outer_wall.name) + 
                                "\nType:\t".expandtabs(11) + 
                                "Ground Floor \n Area:\t".expandtabs(11) + 
                                str(outer_wall.area) + 
                                "\n Orientation:\t".expandtabs(11) + 
                                str(outer_wall.orientation),
                                outer_wall.internal_id)
                            self.element_model.appendRow(item)
                        if type(outer_wall).__name__ == \
                                "Rooftop":
                            item = TrackableItem(
                                "Name:\t".expandtabs(8) + 
                                str(outer_wall.name) + 
                                "\nType:\t".expandtabs(11) + 
                                "Rooftop \n Area:\t".expandtabs(11) + 
                                str(outer_wall.area) + 
                                "\n Orientation:\t".expandtabs(11) + 
                                str(outer_wall.orientation),
                                outer_wall.internal_id)
                            self.element_model.appendRow(item)
                        if type(outer_wall).__name__ == \
                                "OuterWall":
                            item = TrackableItem(
                                "Name:\t".expandtabs(8) + 
                                str(outer_wall.name) + 
                                "\nType:\t".expandtabs(11) + 
                                "Outer Wall \n Area:\t".expandtabs(11) + 
                                str(outer_wall.area) + 
                                "\n Orientation:\t".expandtabs(11) + 
                                str(outer_wall.orientation),
                                outer_wall.internal_id)
                            self.element_model.appendRow(item)
                if zone.windows:
                    for window in zone.windows:
                        item = TrackableItem(
                            "Name:\t".expandtabs(8) + str(window.name) +
                            "\nType:\t".expandtabs(11) +
                            "Windows \n Area:\t".expandtabs(11) +
                            str(window.area) +
                            "\n Orientation:\t".expandtabs(11) +
                            str(window.orientation),
                            window.internal_id)
                        self.element_model.appendRow(item)

            for orientation in self.guiinfo.orientations_numbers.keys():
                if self.current_building.get_outer_wall_area(orientation) != 0:
                    if orientation == -1:
                        item1 = QStandardItem(
                         "Rooftop \nOrientation:\t" +
                         str(self.guiinfo.orientations_numbers[orientation]) +
                         "\t".expandtabs(12) + "\n" + " Area: " +
                         str(self.current_building.
                             get_outer_wall_area(orientation)))

                    elif orientation == -2:
                        item1 = QStandardItem(
                         "Ground Floor \nOrientation:\t" +
                         str(self.guiinfo.orientations_numbers[orientation]) +
                         "\t".expandtabs(12) + "\n" + " Area: " +
                         str(self.current_building.
                             get_outer_wall_area(orientation)))
                    else:
                        item1 = QStandardItem(
                         "Outer Wall \nOrientation:\t" +
                         str(self.guiinfo.orientations_numbers[orientation]) +
                         "\t".expandtabs(12) + "\n" + " Area: " +
                         str(self.current_building.
                             get_outer_wall_area(orientation)))

                    self.outer_elements_model.appendRow(item1)

                if self.current_building.get_window_area(orientation) != 0:
                    item2 = QStandardItem(
                        "Window \nOrientation:\t" +
                        str(self.guiinfo.orientations_numbers[orientation]) +
                        "\t".expandtabs(16) + "\n" + " Area: " +
                        str(self.current_building.
                            get_window_area(orientation)))
                    self.outer_elements_model.appendRow(item2)

    def display_current_building(self):
        ''' Changes all the values to the new building
        '''

        if (self.current_building):

            """ Displaying values on the sidebar controls"""

            self.side_bar_id_line_edit.setText(
                str(self.current_building.name))
            self.side_bar_construction_year_line_edit.setText(
                str(self.current_building.year_of_construction))
            self.side_bar_height_of_floors_line_edit.setText(
                str(self.current_building.height_of_floors))
            self.side_bar_location_line_edit.setText(
                str(self.current_building.city))
            self.side_bar_net_leased_area_line_edit.setText(
                str(self.current_building.net_leased_area))
            self.side_bar_number_of_floors_line_edit.setText(
                str(self.current_building.number_of_floors))
            self.side_bar_street_line_edit.setText(
                str(self.current_building.street_name))

            """ Updates the combobox displaying all buildings """

            try:
                if (self.side_bar_buildings_combo_box.findData(
                        str(self.current_building.internal_id)) == -1):
                    self.side_bar_buildings_combo_box.addItem(
                        self.current_building.name,
                        str(self.current_building.internal_id))
                    self.side_bar_buildings_combo_box.setCurrentIndex(
                        self.side_bar_buildings_combo_box.findData(
                            str(self.current_building.internal_id)))
                elif (self.side_bar_buildings_combo_box.currentText !=
                      self.side_bar_id_line_edit.text):
                    self.side_bar_buildings_combo_box.setItemText(
                        self.side_bar_buildings_combo_box.currentIndex(),
                        self.current_building.name)
            except AttributeError:
                pass

            """ Displaying zones in the two list views in the main frame """

            self.zone_model.clear()
            self.outer_elements_model.clear()
            for zone in self.project.\
                buildings[self.project.buildings.
                                  index(self.current_building)].thermal_zones:
                item = TrackableItem(
                    "Name:\t".expandtabs(8) + str(zone.name) +
                    "\n" + "Type:\t".expandtabs(11) +
                    str(type(zone).__name__) + "\n Area:\t".expandtabs(11) +
                    str(zone.area), zone.internal_id)
                self.zone_model.appendRow(item)

            for orientation in self.guiinfo.orientations_numbers.keys():
                if self.current_building.get_outer_wall_area(orientation) != 0:
                    if orientation == -1:
                        item1 = QStandardItem(
                         "Rooftop \nOrientation:\t" +
                         str(self.guiinfo.orientations_numbers[orientation]) +
                         "\t".expandtabs(12) + "\n" + " Area: " +
                         str(self.current_building.
                             get_outer_wall_area(orientation)))

                    elif orientation == -2:
                        item1 = QStandardItem(
                         "Ground Floor \nOrientation:\t" +
                         str(self.guiinfo.orientations_numbers[orientation]) +
                         "\t".expandtabs(12) + "\n" + " Area: " +
                         str(self.current_building.
                             get_outer_wall_area(orientation)))
                    else:
                        item1 = QStandardItem(
                         "Outer Wall \nOrientation:\t" +
                         str(self.guiinfo.orientations_numbers[orientation]) +
                         "\t".expandtabs(12) + "\n" + " Area: " +
                         str(self.current_building.
                             get_outer_wall_area(orientation)))

                    self.outer_elements_model.appendRow(item1)

                if self.current_building.get_window_area(orientation) != 0:
                    item2 = QStandardItem(
                        "Window \nOrientation:\t" +
                        str(self.guiinfo.orientations_numbers[orientation]) +
                        "\t".expandtabs(16) + "\n" + " Area: " +
                        str(self.current_building.
                            get_window_area(orientation)))
                    self.outer_elements_model.appendRow(item2)

    def click_save_current_project(self):
        '''Opens a dialog window for the user to input a path
        then issues the controller to create and save the file.
        
        '''
        
        path = QtGui.QFileDialog.getSaveFileName(
            caption='Choose Filepath',
            directory=utilis.get_default_path()+"\\"+self.project.name,
            filter="Teaser File (*.teaserXML);; GML (*.gml)")
        last_name = path.split('/')
        length = len(last_name)
        last_part = str(last_name[length-1])
        if last_part.endswith("teaserXML"):
            self.project.name = last_part[:-10]
        elif last_part.endswith("gml"):
            self.project.name = last_part[:-4]
        Controller.click_save_button(self.project, str(path))

    def click_export_button(self):
        # path in GUI, which is need for the output
        path_output_folder = str(self.export_save_template_lineedit.text())
        template_folder = self.create_path_to_template_folder()
        os.chdir(template_folder)

        list_of_building_name = []
        for i in range(self.side_bar_buildings_combo_box.count()):
            list_of_building_name.append(
                self.side_bar_buildings_combo_box.itemText(i))

        sender = self.sender()
        building_model = \
            self.export_create_template_model_combobox.currentText()
        zone_model = self.export_create_template_zone_combobox.currentText()
        if self.radio_button_corG_1.isChecked():
            corG = True
        elif self.radio_button_corG_2.isChecked():
            corG = False
        elemInCombobox = \
            self.export_create_template_model_combobox.currentText()

        if(sender.text() == self.export_button.text()):
            Controller.click_export_button(self.project, building_model,
                                           zone_model, corG, None,
                                           path_output_folder)
            QtGui.QMessageBox.information(self, 'Message', "Export Modelica " +
                                          "record " + elemInCombobox +
                                          " all building finished ")
        elif(sender.text() == self.export_button_one.text()):
            Controller.click_export_button(self.project, building_model,
                                           zone_model, corG,
                                           self.current_building.internal_id,
                                           path_output_folder)
            QtGui.QMessageBox.information(self, 'Message', "Export Modelica " +
                                          "record " + elemInCombobox +
                                          " for current building finished ")
        utilis.create_path(str(self.file_path))

    def click_browse_button(self):
        self.export_save_template_lineedit.setText(QtGui.QFileDialog.
                                                   getExistingDirectory())
        if self.export_save_template_lineedit.text() != "":
            utilis.create_path(self.export_save_template_lineedit.text())
            self.file_path = self.export_save_template_lineedit.text()
        else:
            self.export_save_template_lineedit.setText(self.file_path)

    def create_path_to_template_folder(self,):
        
        # TODO: This probably belongs to the Utilis class and not here ;)
        path = "InputData\\RecordTemplate\\"
        pathTemplate = utilis.get_default_path()
        leng = len(pathTemplate)
        fullPath = pathTemplate[:leng - 10] + path
        return(str(fullPath))

    def display_current_element(self):
        ''' Transfers all relevant values of the current
        element to gui controls like text fields and the list of layers.

        '''

        if (self.current_element):

            """ Displaying values on the sidebar controls"""

            self.edit_element_name_line_edit.setText(
                str(self.current_element.name))
            self.edit_element_area_line_edit.setText(
                str(self.current_element.area))
            self.edit_element_type_line_edit.setText(
                str(self.current_element.construction_type))

            """ Displaying layer in the list of layers in the main frame """

            self.layer_model.clear()
            for layer in self.current_element.layer:
                item = TrackableItem("Name:\t".expandtabs(8) + 
                                     str(layer.id) + "\n" + 
                                     "Material:\t".expandtabs(11) + 
                                     str(layer.material.name) + 
                                     "\n Thickness:\t".expandtabs(11) + 
                                     str(layer.thickness), layer.internal_id)
                self.layer_model.appendRow(item)

    def display_current_layer(self):
        ''' Transfers all relevant values of the current
        layer to gui text fields.

        '''

        if (self.current_layer):

            self.edit_layer_name_line_edit.setText(
                str(self.current_layer.id))
            self.edit_layer_thickness_line_edit.setText(
                str(self.current_layer.thickness))
            self.edit_layer_material_name_line_edit.setText(
                str(self.current_layer.material.name))
            self.edit_layer_density_line_edit.setText(
                str(self.current_layer.material.density))
            self.edit_layer_thermal_conduct_line_edit.setText(
                str(self.current_layer.material.thermal_conduc))
            self.edit_layer_heat_capacity_line_edit.setText(
                str(self.current_layer.material.heat_capac))
            self.edit_layer_solar_absorp_line_edit.setText(
                str(self.current_layer.material.solar_absorp))
            self.edit_layer_ir_emissivity_line_edit.setText(
                str(self.current_layer.material.ir_emissivity))
            self.edit_layer_transmittance_line_edit.setText(
                str(self.current_layer.material.transmittance))

    def fill_typebuilding_attributes(self):
        '''Fills in values for type buildings from the combo boxes
        next to the pictures in the Create Type Building window.
        '''
        
        text = self.window_construct_building_combo_box.currentText()

        if text == "Office" or text == "Institute 4" or text ==\
                "Institute 8" or text == "Institute General":
            if self.radio_button_office_layout_1.isChecked():
                self.type_building_ind_att['layoutArea'] = 0
            if self.radio_button_office_layout_2.isChecked():
                self.type_building_ind_att['layoutArea'] = 1
            if self.radio_button_office_layout_3.isChecked():
                self.type_building_ind_att['layoutArea'] = 2
            if self.radio_button_office_layout_4.isChecked():
                self.type_building_ind_att['layoutArea'] = 3
            if self.radio_button_window_area_office_1.isChecked():
                self.type_building_ind_att['layoutWindowArea'] = 0
            if self.radio_button_window_area_office_2.isChecked():
                self.type_building_ind_att['layoutWindowArea'] = 1
            if self.radio_button_window_area_office_3.isChecked():
                self.type_building_ind_att['layoutWindowArea'] = 2
            if self.radio_button_window_area_office_4.isChecked():
                self.type_building_ind_att['layoutWindowArea'] = 3
            if self.radio_button_architecture_office_1.isChecked():
                self.type_building_ind_att['constructionType'] = "heavy"
            if self.radio_button_architecture_office_2.isChecked():
                self.type_building_ind_att['constructionType'] = "heavy"
            if self.radio_button_architecture_office_3.isChecked():
                self.type_building_ind_att['constructionType'] = "light"
        if text == "SingleFamilyDwelling":
            if self.radio_button_residential_layout_1.isChecked():
                self.type_building_ind_att['layoutArea'] = 0
            if self.radio_button_residential_layout_2.isChecked():
                self.type_building_ind_att['layoutArea'] = 1
            if self.radio_button_neighbour_1.isChecked():
                self.type_building_ind_att['neighbour_building'] = 0
            if self.radio_button_neighbour_2.isChecked():
                self.type_building_ind_att['neighbour_building'] = 1
            if self.radio_button_neighbour_3.isChecked():
                self.type_building_ind_att['neighbour_building'] = 2
            if self.radio_button_residential_roof_1.isChecked():
                self.type_building_ind_att['layout_attic'] = 0
            if self.radio_button_residential_roof_2.isChecked():
                self.type_building_ind_att['layout_attic'] = 1
            if self.radio_button_residential_roof_3.isChecked():
                self.type_building_ind_att['layout_attic'] = 2
            if self.radio_button_residential_roof_4.isChecked():
                self.type_building_ind_att['layout_attic'] = 3
            if self.radio_button_residential_basement_1.isChecked():
                self.type_building_ind_att['layout_cellar'] = 0
            if self.radio_button_residential_basement_2.isChecked():
                self.type_building_ind_att['layout_cellar'] = 1
            if self.radio_button_residential_basement_3.isChecked():
                self.type_building_ind_att['layout_cellar'] = 2
            if self.radio_button_residential_basement_4.isChecked():
                self.type_building_ind_att['layout_cellar'] = 3
            if self.check_box_button_roof.isChecked():
                self.type_building_ind_att['dormer'] = 1
            else:
                self.type_building_ind_att['dormer'] = 0
            if self.radio_button_residential_architecture_1.isChecked():
                self.type_building_ind_att['constructionType'] = "heavy"
            if self.radio_button_residential_architecture_2.isChecked():
                self.type_building_ind_att['constructionType'] = "heavy"
            if self.radio_button_residential_architecture_3.isChecked():
                self.type_building_ind_att['constructionType'] = "light"
>>>>>>> 745da02f

        validator = QtGui.QDoubleValidator()

        self.set_all_constr_element_bldg_label = QtGui.QLabel("Building")
        self.set_all_constr_element_bldg_textbox = QtGui.QLineEdit()
        self.set_all_constr_element_bldg_textbox.setText(
                                                    self.current_building.name)
        self.set_all_constr_element_bldg_textbox.setReadOnly(True)
        self.set_all_constr_element_bldg_textbox.setMaximumHeight(24)

        self.set_all_constr_element_orientation_label = QtGui.QLabel(
                                                                 "Orientation")
        self.set_all_constr_element_orientation_textbox = QtGui.QLineEdit()
        self.set_all_constr_element_orientation_textbox.setText(
                            self.envelope_orientation_combobox.currentText())
        self.set_all_constr_element_orientation_textbox.setReadOnly(True)
        self.set_all_constr_element_orientation_textbox.setMaximumHeight(24)

        self.set_all_constr_element_type_label = QtGui.QLabel("Type")
        self.set_all_constr_element_type_textbox = QtGui.QLineEdit()
        self.set_all_constr_element_type_textbox.setText(
                                            self.envelope_type_textbox.text())
        self.set_all_constr_element_type_textbox.setReadOnly(True)
        self.set_all_constr_element_type_textbox.setMaximumHeight(24)

<<<<<<< HEAD
        self.set_all_constr_element_tilt_label = QtGui.QLabel("Tilt")
        self.set_all_constr_element_tilt_textbox = QtGui.QLineEdit()
        self.set_all_constr_element_tilt_textbox.setValidator(validator)
        self.set_all_constr_element_tilt_textbox.setMaximumHeight(24)
=======
    def load_constr_type(self):
        if self.construction_type_switched is True:
            self.current_element.load_type_element(
                    int(self.element_year_of_construction_textbox.text()),
                    str(self.element_construction_type_combobox.currentText()))

        self.construction_type_switched = False

    def switch_constr_type(self):
        try:
            self.construction_type_switched = True
            self.element_material_list_view.doubleClicked.disconnect()
        except:
            pass

    def load_material(self):
        '''If the current material is swapped, this gets the 
        values for the new type and updates the window
        
        '''
>>>>>>> 745da02f

        self.set_all_constr_element_inner_con_label = QtGui.QLabel(
                                                        "Inner Convection")
        self.set_all_constr_element_inner_con_textbox = QtGui.QLineEdit()
        self.set_all_constr_element_inner_con_textbox.setValidator(validator)
        self.set_all_constr_element_inner_con_textbox.setMaximumHeight(24)

        self.set_all_constr_element_inner_rad_label = QtGui.QLabel(
                                                        "Inner Radiation")
        self.set_all_constr_element_inner_rad_textbox = QtGui.QLineEdit()
        self.set_all_constr_element_inner_rad_textbox.setValidator(validator)
        self.set_all_constr_element_inner_rad_textbox.setMaximumHeight(24)

        self.set_all_constr_element_outer_con_label = QtGui.QLabel(
                                                        "Outer Convection")
        self.set_all_constr_element_outer_con_textbox = QtGui.QLineEdit()
        self.set_all_constr_element_outer_con_textbox.setValidator(validator)
        self.set_all_constr_element_outer_con_textbox.setMaximumHeight(24)

        self.set_all_constr_element_outer_rad_label = QtGui.QLabel(
                                                        "Outer Radiation")
        self.set_all_constr_element_outer_rad_textbox = QtGui.QLineEdit()
        self.set_all_constr_element_outer_rad_textbox.setValidator(validator)
        self.set_all_constr_element_outer_rad_textbox.setMaximumHeight(24)
        self.set_all_constr_save_cancel_layout = QtGui.QGridLayout()
        self.set_all_constr_save_cancel_layout_GroupBox = QtGui.QGroupBox()
        self.set_all_constr_save_cancel_layout_GroupBox.setLayout(
            self.set_all_constr_save_cancel_layout)
        self.set_all_constr_save_cancel_layout_GroupBox.setMaximumHeight(48)

        self.set_all_constr_element_add_material_button = QtGui.QPushButton()
        self.set_all_constr_element_add_material_button.setText("Add Layer")
        self.connect(self.set_all_constr_element_add_material_button,
                     SIGNAL("clicked()"),
                     lambda check_window="set all construction window":
                     self.create_new_layer_ui(check_window))

        self.set_all_constr_element_delete_material_button = QtGui.QPushButton()
        self.set_all_constr_element_delete_material_button.setText(
                                                                "Delete Layer")
        self.connect(self.set_all_constr_element_delete_material_button,
                     SIGNAL("clicked()"),
                     self.delete_selected_layer_set_all_constr)

        self.element_material_list_view = QtGui.QListView()
        self.set_all_constr_element_material_list_view = QtGui.QListView()
        self.set_all_constr_element_material_list_view.setGeometry(
            QtCore.QRect(10, 200, 170, 300))
        self.set_all_constr_element_material_list_view.setObjectName(
            _fromUtf8("ElementMaterialsListView"))
        self.set_all_constr_element_material_list_view.setModel(
                                    self.element_layer_model_set_all_constr)
        self.set_all_constr_element_material_list_view.setItemDelegate(
                                                                    self.lVZF)
        self.set_all_constr_element_material_list_view.setEditTriggers(
            QtGui.QAbstractItemView.NoEditTriggers)
        self.set_all_constr_element_material_list_view.doubleClicked.connect(
            self.show_layer_build_ui)

        self.set_all_constr_save_button = QtGui.QPushButton()
        self.set_all_constr_save_button.setText("Save")

        self.connect(self.set_all_constr_save_button, SIGNAL("clicked()"),
                     self.save_input_values_set_all_constr)
        self.connect(self.set_all_constr_save_button, SIGNAL("clicked()"),
                     self.clear_input_values_set_all_constr)
        self.connect(self.set_all_constr_save_button, SIGNAL("clicked()"),
                     self.create__envelope_ui, QtCore.SLOT("close()"))

        self.set_all_constr_cancel_button = QtGui.QPushButton()
        self.set_all_constr_cancel_button.setText("Cancel")
        self.connect(self.set_all_constr_cancel_button, SIGNAL("clicked()"),
                     self.clear_input_values_set_all_constr)
        self.connect(self.set_all_constr_cancel_button, SIGNAL("clicked()"),
                     self.create__envelope_ui, QtCore.SLOT("close()"))

        self.set_all_constr_element_layout.addWidget(
                self.set_all_constr_element_bldg_label, 1, 0)
        self.set_all_constr_element_layout.addWidget(
            self.set_all_constr_element_bldg_textbox, 1, 1)
        self.set_all_constr_element_layout.addWidget(
                self.set_all_constr_element_orientation_label, 2, 0)
        self.set_all_constr_element_layout.addWidget(
            self.set_all_constr_element_orientation_textbox, 2, 1)
        self.set_all_constr_element_layout.addWidget(
                self.set_all_constr_element_type_label, 3, 0)
        self.set_all_constr_element_layout.addWidget(
            self.set_all_constr_element_type_textbox, 3, 1)
        self.set_all_constr_element_layout.addWidget(
            self.set_all_constr_element_tilt_label, 4, 0)
        self.set_all_constr_element_layout.addWidget(
            self.set_all_constr_element_tilt_textbox, 4, 1)
        self.set_all_constr_element_layout.addWidget(
            self.set_all_constr_element_inner_con_label, 5, 0)
        self.set_all_constr_element_layout.addWidget(
            self.set_all_constr_element_inner_con_textbox, 5, 1)
        self.set_all_constr_element_layout.addWidget(
            self.set_all_constr_element_inner_rad_label, 6, 0)
        self.set_all_constr_element_layout.addWidget(
            self.set_all_constr_element_inner_rad_textbox, 6, 1)
        if self.set_all_constr_element_type_textbox.text() != "Ground Floor":
            self.set_all_constr_element_layout.addWidget(
                self.set_all_constr_element_outer_con_label, 7, 0)
            self.set_all_constr_element_layout.addWidget(
                self.set_all_constr_element_outer_con_textbox, 7, 1)
            self.set_all_constr_element_layout.addWidget(
                self.set_all_constr_element_outer_rad_label, 8, 0)
            self.set_all_constr_element_layout.addWidget(
                self.set_all_constr_element_outer_rad_textbox, 8, 1)
        self.set_all_constr_element_layout.addWidget(
            self.set_all_constr_element_add_material_button, 9, 0)
        self.set_all_constr_element_layout.addWidget(
            self.set_all_constr_element_delete_material_button, 9, 1)
        self.set_all_constr_element_layout.addWidget(
            self.set_all_constr_element_material_list_view, 10, 0, 11, 2)

        self.set_all_constr_save_cancel_layout.addWidget(
                                            self.set_all_constr_save_button,
                                            0, 0)
        self.set_all_constr_save_cancel_layout.addWidget(
                                            self.set_all_constr_cancel_button,
                                            0, 1)

        self.create__envelope_ui_window_layout.addWidget(
                    self.warning_message_groupbox, 0, 0)
        self.create__envelope_ui_window_layout.addWidget(
                    self.set_all_constr_element_layout_groupBox, 1, 0)
        self.create__envelope_ui_window_layout.addWidget(
                    self.set_all_constr_save_cancel_layout_GroupBox, 2, 0)

        self.create__envelope_ui.closeEvent(self,
                        elem_layer=self.element_layer_model_set_all_constr,
                        layer_list=self.all_constr_layer_list)
        self.create__envelope_ui.setWindowModality(Qt.ApplicationModal)
        self.create__envelope_ui.show()

    def create_new_layer_ui(self, check):
        ''' Opens the window to create a new layer.

        '''

        self.create_layer_ui = QtGui.QWizardPage()
        self.create_layer_ui.setAttribute(QtCore.Qt.WA_DeleteOnClose)
        self.create_layer_ui.setWindowTitle("Layer Details")
        self.create_layer_ui.setFixedWidth(450)
        self.create_layer_ui.setFixedHeight(300)
        self.create_layer_ui_window_layout = QtGui.QGridLayout()
        self.create_layer_ui.setLayout(self.create_layer_ui_window_layout)
        self.materials = Controller.get_materials_from_file(self.project)
        self.is_switchable = False

        self.new_layer_general_layout = QtGui.QGridLayout()
        self.new_layer_general_layout_group_box = \
            QtGui.QGroupBox("Layer Values")
        self.new_layer_general_layout_group_box.setLayout(
            self.new_layer_general_layout)

        self.new_layer_position_label = QtGui.QLabel("Position")
        self.new_layer_position_combobox = QtGui.QComboBox()

        if check == "Element Details Window":
            num_layers = len(self.current_element.layer) + 1
        elif check == "set all construction window":
            num_layers = len(self.all_constr_layer_list) + 1

        if num_layers > 1:
            for x in range(0, num_layers):
                self.new_layer_position_combobox.addItem(
                    str(x), userData=None)
        else:
            self.new_layer_position_combobox.addItem(
                "0", userData=None)
        self.new_layer_position_combobox.setCurrentIndex(num_layers - 1)

        self.new_layer_thickness_label = QtGui.QLabel("Layer Thickness")
        self.new_layer_thickness_textbox = QtGui.QLineEdit()
        self.new_layer_thickness_textbox.setObjectName(
            _fromUtf8("ThicknessTextBox"))

        self.new_layer_material_density_label = QtGui.QLabel("Density")
        self.new_layer_material_density_textbox = QtGui.QLineEdit()
        self.new_layer_material_density_textbox.setObjectName(
            _fromUtf8("MaterialDensityTextBox"))

        self.new_layer_material_thermal_conduc_label = \
            QtGui.QLabel("ThermalConduc")
        self.new_layer_material_thermal_conduc_textbox = QtGui.QLineEdit()
        self.new_layer_material_thermal_conduc_textbox.setObjectName(
            _fromUtf8("MaterialThermalConducTextBox"))

        self.new_layer_material_heat_capac_label = QtGui.QLabel("HeatCapac")
        self.new_layer_material_heat_capac_textbox = QtGui.QLineEdit()
        self.new_layer_material_heat_capac_textbox.setObjectName(
            _fromUtf8("MaterialHeatCapacTextBox"))

        self.new_layer_material_solar_absorp_label = \
            QtGui.QLabel("SolarAbsorp")
        self.new_layer_material_solar_absorp_textbox = QtGui.QLineEdit()
        self.new_layer_material_solar_absorp_textbox.setObjectName(
            _fromUtf8("MaterialSolarAbsorpTextBox"))

        self.new_layer_material_ir_emissivity_label = \
            QtGui.QLabel("IrEmissivity")
        self.new_layer_material_ir_emissivity_textbox = QtGui.QLineEdit()
        self.new_layer_material_ir_emissivity_textbox.setObjectName(
            _fromUtf8("MaterialIrEmissivityTextBox"))

        self.new_layer_material_transmittance_label = \
            QtGui.QLabel("Transmittance")
        self.new_layer_material_transmittance_textbox = QtGui.QLineEdit()
        self.new_layer_material_transmittance_textbox.setObjectName(
            _fromUtf8("MaterialTransmittanceTextBox"))

        self.new_layer_material_label = QtGui.QLabel("Material")
        self.new_layer_material_combobox = QtGui.QComboBox()
        self.connect(self.new_layer_material_combobox, QtCore.SIGNAL(
            "currentIndexChanged(int)"), self.load_material)
        temp_list = []
        for material in self.materials:
            if material.name not in temp_list:
                temp_list.append(material.name)
        self.new_layer_material_combobox.addItems(sorted(temp_list))
        self.is_switchable = True

        self.new_layer_save_button = QtGui.QPushButton()
        self.new_layer_save_button.setText("Save")
        self.connect(self.new_layer_save_button, SIGNAL(
                "clicked()"), lambda check_window=check:
                self.check_new_layer_inputs(check_window))

        if check == "Element Details Window":
            self.connect(self.new_layer_save_button, SIGNAL(
                "clicked()"), self.update_element_details)

        elif check == "set all construction window":
            self.connect(self.new_layer_save_button, SIGNAL(
                "clicked()"), self.update_set_all_construction)

        self.connect(self.new_layer_save_button, SIGNAL(
            "clicked()"), self.create_layer_ui, QtCore.SLOT("close()"))

        self.new_layer_cancel_button = QtGui.QPushButton()
        self.new_layer_cancel_button.setText("Cancel")
        self.connect(self.new_layer_cancel_button, SIGNAL(
            "clicked()"), self.create_layer_ui, QtCore.SLOT("close()"))

        self.new_layer_general_layout.addWidget(
            self.new_layer_position_label, 1, 0)
        self.new_layer_general_layout.addWidget(
            self.new_layer_position_combobox, 1, 1)
        self.new_layer_general_layout.addWidget(
            self.new_layer_thickness_label, 2, 0)
        self.new_layer_general_layout.addWidget(
            self.new_layer_thickness_textbox, 2, 1)
        self.new_layer_general_layout.addWidget(
            self.new_layer_material_label, 3, 0)
        self.new_layer_general_layout.addWidget(
            self.new_layer_material_combobox, 3, 1)
        self.new_layer_general_layout.addWidget(
            self.new_layer_material_density_label, 4, 0)
        self.new_layer_general_layout.addWidget(
            self.new_layer_material_density_textbox, 4, 1)
        self.new_layer_general_layout.addWidget(
            self.new_layer_material_thermal_conduc_label, 5, 0)
        self.new_layer_general_layout.addWidget(
            self.new_layer_material_thermal_conduc_textbox, 5, 1)
        self.new_layer_general_layout.addWidget(
            self.new_layer_material_heat_capac_label, 6, 0)
        self.new_layer_general_layout.addWidget(
            self.new_layer_material_heat_capac_textbox, 6, 1)
        self.new_layer_general_layout.addWidget(
            self.new_layer_material_solar_absorp_label, 7, 0)
        self.new_layer_general_layout.addWidget(
            self.new_layer_material_solar_absorp_textbox, 7, 1)
        self.new_layer_general_layout.addWidget(
            self.new_layer_material_ir_emissivity_label, 8, 0)
        self.new_layer_general_layout.addWidget(
            self.new_layer_material_ir_emissivity_textbox, 8, 1)
        self.new_layer_general_layout.addWidget(
            self.new_layer_material_transmittance_label, 9, 0)
        self.new_layer_general_layout.addWidget(
            self.new_layer_material_transmittance_textbox, 9, 1)
        self.new_layer_general_layout.addWidget(
            self.new_layer_save_button, 10, 0)
        self.new_layer_general_layout.addWidget(
            self.new_layer_cancel_button, 10, 1)

        self.create_layer_ui_window_layout.addWidget(
            self.new_layer_general_layout_group_box)
        self.create_layer_ui.setWindowModality(Qt.ApplicationModal)
        self.create_layer_ui.show()

    def create_path_to_template_folder(self,):

        # TODO: This probably belongs to the Utilis class and not here ;)
        path = "InputData\\RecordTemplate\\"
        pathTemplate = utilis.get_default_path()
        leng = len(pathTemplate)
        fullPath = pathTemplate[:leng - 10] + path
        return(str(fullPath))

    def generate_type_building_ui(self):
        ''' Opens a window to create a new type building.

        '''

        self.popup_window_type_building = QtGui.QWizardPage()
        self.current_type_building = "Office"
        self.popup_window_type_building.setAttribute(
            QtCore.Qt.WA_DeleteOnClose)
        self.popup_window_type_building.setAttribute(
            QtCore.Qt.WA_DeleteOnClose)
        self.popup_window_type_building.setWindowTitle(
            u"generate " + self.current_type_building + " ...")
        self.popup_window_type_building.setFixedWidth(520)
        self.popup_window_type_building.setFixedHeight(800)
        self.popup_layout_type_building = QtGui.QGridLayout()
        self.popup_window_type_building.setLayout(
            self.popup_layout_type_building)
        self.group_box_type_building_sidecontrols = QtGui.QGroupBox(
            u"General Information")
        self.group_box_type_building_right_office = QtGui.QGroupBox(
            u"Specific Type Building Information")
        self.group_box_type_building_right_residential = QtGui.QGroupBox(
            u"Specific Type Building Information")

        self.window_construct_building_type_label = QtGui.QLabel(
            self.group_box_type_building_sidecontrols)
        self.window_construct_building_type_label.setGeometry(
            QtCore.QRect(10, 25, 90, 25))
        self.window_construct_building_type_label.setText("Type Building:")
        self.window_construct_building_combo_box = QtGui.QComboBox(
            self.group_box_type_building_sidecontrols)
        self.window_construct_building_combo_box.setGeometry(
            QtCore.QRect(110, 25, 120, 25))
        for type_building in self.guiinfo.type_buildings:
            self.window_construct_building_combo_box.addItem(type_building)
        self.connect(self.window_construct_building_combo_box, QtCore.SIGNAL(
            "currentIndexChanged(int)"), self.switch_type_building)
        self.window_construct_building_name_label = QtGui.QLabel(
            self.group_box_type_building_sidecontrols)
        self.window_construct_building_name_label.setGeometry(
            QtCore.QRect(10, 65, 90, 25))
        self.window_construct_building_name_label.setText("Name:")
        self.window_construct_building_name_line_edit = QtGui.QLineEdit(
            self.group_box_type_building_sidecontrols)
        self.window_construct_building_name_line_edit.setGeometry(
            QtCore.QRect(110, 65, 120, 25))
        self.window_construct_building_street_label = QtGui.QLabel(
            self.group_box_type_building_sidecontrols)
        self.window_construct_building_street_label.setGeometry(
            QtCore.QRect(10, 105, 90, 25))
        self.window_construct_building_street_label.setText("Street/Nr.:")
        self.window_construct_building_street_line_edit = QtGui.QLineEdit(
            self.group_box_type_building_sidecontrols)
        self.window_construct_building_street_line_edit.setGeometry(
            QtCore.QRect(110, 105, 120, 25))
        self.window_construct_building_location_label = QtGui.QLabel(
            self.group_box_type_building_sidecontrols)
        self.window_construct_building_location_label.setGeometry(
            QtCore.QRect(10, 145, 90, 25))
        self.window_construct_building_location_label.setText("ZIP/City:")
        self.window_construct_building_location_line_edit = QtGui.QLineEdit(
            self.group_box_type_building_sidecontrols)
        self.window_construct_building_location_line_edit.setGeometry(
            QtCore.QRect(110, 145, 120, 25))
        self.window_construct_building_year_label = QtGui.QLabel(
            self.group_box_type_building_sidecontrols)
        self.window_construct_building_year_label.setGeometry(
            QtCore.QRect(10, 185, 90, 25))
        self.window_construct_building_year_label.setText("Construction Year:")
        self.window_construct_building_year_line_edit = QtGui.QLineEdit(
            self.group_box_type_building_sidecontrols)
        self.window_construct_building_year_line_edit.setGeometry(
            QtCore.QRect(110, 185, 120, 25))
        self.window_construct_building_number_of_floors_label = QtGui.QLabel(
            self.group_box_type_building_sidecontrols)
        self.window_construct_building_number_of_floors_label.setGeometry(
            QtCore.QRect(10, 225, 90, 25))
        self.window_construct_building_number_of_floors_label.setText(
            "Number of Floors:")
        self.window_construct_building_number_of_floors_line_edit = \
            QtGui.QLineEdit(self.group_box_type_building_sidecontrols)
        self.window_construct_building_number_of_floors_line_edit.setGeometry(
            QtCore.QRect(110, 225, 120, 25))
        self.window_construct_building_height_of_floors_label = QtGui.QLabel(
            self.group_box_type_building_sidecontrols)
        self.window_construct_building_height_of_floors_label.setGeometry(
            QtCore.QRect(10, 265, 90, 25))
        self.window_construct_building_height_of_floors_label.setText(
            "Height of Floors:")
        self.window_construct_building_height_of_floors_line_edit = \
            QtGui.QLineEdit(self.group_box_type_building_sidecontrols)
        self.window_construct_building_height_of_floors_line_edit.setGeometry(
            QtCore.QRect(110, 265, 120, 25))
        self.window_construct_building_area_label = QtGui.QLabel(
            self.group_box_type_building_sidecontrols)
        self.window_construct_building_area_label.setGeometry(
            QtCore.QRect(10, 305, 90, 25))
        self.window_construct_building_area_label.setText("Net leased Area:")
        self.window_construct_building_area_line_edit = QtGui.QLineEdit(
            self.group_box_type_building_sidecontrols)
        self.window_construct_building_area_line_edit.setGeometry(
            QtCore.QRect(110, 305, 120, 25))
        self.test_button = QtGui.QPushButton(
                                self.group_box_type_building_sidecontrols)
        self.test_button.setText("Generate random parameters")
        self.test_button.setGeometry(QtCore.QRect(10, 345, 230, 25))
        self.connect(self.test_button,
                     QtCore.SIGNAL("clicked()"),
                     self.fill_random_parameters)

        # Differentiates between the different types of buildings from combobox
        
        self.type_building_office_layout = QtGui.QGridLayout()
        self.group_box_type_building_right_office.setLayout(
                self.type_building_office_layout)

        self.group_box_office_layout = QtGui.QGroupBox(u"Layout")
        self.group_box_office_window_area = QtGui.QGroupBox(u"Window Layout")
        self.group_box_office_architecture = QtGui.QGroupBox(
            u"Construction Type")

        self.office_layout = QtGui.QGridLayout()
        self.office_layoutWindowArea = QtGui.QGridLayout()
        self.office_layout_architecture = QtGui.QGridLayout()

        self.group_box_office_layout.setLayout(self.office_layout)
        self.group_box_office_window_area.setLayout(
            self.office_layoutWindowArea)
        self.group_box_office_architecture.setLayout(
            self.office_layout_architecture)

        self.radio_button_office_layout_1 = QtGui.QRadioButton(
            u"Use default values")
        self.radio_button_office_layout_2 = QtGui.QRadioButton(
            u"Elongated, 1 floor")
        self.radio_button_office_layout_3 = QtGui.QRadioButton(
            u"Elongated, 2 floors")
        self.radio_button_office_layout_4 = QtGui.QRadioButton(
            u"Compact")
        self.radio_button_office_layout_1.setChecked(True)

        self.picture_layout_office_2 = QtGui.QLabel()
        self.picture_layout_office_3 = QtGui.QLabel()
        self.picture_layout_office_4 = QtGui.QLabel()
        self.picture_layout_office_2.setPixmap(
            QtGui.QPixmap(utilis.get_full_path(
                "GUI\\GUIImages\\OfficeBuildings\\elongated1floor.png")).scaled(
                    70, 70))
        self.picture_layout_office_3.setPixmap(
            QtGui.QPixmap(utilis.get_full_path(
                "GUI\\GUIImages\\OfficeBuildings\\elongated2floors.png")).scaled(
                    70, 70))
        self.picture_layout_office_4.setPixmap(QtGui.QPixmap(
            utilis.get_full_path(
                "GUI\\GUIImages\\OfficeBuildings\\compact.png")).scaled(
                    70, 70))
        self.office_layout.addWidget(
            self.radio_button_office_layout_1, 1, 0)
        self.office_layout.addWidget(
            self.radio_button_office_layout_2, 2, 0)
        self.office_layout.addWidget(
            self.radio_button_office_layout_3, 3, 0)
        self.office_layout.addWidget(
            self.radio_button_office_layout_4, 4, 0)
        self.office_layout.addWidget(
            self.picture_layout_office_2, 2, 1, Qt.AlignRight)
        self.office_layout.addWidget(
            self.picture_layout_office_3, 3, 1, Qt.AlignRight)
        self.office_layout.addWidget(
            self.picture_layout_office_4, 4, 1, Qt.AlignRight)

        self.radio_button_window_area_office_1 = QtGui.QRadioButton(

            u"Use default values")
        self.radio_button_window_area_office_2 = QtGui.QRadioButton(

            u"Punctuated facade")
        self.radio_button_window_area_office_3 = QtGui.QRadioButton(

            u"Banner facade")
        self.radio_button_window_area_office_4 = QtGui.QRadioButton(

            u"Full glazing")
        self.radio_button_window_area_office_1.setChecked(True)

        self.picture_window_area_office_2 = QtGui.QLabel()
        self.picture_window_area_office_3 = QtGui.QLabel()
        self.picture_window_area_office_4 = QtGui.QLabel()
        self.picture_window_area_office_2.setPixmap(QtGui.QPixmap(
            utilis.get_full_path(
                "GUI\\GUIImages\\OfficeBuildings\\punctuatedFacade.png"))
            .scaled(70, 70))
        self.picture_window_area_office_3.setPixmap(QtGui.QPixmap(
            utilis.get_full_path(
                "GUI\\GUIImages\\OfficeBuildings\\bannerFacade.png"))
            .scaled(70, 70))
        self.picture_window_area_office_4.setPixmap(QtGui.QPixmap(
            utilis.get_full_path(
                "GUI\\GUIImages\\OfficeBuildings\\fullGlazing.png"))
            .scaled(70, 70))
        self.office_layoutWindowArea.addWidget(
            self.radio_button_window_area_office_1, 1, 0)
        self.office_layoutWindowArea.addWidget(
            self.radio_button_window_area_office_2, 2, 0)
        self.office_layoutWindowArea.addWidget(
            self.radio_button_window_area_office_3, 3, 0)
        self.office_layoutWindowArea.addWidget(
            self.radio_button_window_area_office_4, 4, 0)
        self.office_layoutWindowArea.addWidget(
            self.picture_window_area_office_2, 2, 1, Qt.AlignRight)
        self.office_layoutWindowArea.addWidget(
            self.picture_window_area_office_3, 3, 1, Qt.AlignRight)
        self.office_layoutWindowArea.addWidget(
            self.picture_window_area_office_4, 4, 1, Qt.AlignRight)

        self.radio_button_architecture_office_1 = QtGui.QRadioButton(
            u"Use default values")
        self.radio_button_architecture_office_2 = QtGui.QRadioButton(
            u"Heavy")
        self.radio_button_architecture_office_3 = QtGui.QRadioButton(
            u"Light")
        self.radio_button_architecture_office_1.setChecked(True)

        self.office_layout_architecture.addWidget(
            self.radio_button_architecture_office_1, 1, 0)
        self.office_layout_architecture.addWidget(
            self.radio_button_architecture_office_2, 2, 0)
        self.office_layout_architecture.addWidget(
            self.radio_button_architecture_office_3, 3, 0)

        self.construct_type_building_button = QtGui.QPushButton(
            u"Generate " + self.current_type_building + " Building ...")
        self.connect(self.construct_type_building_button, SIGNAL(
            "clicked()"), self.check_inputs_typebuilding)

        self.connect(self.construct_type_building_button, SIGNAL(
            "clicked()"), self.popup_window_type_building,
            QtCore.SLOT("close()"))
        self.type_building_residential_layout = QtGui.QGridLayout()
        self.group_box_type_building_right_residential.setLayout(
            self.type_building_residential_layout)

        self.group_box_residential_neighbour_buildings = QtGui.QGroupBox(
            u"Direct neighbour buildings")
        self.group_box_residential_layout = QtGui.QGroupBox(u"Layout")
        self.group_box_residential_roof = QtGui.QGroupBox(u"Roof")
        self.group_box_residential_basement = QtGui.QGroupBox(u"Basement")
        self.group_box_residential_architecture = QtGui.QGroupBox(
            u"Construction Type")

        self.layout_residential_neighbour_buildings = QtGui.QGridLayout()
        self.layout_residential_layout = QtGui.QGridLayout()
        self.layout_residential_roof = QtGui.QGridLayout()
        self.layout_residential_basement = QtGui.QGridLayout()
        self.layout_residential_architecture = QtGui.QGridLayout()

        self.group_box_residential_neighbour_buildings.setLayout(
            self.layout_residential_neighbour_buildings)
        self.group_box_residential_layout.setLayout(
            self.layout_residential_layout)
        self.group_box_residential_roof.setLayout(
            self.layout_residential_roof)
        self.group_box_residential_basement.setLayout(
            self.layout_residential_basement)
        self.group_box_residential_architecture.setLayout(
            self.layout_residential_architecture)

        self.radio_button_neighbour_1 = QtGui.QRadioButton(

            u"No neighbour")
        self.radio_button_neighbour_2 = QtGui.QRadioButton(

            u"One neighbour")
        self.radio_button_neighbour_3 = QtGui.QRadioButton(
            u"Two neighbours")
        self.radio_button_neighbour_1.setChecked(True)

        self.picture_neighbour_building_residential_1 = QtGui.QLabel()
        self.picture_neighbour_building_residential_2 = QtGui.QLabel()
        self.picture_neighbour_building_residential_3 = QtGui.QLabel()
        self.picture_neighbour_building_residential_1.setPixmap(QPixmap(

            utilis.get_full_path("GUI\\GUIImages\\Residentials\\"
                "noNeighbour.png")).scaled(29, 23))
        self.picture_neighbour_building_residential_2.setPixmap(QPixmap(

            utilis.get_full_path("GUI\\GUIImages\\Residentials\\"
                "oneNeighbour.png")).scaled(46, 23))
        self.picture_neighbour_building_residential_3.setPixmap(QPixmap(

            utilis.get_full_path("GUI\\GUIImages\\Residentials\\"
                "twoNeighbours.png")).scaled(56, 23))
        self.layout_residential_neighbour_buildings.addWidget(
            self.radio_button_neighbour_1, 1, 0)
        self.layout_residential_neighbour_buildings.addWidget(
            self.radio_button_neighbour_2, 2, 0)
        self.layout_residential_neighbour_buildings.addWidget(
            self.radio_button_neighbour_3, 3, 0)
        self.layout_residential_neighbour_buildings.addWidget(
            self.picture_neighbour_building_residential_1, 1, 1,
            Qt.AlignRight)
        self.layout_residential_neighbour_buildings.addWidget(
            self.picture_neighbour_building_residential_2, 2, 1,
            Qt.AlignRight)
        self.layout_residential_neighbour_buildings.addWidget(
            self.picture_neighbour_building_residential_3, 3, 1,
            Qt.AlignRight)

        self.radio_button_residential_layout_1 = QtGui.QRadioButton(

            u"Compact")
        self.radio_button_residential_layout_2 = QtGui.QRadioButton(

            u"Elongated/Complex")
        self.radio_button_residential_layout_1.setChecked(True)

        self.picture_layout_residential_1 = QtGui.QLabel()
        self.picture_layout_residential_2 = QtGui.QLabel()
        self.picture_layout_residential_1.setPixmap(QPixmap(

            utilis.get_full_path("GUI\\GUIImages\\Residentials\\"
                                 "compact.png")).scaled(28, 28))
        self.picture_layout_residential_2.setPixmap(QPixmap(

            utilis.get_full_path("GUI\\GUIImages\\Residentials\\"
                                 "elongatedComplex.png")).scaled(28, 28))
        self.layout_residential_layout.addWidget(
            self.radio_button_residential_layout_1, 1, 0)
        self.layout_residential_layout.addWidget(
            self.radio_button_residential_layout_2, 2, 0)
        self.layout_residential_layout.addWidget(
            self.picture_layout_residential_1, 1, 1, Qt.AlignRight)
        self.layout_residential_layout.addWidget(
            self.picture_layout_residential_2, 2, 1, Qt.AlignRight)

        self.radio_button_residential_roof_1 = QtGui.QRadioButton(

            u"Flat Roof")
        self.radio_button_residential_roof_2 = QtGui.QRadioButton(

            u"Non heated attic")
        self.radio_button_residential_roof_3 = QtGui.QRadioButton(

            u"Partly heated attic")
        self.radio_button_residential_roof_4 = QtGui.QRadioButton(

            u"Heated attic")
        self.radio_button_residential_roof_1.setChecked(True)

        self.h_line_roof = QtGui.QFrame()
        self.h_line_roof.setFrameShape(QtGui.QFrame.HLine)
        self.h_line_roof.setFrameShadow(QtGui.QFrame.Sunken)
        self.check_box_button_roof = QtGui.QCheckBox(
            u"Dormer or similar installations")
        self.picture_roof_residential_1 = QtGui.QLabel()
        self.picture_roof_residential_2 = QtGui.QLabel()
        self.picture_roof_residential_3 = QtGui.QLabel()
        self.picture_roof_residential_4 = QtGui.QLabel()
        self.picture_roof_residential_1.setPixmap(QPixmap(

            utilis.get_full_path("GUI\\GUIImages\\Residentials\\"
                                 "flatRoof.png")).scaled(32, 23))
        self.picture_roof_residential_2.setPixmap(QPixmap(

            utilis.get_full_path("GUI\\GUIImages\\Residentials\\"
                                 "nonHeatedAttic.png")).
            scaled(34, 23))
        self.picture_roof_residential_3.setPixmap(QPixmap(

            utilis.get_full_path("GUI\\GUIImages\\Residentials\\"
                                 "partyHeatedAttic.png")).
            scaled(34, 23))
        self.picture_roof_residential_4.setPixmap(QPixmap(


            utilis.get_full_path("GUI\\GUIImages\\Residentials\\"
                                 "heatedAttic.png")).scaled(34, 23))
        self.layout_residential_roof.addWidget(
            self.radio_button_residential_roof_1, 1, 0)

        self.layout_residential_roof.addWidget(
            self.radio_button_residential_roof_2, 2, 0)

        self.layout_residential_roof.addWidget(
            self.radio_button_residential_roof_3, 3, 0)

        self.layout_residential_roof.addWidget(
            self.radio_button_residential_roof_4, 4, 0)

        self.layout_residential_roof.addWidget(
            self.picture_roof_residential_1, 1, 1, Qt.AlignRight)

        self.layout_residential_roof.addWidget(
            self.picture_roof_residential_2, 2, 1, Qt.AlignRight)

        self.layout_residential_roof.addWidget(
            self.picture_roof_residential_3, 3, 1, Qt.AlignRight)

        self.layout_residential_roof.addWidget(
            self.picture_roof_residential_4, 4, 1, Qt.AlignRight)

        self.layout_residential_roof.addWidget(
            self.h_line_roof, 5, 0, 1, 0)

        self.layout_residential_roof.addWidget(
            self.check_box_button_roof, 6, 0, 1, 1)

        self.radio_button_residential_basement_1 = QtGui.QRadioButton(

            u"No cellar")
        self.radio_button_residential_basement_2 = QtGui.QRadioButton(

            u"Non heated cellar")
        self.radio_button_residential_basement_3 = QtGui.QRadioButton(

            u"Partly heated cellar")
        self.radio_button_residential_basement_4 = QtGui.QRadioButton(

            u"Heated cellar")
        self.radio_button_residential_basement_1.setChecked(True)

        self.picture_residential_basement_1 = QtGui.QLabel()
        self.picture_residential_basement_2 = QtGui.QLabel()
        self.picture_residential_basement_3 = QtGui.QLabel()
        self.picture_residential_basement_4 = QtGui.QLabel()
        self.picture_residential_basement_1.setPixmap(QPixmap(


            utilis.get_full_path("GUI\\GUIImages\\Residentials\\"
                                 "noCellar.png")).scaled(32, 28))
        self.picture_residential_basement_2.setPixmap(QPixmap(


            utilis.get_full_path("GUI\\GUIImages\\Residentials\\"
                                 "nonHeatedCellar.png")).scaled(32, 28))
        self.picture_residential_basement_3.setPixmap(QPixmap(


            utilis.get_full_path("GUI\\GUIImages\\Residentials\\"
                                 "partlyHeatedCellar.png")).
            scaled(32, 28))
        self.picture_residential_basement_4.setPixmap(QPixmap(


            utilis.get_full_path("GUI\\GUIImages\\Residentials\\"
                                 "heatedCellar.png")).scaled(32, 28))
        self.layout_residential_basement.addWidget(
            self.radio_button_residential_basement_1, 1, 0)
        self.layout_residential_basement.addWidget(
            self.radio_button_residential_basement_2, 2, 0)
        self.layout_residential_basement.addWidget(
            self.radio_button_residential_basement_3, 3, 0)
        self.layout_residential_basement.addWidget(
            self.radio_button_residential_basement_4, 4, 0)
        self.layout_residential_basement.addWidget(
            self.picture_residential_basement_1, 1, 1, Qt.AlignRight)
        self.layout_residential_basement.addWidget(
            self.picture_residential_basement_2, 2, 1, Qt.AlignRight)
        self.layout_residential_basement.addWidget(
            self.picture_residential_basement_3, 3, 1, Qt.AlignRight)
        self.layout_residential_basement.addWidget(
            self.picture_residential_basement_4, 4, 1, Qt.AlignRight)

        self.radio_button_residential_architecture_1 = QtGui.QRadioButton(

            u"Use default values")
        self.radio_button_residential_architecture_2 = QtGui.QRadioButton(

            u"Heavy")
        self.radio_button_residential_architecture_3 = QtGui.QRadioButton(

            u"Light")
        self.radio_button_residential_architecture_1.setChecked(True)

        self.layout_residential_architecture.addWidget(
            self.radio_button_residential_architecture_1, 1, 0)
        self.layout_residential_architecture.addWidget(
            self.radio_button_residential_architecture_2, 2, 0)
        self.layout_residential_architecture.addWidget(
            self.radio_button_residential_architecture_3, 3, 0)
        self.popup_layout_type_building.addWidget(
            self.group_box_type_building_sidecontrols, 0, 0, 5, 3)
        self.popup_layout_type_building.addWidget(

            self.group_box_office_architecture, 5, 0, 2, 3)
        self.type_building_office_layout.addWidget(
            self.group_box_office_layout, 0, 0, 1, 1)
        self.type_building_office_layout.addWidget(
            self.group_box_office_window_area, 3, 0, 1, 1)

        self.type_building_residential_layout.addWidget(
            self.group_box_residential_neighbour_buildings, 0, 0, 1, 1)
        self.type_building_residential_layout.addWidget(
            self.group_box_residential_layout, 1, 0, 1, 1)
        self.type_building_residential_layout.addWidget(
            self.group_box_residential_roof, 2, 0, 1, 1)
        self.type_building_residential_layout.addWidget(
            self.group_box_residential_basement, 3, 0, 1, 1)
        self.popup_layout_type_building.addWidget(
            self.group_box_residential_architecture, 5, 0, 2, 3)
        self.popup_layout_type_building.addWidget(
                self.group_box_type_building_right_office, 0, 3, 7, 1)
        self.popup_layout_type_building.addWidget(
                self.group_box_type_building_right_residential, 0, 3, 7, 1)
        self.group_box_type_building_right_residential.setVisible(False)
        self.popup_layout_type_building.addWidget(
            self.construct_type_building_button, 7, 0, 1, 4)
        self.popup_window_type_building.setLayout(
            self.popup_layout_type_building)
        self.popup_window_type_building.setWindowModality(Qt.ApplicationModal)
        self.popup_window_type_building.show()
 
    def generate_zone_ui(self):
        ''' Opens a window to create a new zone.
        
        '''
        
        self.generate_zone_ui_page = QtGui.QWizardPage()
        self.generate_zone_ui_page.setAttribute(QtCore.Qt.WA_DeleteOnClose)
        self.generate_zone_ui_page.setWindowTitle("Create new Zone")
        self.generate_zone_ui_page.setFixedWidth(350)
        self.generate_zone_ui_page.setFixedHeight(200)
        self.generate_zone_window_layout = QtGui.QGridLayout()
        self.generate_zone_ui_page.setLayout(self.generate_zone_window_layout)

        self.generate_zone_name_label = QtGui.QLabel("Name: ")
        self.generate_zone_name_line_edit = QtGui.QLineEdit()
        self.generate_zone_name_line_edit.setObjectName(
            "generate_zone_name_line_edit")

        self.generate_zone_area_label = QtGui.QLabel("Area: ")
        self.generate_zone_area_line_edit = QtGui.QLineEdit()
        self.generate_zone_area_line_edit.setObjectName(
            "generate_zone_area_line_edit")

        self.generate_zone_usage_label = QtGui.QLabel("Type: ")
        self.generate_zone_usage_combobox = QtGui.QComboBox()
        self.generate_zone_usage_combobox.setObjectName(
            "generate_zone_usage_combobox")
        for zone_type in self.guiinfo.thermal_zone_types:
            self.generate_zone_usage_combobox.addItem(zone_type)

        self.generate_zone_save_button = QtGui.QPushButton()
        self.generate_zone_save_button.setText("Save")
        self.connect(self.generate_zone_save_button, SIGNAL(
            "clicked()"), self.check_inputs_new_zone)
        self.connect(self.generate_zone_save_button, SIGNAL(
            "clicked()"), self.generate_zone_ui_page, QtCore.SLOT("close()"))

        self.generate_zone_cancel_button = QtGui.QPushButton()
        self.generate_zone_cancel_button.setText("Cancel")
        self.connect(self.generate_zone_cancel_button, SIGNAL("clicked()"),
                     self.generate_zone_ui_page, QtCore.SLOT("close()"))

        self.generate_zone_window_layout.addWidget(
            self.generate_zone_name_label, 1, 0)
        self.generate_zone_window_layout.addWidget(
            self.generate_zone_name_line_edit, 1, 1)
        self.generate_zone_window_layout.addWidget(
            self.generate_zone_area_label, 2, 0)
        self.generate_zone_window_layout.addWidget(
            self.generate_zone_area_line_edit, 2, 1)
        self.generate_zone_window_layout.addWidget(
            self.generate_zone_usage_label, 3, 0)
        self.generate_zone_window_layout.addWidget(
            self.generate_zone_usage_combobox, 3, 1)
        self.generate_zone_window_layout.addWidget(
            self.generate_zone_save_button, 4, 0)
        self.generate_zone_window_layout.addWidget(
            self.generate_zone_cancel_button, 4, 1)
        self.generate_zone_ui_page.setWindowModality(Qt.ApplicationModal)
        self.generate_zone_ui_page.show()

    def save_changed_layer_values(self):
        ''''Replaces the previous values of the current layer with the inputs
           from the text fields.

        '''
        # TODO: Fehler beim User-Input abfangen
        
        for zone in self.current_building.thermal_zones:
            if zone.internal_id == self.current_zone.internal_id:
                for element in zone.inner_walls:
                    if element.internal_id == self.current_element.internal_id:
                        for layer in element.layer:
                            if layer.internal_id == self.current_layer.\
                                    internal_id:
                                layer.thickness = self.thickness_textbox.text()
                                layer.material.name = \
                                    self.material_combobox.currentText()
                                layer.material.density = \
                                    self.material_density_textbox.text()
                                layer.material.thermal_conduc = \
                                    self.material_thermal_conduc_textbox.text()
                                layer.material.heat_capac = \
                                    self.material_heat_capac_textbox.text()
                                layer.material.solar_absorp = \
                                    self.material_solar_absorp_textbox.text()
                                layer.material.ir_emissivity = \
                                    self.material_ir_emissivity_textbox.text()
                                layer.material.transmittance = \
                                    self.material_transmittance_textbox.text()
                                break
                for element in zone.outer_walls:
                    if element.internal_id == self.current_element.internal_id:
                        for layer in element.layer:
                            if layer.internal_id == self.current_layer.\
                                    internal_id:
                                layer.thickness = self.thickness_textbox.text()
                                layer.material.name = \
                                    self.material_combobox.currentText()
                                layer.material.density = \
                                    self.material_density_textbox.text()
                                layer.material.thermal_conduc = \
                                    self.material_thermal_conduc_textbox.text()
                                layer.material.heat_capac = \
                                    self.material_heat_capac_textbox.text()
                                layer.material.solar_absorp = \
                                    self.material_solar_absorp_textbox.text()
                                layer.material.ir_emissivity = \
                                    self.material_ir_emissivity_textbox.text()
                                layer.material.transmittance = \
                                    self.material_transmittance_textbox.text()
                                break
                for element in zone.windows:
                    if element.internal_id == self.current_element.internal_id:
                        for layer in element.layer:
                            if layer.internal_id == self.current_layer.\
                                    internal_id:
                                layer.thickness = self.thickness_textbox.text()
                                layer.material.name = \
                                    self.material_combobox.currentText()
                                layer.material.density = \
                                    self.material_density_textbox.text()
                                layer.material.thermal_conduc = \
                                    self.material_thermal_conduc_textbox.text()
                                layer.material.heat_capac = \
                                    self.material_heat_capac_textbox.text()
                                layer.material.solar_absorp = \
                                    self.material_solar_absorp_textbox.text()
                                layer.material.ir_emissivity = \
                                    self.material_ir_emissivity_textbox.text()
                                layer.material.transmittance = \
                                    self.material_transmittance_textbox.text()
                                break

    def save_changed_layer_values_set_all_constr(self):
        ''''Replaces the previous values of the current layer with the inputs
           from the text fields.

        '''

        for layer in self.all_constr_layer_list:
                if layer.internal_id == self.current_layer.internal_id:
                                layer.thickness = self.thickness_textbox.text()
                                layer.material.name =\
                                    self.material_combobox.currentText()
                                layer.material.density = \
                                    self.material_density_textbox.text()
                                layer.material.thermal_conduc = \
                                    self.material_thermal_conduc_textbox.text()
                                layer.material.heat_capac = \
                                    self.material_heat_capac_textbox.text()
                                layer.material.solar_absorp = \
                                    self.material_solar_absorp_textbox.text()
                                layer.material.ir_emissivity = \
                                    self.material_ir_emissivity_textbox.text()
                                layer.material.transmittance = \
                                    self.material_transmittance_textbox.text()
                                break

    def save_changed_simulation_values(self):
        '''Replaces the previous values of the current project with the inputs
           from the text fields in the simulation window.
           
        '''
        # TODO: Fehler beim User-Input abfangen
        
        self.project.name = self.project_name_lineedit.text()
        self.project.modelica_info.runtime_simulation =\
            self.simulation_runtime_lineedit.text()
        self.project.modelica_info.interval_output =\
            self.simulation_interval_output_lineedit.text()
        self.project.modelica_info.current_solver =\
            self.simulation_solver_combobox.currentText()
        if self.simulation_equidistant_output_checkbox.isChecked():
            self.project.modelica_info.equidistant_output = True
        else:
            self.project.modelica_info.equidistant_output = False

    def save_changed_element_values(self):
        '''Replaces the previous values of the current element with the inputs
           from the text fields.
        
        '''
        # TODO: Fehler beim User-Input abfangen
        
        for zone in self.current_building.thermal_zones:
            if zone.internal_id == self.current_zone.internal_id:
                for element in zone.inner_walls:
                    if element.internal_id == self.current_element.internal_id:
                        index = zone.inner_walls.index(element)
                        zone.inner_walls[index].name = \
                            str(self.element_name_textbox.text())
                        zone.inner_walls[index].construction_type = \
                            str(self.element_construction_type_combobox.\
                            currentText())
                        zone.inner_walls[index].orientation = \
                            self.guiinfo.orientations_strings \
                            [str(self.element_orientation_combobox.currentText())]
                        zone.inner_walls[index].area = \
                           str(self.element_area_textbox.text())
                        zone.inner_walls[index].year_of_construction = \
                            str(self.element_year_of_construction_textbox.text())
                        zone.inner_walls[index].year_of_retrofit = \
                            str(self.element_year_of_retrofit_textbox.text())
                        zone.inner_walls[index].tilt = \
                            str(self.element_tilt_textbox.text())
                        zone.inner_walls[index].inner_convection = \
                            str(self.element_inner_convection_textbox.text())
                        zone.inner_walls[index].inner_radiation = \
                            str(self.element_inner_radiation_textbox.text())
                for element in zone.outer_walls:
                    if element.internal_id == self.current_element.internal_id:
                        index = zone.outer_walls.index(element)
                        zone.outer_walls[index].name = \
                            str(self.element_name_textbox.text())
                        zone.outer_walls[index].construction_type = \
                            str(self.element_construction_type_combobox.\
                            currentText())
                        zone.outer_walls[index].orientation = \
                            self.guiinfo.orientations_strings\
                            [self.element_orientation_combobox.currentText()]
                        zone.outer_walls[index].area = \
                            str(self.element_area_textbox.text())
                        zone.outer_walls[index].year_of_construction = \
                            str(self.element_year_of_construction_textbox.text())
                        zone.outer_walls[index].year_of_retrofit = \
                            str(self.element_year_of_retrofit_textbox.text())
                        zone.outer_walls[index].tilt = \
                            str(self.element_tilt_textbox.text())
                        zone.outer_walls[index].inner_convection = \
                            str(self.element_inner_convection_textbox.text())
                        zone.outer_walls[index].inner_radiation = \
                            str(self.element_inner_radiation_textbox.text())
                        zone.outer_walls[index].outer_convection = \
                            float(self.element_outer_convection_textbox.text())
                        zone.outer_walls[index].outer_radiation = \
                            float(self.element_outer_radiation_textbox.text())
                        break
                for element in zone.windows:
                    if element.internal_id == self.current_element.internal_id:
                        index = zone.windows.index(element)
                        zone.windows[index].name = \
                            str(self.element_name_textbox.text())
                        zone.windows[index].construction_type = \
                            str(self.element_construction_type_combobox.\
                            currentText())
                        zone.windows[index].orientation = \
                            self.guiinfo.orientations_strings\
                            [self.element_orientation_combobox.currentText()]
                        zone.windows[index].area = \
                            str(self.element_area_textbox.text())
                        zone.windows[index].year_of_construction = \
                            str(self.element_year_of_construction_textbox.text())
                        zone.windows[index].year_of_retrofit = \
                            str(self.element_year_of_retrofit_textbox.text())
                        zone.windows[index].tilt = \
                            str(self.element_tilt_textbox.text())
                        zone.windows[index].inner_convection = \
                            str(self.element_inner_convection_textbox.text())
                        zone.windows[index].inner_radiation = \
                            str(self.element_inner_radiation_textbox.text())
                        zone.windows[index].outer_convection = \
                            float(self.element_outer_convection_textbox.text())
                        zone.windows[index].outer_radiation = \
                            float(self.element_outer_radiation_textbox.text())
                        break

    def save_input_values_set_all_constr(self):

        bldg = self.current_building
        orientation = int(self.guiinfo.orientations_strings[
                    str(self.set_all_constr_element_orientation_textbox.text())])
        element_type = self.set_all_constr_element_type_textbox.text()

        tilt = float(self.set_all_constr_element_tilt_textbox.text())
        inner_con = float(self.set_all_constr_element_inner_con_textbox.text())
        inner_rad = float(self.set_all_constr_element_inner_rad_textbox.text())

        if element_type != "Ground Floor":
            if(element_type == "Outer Wall"):
                element_type = "OuterWall"
            outer_con = float(self.set_all_constr_element_outer_con_textbox.text())
            outer_rad = float(self.set_all_constr_element_outer_rad_textbox.text())
        elif element_type == "Ground Floor":
            element_type = "GroundFLoor"
            outer_con = None
            outer_rad = None
        layer_set = self.all_constr_layer_list

        Controller.click_change_all_constr(bldg, orientation, element_type,
                                           tilt, inner_con, inner_rad,
                                           outer_con, outer_rad, layer_set)
        self.display_current_building()

    def save_changed_zone_values(self):
        ''' Updates the displayed details of the currently
        selected zone after changes are saved.

        '''

        self.current_zone.name = self.zone_id_textbox.text()
        self.current_zone.area = self.zone_net_leased_area_textbox.text()
        self.current_zone.use_conditions.usage =\
            self.zone_type_combobox.currentText()
        if str(self.cooling_ahu_start_dropdown.currentText()).startswith('0'):
            self.current_zone.use_conditions.cooling_time[0] = \
                int(self.cooling_ahu_start_dropdown.currentText()[1])
        else:
            self.current_zone.use_conditions.cooling_time[0] = \
                int(self.cooling_ahu_start_dropdown.currentText()[0] + 
                    self.cooling_ahu_start_dropdown.currentText()[1])
        if str(self.cooling_ahu_end_dropdown.currentText()).startswith('0'):
            self.current_zone.use_conditions.cooling_time[1] = \
                int(self.cooling_ahu_end_dropdown.currentText()[1])
        else:
            self.current_zone.use_conditions.cooling_time[1] = \
                int(self.cooling_ahu_end_dropdown.currentText()[0] + 
                    self.cooling_ahu_end_dropdown.currentText()[1])
        if str(self.heating_ahu_start_dropdown.currentText()).startswith('0'):
            self.current_zone.use_conditions.heating_time[0] = \
                int(self.heating_ahu_start_dropdown.currentText()[1])
        else:
            self.current_zone.use_conditions.heating_time[0] = \
                int(self.heating_ahu_start_dropdown.currentText()[0] + 
                    self.heating_ahu_start_dropdown.currentText()[1])
        if str(self.heating_ahu_end_dropdown.currentText()).startswith('0'):
            self.current_zone.use_conditions.heating_time[1] = \
                int(self.heating_ahu_end_dropdown.currentText()[1])
        else:
            self.current_zone.use_conditions.heating_time[1] = \
                int(self.heating_ahu_end_dropdown.currentText()[0] + 
                    self.heating_ahu_end_dropdown.currentText()[1])

        self.current_zone.use_conditions.set_temp_heat = \
            self.set_temp_heat_line_edit.text()
        self.current_zone.use_conditions.set_temp_cool = \
            self.set_temp_cool_line_edit.text()
        self.current_zone.use_conditions.temp_set_back = \
            self.temp_set_back_line_edit.text()
        self.current_zone.use_conditions.min_air_exchange = \
            self.min_air_flow_line_edit.text()
        self.current_zone.use_conditions.min_ahu = \
            self.min_ahu_line_edit.text()
        self.current_zone.use_conditions.max_ahu = \
            self.max_ahu_line_edit.text()
        if self.with_ahu_combobox.currentText() == 'True':
            self.current_zone.use_conditions.with_ahu = True
        else:
            self.current_zone.use_conditions.with_ahu = False
        self.current_zone.use_conditions.rel_humidity = float(
            self.re_humidity_line_edit.text())
        self.current_zone.use_conditions.persons = \
            self.persons_line_edit.text()
        self.current_zone.use_conditions.machines = \
            self.machines_line_edit.text()
        self.current_zone.use_conditions.lighting_power = \
            self.lighting_line_edit.text()

        self.current_zone.t_inside = self.mean_temp_inner_line_edit.text()
        self.current_zone.t_outside = self.mean_temp_outer_line_edit.text()
        self.current_zone.infiltration_rate = \
                                        self.infiltration_rate_line_edit.text()

        # TODO: Not sure if this for loop is really necessary
        for zone in self.current_building.thermal_zones:
            if zone.internal_id == self.current_zone.internal_id:
                self.current_building.thermal_zones[self.current_building.
                                                    thermal_zones.
                                                    index(zone)] = \
                    self.current_zone

        self.display_current_building()

    def save_changed_envelopes_values(self):

        orientation_before_changing = \
            self.envelope_orientation_before_changing
        orientation_after_changing = \
            str(self.envelope_orientation_combobox.currentText())
        area = float(self.envelope_area_textbox.text())
        if self.current_envelope.startswith("Outer Wall"):
            element_type = "Outer Wall"
        elif self.current_envelope.startswith("Rooftop"):
            element_type = "Rooftop"
        elif self.current_envelope.startswith("Ground Floor"):
            element_type = "Ground Floor"
        elif self.current_envelope.startswith("Window"):
            element_type = "Window"
        if orientation_before_changing == orientation_after_changing:
            if self.current_envelope.startswith("Window"):
                for orientation_value in self.guiinfo.orientations_numbers.\
                                             keys():
                    orientation_string = str(self.guiinfo.orientations_numbers
                                             [orientation_value])
                    if self.envelope_orientation_combobox.currentText() == \
                            orientation_string:
                            self.current_building.set_window_area(
                                float(self.envelope_area_textbox.text()),
                                orientation_value)
            else:
                for orientation_value in self.guiinfo.orientations_numbers.\
                                             keys():
                    orientation_string = str(self.guiinfo.orientations_numbers
                                             [orientation_value])
                    if self.envelope_orientation_combobox.currentText() == \
                            orientation_string:
                            self.current_building.set_outer_wall_area(
                                float(self.envelope_area_textbox.text()),
                                orientation_value)
        else:
            orientation_number_before_changing = \
              self.guiinfo.orientations_strings[orientation_before_changing]
            orientation_number_after_changing = \
              self.guiinfo.orientations_strings[orientation_after_changing]
            Controller.click_save_envelopes(self.current_building,
                                            orientation_number_before_changing,
                                            orientation_number_after_changing,
                                            element_type, area)
        self.display_current_building()

    def clear_input_values_set_all_constr(self):
        try:
            self.element_layer_model_set_all_constr.clear()
            self.all_constr_layer_list.clear()
        except:
            self.element_layer_model_set_all_constr = QStandardItemModel()
            self.all_constr_layer_list = []

    

    def check_inputs_new_zone(self):
        '''Checks if the inputs from the new_zone window fulfill the specified
        criteria of not being empty.
        '''
        # TODO: Fehler beim User-Input abfangen
        if self.generate_zone_name_line_edit.text() == "":
            QtGui.QMessageBox.warning(self,
                                      u"Can't add Zone!",
                                      u"You need to fill out the Name field.")
        if self.generate_zone_area_line_edit.text() == "":
            QtGui.QMessageBox.warning(self,
                                      u"Can't add Zone!",
                                      u"You need to fill out the Area field.")
        if self.generate_zone_usage_combobox.currentText() == "":
            QtGui.QMessageBox.warning(self,
                                      u"Can't add Zone!",
                                      u"You need to fill out the Usage field.")
        if self.generate_zone_name_line_edit.text() != \
            "" and self.generate_zone_area_line_edit.text() != ""\
                and self.generate_zone_usage_combobox.currentText() != "":

            Controller.click_add_zone_button(
                self.current_building, self.generate_zone_name_line_edit.text(),
                self.generate_zone_area_line_edit.text(),
                self.generate_zone_usage_combobox.currentText())
            self.display_current_building()

    def check_inputs_edit_element(self):
        '''Checks conditions for inputs from the element edit window.
        '''
        # TODO: Fehler beim User-Input abfangen
        self.current_element.name = self.edit_element_name_line_edit.text()
        self.current_element.area = float(
            self.edit_element_area_line_edit.text())
        self.display_current_element()

    def check_inputs_edit_zone(self):
        ''' Checks if all necessary values to edit a given zone are still
        not empty '''
        # TODO: Fehler beim User-Input abfangen
        if self.edit_zone_area_line_edit.text() == "":
            self.edit_zone_failed_label.setVisible(True)
            self.edit_zone_area_label = self.set_text_color(
                self.edit_zone_area_label, "red")
            self.edit_zone_failed_label = self.set_text_color(
                self.edit_zone_failed_label, "red")
            self.edit_gen_inf_tab_widget.setCurrentIndex(0)
        else:
            self.edit_zone_area_label = self.set_text_color(
                self.edit_zone_area_label, "black")
        if self.new_zone_name_line_edit.text() == "":
            self.edit_zone_failed_label.setVisible(True)
            self.edit_zone_name_label = self.set_text_color(
                self.edit_zone_name_label, "red")
            self.edit_zone_failed_label = self.set_text_color(
                self.edit_zone_failed_label, "red")
            self.edit_gen_inf_tab_widget.setCurrentIndex(0)
        else:
            self.edit_zone_name_label = self.set_text_color(
                self.edit_zone_name_label, "black")
        if self.edit_zone_volume_line_edit.text() == "":
            self.edit_zone_failed_label.setVisible(True)
            self.edit_zone_volume_label = self.set_text_color(
                self.edit_zone_volume_label, "red")
            self.edit_zone_failed_label = self.set_text_color(
                self.edit_zone_failed_label, "red")
            self.edit_gen_inf_tab_widget.setCurrentIndex(0)
        else:
            self.edit_zone_volume_label = self.set_text_color(
                self.edit_zone_volume_label, "black")
        if self.edit_zone_area_line_edit.text() != ""\
            and self.edit_zone_name_line_edit.text() != ""\
                and self.edit_zone_volume_line_edit.text() != "":

                self.current_zone.area = self.edit_zone_area_line_edit.text()
                self.current_zone.name = self.edit_zone_name_line_edit.text()
                self.current_zone.volume = \
                    self.edit_zone_volume_line_edit.text()
                self.display_current_building()

    def check_inputs_typebuilding(self):
        ''' Checks if all necessary values to create a type building are
        not empty/floats '''

        self.fill_typebuilding_attributes()
        self.project, int_id = Controller.click_generate_type_building_button(
            self.project,
            self.window_construct_building_name_line_edit.text(),
            self.window_construct_building_year_line_edit.text(),
            self.window_construct_building_number_of_floors_line_edit.text(),
            self.window_construct_building_height_of_floors_line_edit.text(),
            self.current_type_building,
            self.window_construct_building_area_line_edit.text(),
            self.window_construct_building_street_line_edit.text(),
            self.window_construct_building_location_line_edit.text(),
            self.type_building_ind_att)
        for building in self.project.buildings:
            if building.internal_id == int_id:
                self.current_building = building
        self.display_current_building()

    def check_new_building_inputs(self):
        ''' Creates a new empty building
        
        '''
        
        # TODO: Eventuell wollt ihr hier mehr Optionen beim Erstellen
        # ermöglichen, wie Grundfläche, Standort, etc. die würde ich        # allerdings optional machen
        
        self.current_building = Controller.click_add_new_building(
            self.project, "temp")
        self.current_building.name = \
            self.generate_new_building_id_line_edit.text()
        self.project.buildings.append(self.current_building)
        self.display_current_building()

    def check_new_element_inputs(self):
        ''' Checks if all inputted values are correct and then updates
        the list of elements of the currently displayed zone.
        
        '''
        
        # TODO: Wir wollten keine Messageboxes mehr, also userinput
        # anders abfangen.
        
        try:
            float(self.generate_new_element_area_line_edit.text())
        except ValueError:
            QtGui.QMessageBox.warning(
                self, u"Warning", u"Area has to be a number.")
            return

        self.current_zone = Controller.click_add_new_element(
            self.current_zone, self.generate_new_element_name_line_edit.text(),
            self.generate_new_element_type_combobox.currentText(),
            float(self.generate_new_element_area_line_edit.text()))
        self.element_model.clear()

        for inner_wall in self.current_zone.inner_walls:
            if type(inner_wall).__name__ == "InnerWall":
                item = TrackableItem(
                    "Name:\t".expandtabs(8) + str(inner_wall.name) + 
                    "\nType:\t".expandtabs(11) + 
                    "Inner Wall \n Area:\t".expandtabs(11) + 
                    str(inner_wall.area), inner_wall.internal_id)
                self.element_model.appendRow(item)
            if type(inner_wall).__name__ == "Floor":
                item = TrackableItem(
                    "Name:\t".expandtabs(8) + str(inner_wall.name) + 
                    "\nType:\t".expandtabs(11) + 
                    "Floor \n Area:\t".expandtabs(11) + 
                    str(inner_wall.area), inner_wall.internal_id)
                self.element_model.appendRow(item)
            if type(inner_wall).__name__ == "Ceiling":
                item = TrackableItem(
                    "Name:\t".expandtabs(8) + str(inner_wall.name) + 
                    "\nType:\t".expandtabs(11) + 
                    "Ceiling \n Area:\t".expandtabs(11) + 
                    str(inner_wall.area), inner_wall.internal_id)
                self.element_model.appendRow(item)
        for element in self.current_zone.outer_walls:
            if type(element).__name__ == "GroundFloor":
                item = TrackableItem(
                    "Name:\t".expandtabs(8) + 
                    str(element.name) + 
                    "\nType:\t".expandtabs(11) + 
                    "Ground Floor \n Area:\t".expandtabs(11) + 
                    str(element.area) + 
                    "\n Orientation:\t".expandtabs(11) + 
                    str(element.orientation),
                    element.internal_id)
                self.element_model.appendRow(item)
            if type(element).__name__ == "Rooftop":
                item = TrackableItem(
                    "Name:\t".expandtabs(8) + 
                    str(element.name) + 
                    "\nType:\t".expandtabs(11) + 
                    "Rooftop \n Area:\t".expandtabs(11) + 
                    str(element.area) + 
                    "\n Orientation:\t".expandtabs(11) + 
                    str(element.orientation),
                    element.internal_id)
                self.element_model.appendRow(item)
            if type(element).__name__ == "OuterWall":
                item = TrackableItem(
                    "Name:\t".expandtabs(8) + 
                    str(element.name) + 
                    "\nType:\t".expandtabs(11) + 
                    "Outer Wall \n Area:\t".expandtabs(11) + 
                    str(element.area) + 
                    "\n Orientation:\t".expandtabs(11) + 
                    str(element.orientation),
                    element.internal_id)
                self.element_model.appendRow(item)
        for element in self.current_zone.windows:
            item = TrackableItem(
                "Name:\t".expandtabs(8) + str(element.name) + 
                "\nType:\t".expandtabs(11) + 
                "Window \n Area:\t".expandtabs(11) + 
                str(element.area), element.internal_id)
            self.element_model.appendRow(item)

    def check_new_layer_inputs(self, check):
        ''' Adds a new layer to the current element, checks if the
        input is correct

        '''

        if self.new_layer_thickness_textbox.text() is not "":
            thick = float(self.new_layer_thickness_textbox.text())
        else:
            thick = 1
        if self.new_layer_material_density_textbox.text() is not "":
            dens = float(self.new_layer_material_density_textbox.text())
        else:
            dens = 1
        if self.new_layer_material_thermal_conduc_textbox.text() is not "":
            therm = float(
                self.new_layer_material_thermal_conduc_textbox.text())
        else:
            therm = 1
        if self.new_layer_material_heat_capac_textbox.text() is not "":
            heat = float(self.new_layer_material_heat_capac_textbox.text())
        else:
            heat = 1
        if self.new_layer_material_solar_absorp_textbox.text() is not "":
            solar = float(self.new_layer_material_solar_absorp_textbox.text())
        else:
            solar = 1
        if self.new_layer_material_ir_emissivity_textbox.text() is not "":
            ir = float(self.new_layer_material_ir_emissivity_textbox.text())
        else:
            ir = 1
        if self.new_layer_material_transmittance_textbox.text() is not "":
            trans = float(self.new_layer_material_transmittance_textbox.text())
        else:
            trans = 1

        if check == "Element Details Window":
                self.current_element = Controller.click_add_new_layer(
                    self.current_element,
                    int(self.new_layer_position_combobox.currentText()),
                    thick, self.new_layer_material_combobox.currentText(),
                    dens, therm, heat, solar, ir, trans)

        elif check == "set all construction window":
            position = int(self.new_layer_position_combobox.currentText())
            exists = False
            for layer in self.all_constr_layer_list:
                if layer.position == position:
                        exists = True
                if exists:
                    layer.position = layer.position + 1

            self.all_constr_layer_list.insert(position,
                        Controller.click_add_new_layer( None,
                        int(self.new_layer_position_combobox.currentText()),
                        thick, self.new_layer_material_combobox.currentText(),
                        dens, therm, heat, solar, ir, trans))

    def change_zone_values_ui(self, item):
        ''' Opens a window to see all attributes from the
        currently selected zone.        
        '''
        
        self.zone_element_model = QStandardItemModel()
        current_item = self.zone_model.itemFromIndex(item)
        for zone in self.current_building.thermal_zones:
            if zone.internal_id == current_item.internal_id:
                self.current_zone = zone
                self.display_current_zone()

        self.zone_value_window = QtGui.QWizardPage()
        self.zone_value_window.setAttribute(QtCore.Qt.WA_DeleteOnClose)
        self.zone_value_window.setAttribute(QtCore.Qt.WA_DeleteOnClose)
        self.zone_value_window.setWindowTitle("Zone Details")
        self.zone_value_window.setFixedWidth(450)
        self.zone_value_window.setFixedHeight(600)
        self.zone_value_window_layout = QtGui.QGridLayout()
        self.zone_value_window.setLayout(self.zone_value_window_layout)

        self.groupbox_general_zone_values_layout = QtGui.QGroupBox(
            u"General Zone Values")
        self.zone_values_tab = QTabWidget()
        self.groupbox_save_cancel_buttons = QtGui.QGroupBox()
        self.groupbox_zone_usage_layout = QtGui.QGroupBox(u"Usage")
        self.general_zone_values_layout = QtGui.QGridLayout()
        self.element_values_layout = QtGui.QGridLayout()
        self.save_cancel_layout = QtGui.QGridLayout()
        self.zone_usage_times_layout = QtGui.QGridLayout()
        self.zone_usage_layout = QtGui.QGridLayout()
        self.static_heat_layout = QtGui.QGridLayout()
        self.static_heat_layout.setHorizontalSpacing(10)

        tab_1 = QTabWidget()
        tab_2 = QTabWidget()
        tab_3 = QTabWidget()
        tab_4 = QTabWidget()

        self.zone_values_tab.addTab(tab_1, u"     Elements      ")
        self.zone_values_tab.addTab(tab_2, u"      Usage        ")
        self.zone_values_tab.addTab(tab_3, u"   Usage Times     ")
        self.zone_values_tab.addTab(tab_4, u"  Static Heat Load ")
        self.zone_values_tab.setStyleSheet(
            "QTabBar::tab { height: 25px; width: 104px; }")

        self.groupbox_general_zone_values_layout.setLayout(
            self.general_zone_values_layout)
        tab_1.setLayout(self.element_values_layout)
        tab_2.setLayout(self.zone_usage_times_layout)
        tab_3.setLayout(self.zone_usage_layout)
        tab_4.setLayout(self.static_heat_layout)
        self.groupbox_save_cancel_buttons.setLayout(self.save_cancel_layout)

        self.zone_type_label = QtGui.QLabel("Zone Type")

        self.zone_type_combobox = QtGui.QComboBox()
        self.zone_type_combobox.setObjectName(_fromUtf8("ZoneTypeGroupBox"))
        for thermal_zone_type in self.guiinfo.thermal_zone_types:
            self.zone_type_combobox.addItem(thermal_zone_type, userData=None)
        self.zone_type_combobox.setCurrentIndex(
            self.zone_type_combobox.findText(
                str(self.current_zone.use_conditions.usage)))
        self.connect(self.zone_type_combobox, QtCore.SIGNAL(
            "currentIndexChanged(int)"), self.switch_current_zone_type)

        self.zone_id_label = QtGui.QLabel("Zone Id")
        self.zone_id_textbox = QtGui.QLineEdit()
        self.zone_id_textbox.setObjectName(_fromUtf8("ZoneNameTextBox"))
        self.zone_id_textbox.setText(self.current_zone.name)

        self.zone_net_leased_area_label = QtGui.QLabel("Net leased Area")
        self.zone_net_leased_area_textbox = QtGui.QLineEdit()
        self.zone_net_leased_area_textbox.setObjectName(_fromUtf8(
            "ZoneNetLeasedAreaTextBox"))
        self.zone_net_leased_area_textbox.setText(str(self.current_zone.area))

        self.general_zone_values_layout.addWidget(self.zone_type_label, 1, 0)
        self.general_zone_values_layout.addWidget(
            self.zone_type_combobox, 1, 1)
        self.general_zone_values_layout.addWidget(self.zone_id_label, 2, 0)
        self.general_zone_values_layout.addWidget(self.zone_id_textbox, 2, 1)
        self.general_zone_values_layout.addWidget(
            self.zone_net_leased_area_label, 3, 0)
        self.general_zone_values_layout.addWidget(
            self.zone_net_leased_area_textbox, 3, 1)

        self.zone_element_list_view = QtGui.QListView()
        self.zone_element_list_view.setObjectName(
            _fromUtf8("zone_element_list_view"))
        self.zone_element_list_view.setModel(self.element_model)
        self.zone_element_list_view.setItemDelegate(self.lVZF)
        self.zone_element_list_view.doubleClicked.connect(
            self.show_element_build_ui)
        self.zone_element_list_view.setEditTriggers(
            QtGui.QAbstractItemView.NoEditTriggers)
        self.add_element_button = QtGui.QPushButton()
        self.add_element_button.setText("Add new Element")
        self.connect(self.add_element_button, SIGNAL(
            "clicked()"), self.create_new_element_ui)
        self.delete_element_button = QtGui.QPushButton()
        self.delete_element_button.setText("Delete Element")
        self.connect(self.delete_element_button, SIGNAL(
            "clicked()"), self.delete_current_element)
        self.element_values_layout.addWidget(self.add_element_button, 0, 0)
        self.element_values_layout.addWidget(self.delete_element_button, 0, 1)
        self.element_values_layout.addWidget(self.zone_element_list_view,
                                             1, 0, 1, 2)

        self.cooling_ahu_start_label = QtGui.QLabel("Cooling AHU Start: ")
        self.cooling_ahu_end_label = QtGui.QLabel("End: ")
        self.cooling_ahu_start_dropdown = QtGui.QComboBox()
        self.cooling_ahu_start_dropdown.setMaximumWidth(60)
        self.cooling_ahu_end_dropdown = QtGui.QComboBox()
        self.cooling_ahu_end_dropdown.setMaximumWidth(60)

        self.heating_ahu_start_label = QtGui.QLabel("Heating AHU Start: ")
        self.heating_ahu_end_label = QtGui.QLabel("End: ")
        self.heating_ahu_start_dropdown = QtGui.QComboBox()
        self.heating_ahu_start_dropdown.setMaximumWidth(60)
        self.heating_ahu_end_dropdown = QtGui.QComboBox()
        self.heating_ahu_end_dropdown.setMaximumWidth(60)

        for time in self.guiinfo.hoursInADay:
            self.cooling_ahu_start_dropdown.addItem(time, userData=None)
            self.cooling_ahu_end_dropdown.addItem(time, userData=None)
            self.heating_ahu_start_dropdown.addItem(time, userData=None)
            self.heating_ahu_end_dropdown.addItem(time, userData=None)
            if len(str(self.current_zone.use_conditions.cooling_time[0])) == 1:
                fixed_c_t_s = "0" + str(
                    self.current_zone.use_conditions.cooling_time[0]) + ":00"
            else:
                fixed_c_t_s = str(
                    self.current_zone.use_conditions.cooling_time[0]) + ":00"
            if len(str(self.current_zone.use_conditions.cooling_time[1])) == 1:
                fixed_c_t_e = "0" + str(
                    self.current_zone.use_conditions.cooling_time[1]) + ":00"
            else:
                fixed_c_t_e = str(
                    self.current_zone.use_conditions.cooling_time[1]) + ":00"
            if len(str(self.current_zone.use_conditions.heating_time[0])) == 1:
                fixed_h_t_s = "0" + str(
                    self.current_zone.use_conditions.heating_time[0]) + ":00"
            else:
                fixed_h_t_s = str(
                    self.current_zone.use_conditions.heating_time[0]) + ":00"
            if len(str(self.current_zone.use_conditions.heating_time[1])) == 1:
                fixed_h_t_e = "0" + str(
                    self.current_zone.use_conditions.heating_time[1]) + ":00"
            else:
                fixed_h_t_e = str(
                    self.current_zone.use_conditions.heating_time[1]) + ":00"
            if (time == fixed_c_t_s):
                self.cooling_ahu_start_dropdown.setCurrentIndex(
                    self.guiinfo.hoursInADay.index(time))
            if (time == fixed_c_t_e):
                self.cooling_ahu_end_dropdown.setCurrentIndex(
                    self.guiinfo.hoursInADay.index(time))
            if (time == fixed_h_t_s):
                self.heating_ahu_start_dropdown.setCurrentIndex(
                    self.guiinfo.hoursInADay.index(time))
            if (time == fixed_h_t_e):
                self.heating_ahu_end_dropdown.setCurrentIndex(
                    self.guiinfo.hoursInADay.index(time))

        self.zone_element_save_button = QtGui.QPushButton()
        self.zone_element_save_button.setText("Save")
        self.connect(self.zone_element_save_button, SIGNAL(
            "clicked()"), self.save_changed_zone_values)
        self.connect(self.zone_element_save_button, SIGNAL(
            "clicked()"), self.zone_value_window, QtCore.SLOT("close()"))

        self.zone_element_cancel_button = QtGui.QPushButton()
        self.zone_element_cancel_button.setText("Cancel")
        self.connect(self.zone_element_cancel_button, SIGNAL(
            "clicked()"), self.zone_value_window, QtCore.SLOT("close()"))

        self.set_temp_heat_label_1 = QtGui.QLabel("Set Temp Heating: ")
        self.set_temp_heat_line_edit = QtGui.QLineEdit()
        self.set_temp_heat_line_edit.setText(str(
            self.current_zone.use_conditions.set_temp_heat))
        self.set_temp_heat_label_2 = QtGui.QLabel("K")

        self.set_temp_cool_label_1 = QtGui.QLabel("Set Temp Cooling: ")
        self.set_temp_cool_line_edit = QtGui.QLineEdit()
        self.set_temp_cool_line_edit.setText(str(
            self.current_zone.use_conditions.set_temp_cool))
        self.set_temp_cool_label_2 = QtGui.QLabel("K")

        self.temp_set_back_label_1 = QtGui.QLabel("Temp Setback: ")
        self.temp_set_back_line_edit = QtGui.QLineEdit()
        self.temp_set_back_line_edit.setText(str(
            self.current_zone.use_conditions.temp_set_back))
        self.temp_set_back_label_2 = QtGui.QLabel("K")

        self.min_air_flow_label_1 = QtGui.QLabel("Minimal Airflow: ")
        self.min_air_flow_line_edit = QtGui.QLineEdit()
        self.min_air_flow_line_edit.setText(str(
            self.current_zone.use_conditions.min_air_exchange))
        self.min_air_flow_label_2 = QtGui.QLabel("m^3/(h m^2)")

        self.min_ahu_label_1 = QtGui.QLabel("Minimal AHU: ")
        self.min_ahu_line_edit = QtGui.QLineEdit()
        self.min_ahu_line_edit.setText(str(
            self.current_zone.use_conditions.min_ahu))
        self.min_ahu_label_2 = QtGui.QLabel("m^3/(h m^2)")

        self.max_ahu_label_1 = QtGui.QLabel("Maximal AHU: ")
        self.max_ahu_line_edit = QtGui.QLineEdit()
        self.max_ahu_line_edit.setText(str(
            self.current_zone.use_conditions.max_ahu))
        self.max_ahu_label_2 = QtGui.QLabel("m^3/(h m^2)")

        self.with_ahu_label_1 = QtGui.QLabel("With AHU: ")
        self.with_ahu_combobox = QtGui.QComboBox()
        self.with_ahu_combobox.addItem("False", userData=None)
        self.with_ahu_combobox.addItem("True", userData=None)
        if (self.current_zone.use_conditions.with_ahu == "True"):
            self.with_ahu_combobox.setCurrentIndex(
                self.with_ahu_combobox.findText("True"))
        else:
            self.with_ahu_combobox.setCurrentIndex(
                self.with_ahu_combobox.findText("False"))

        self.re_humidity_label_1 = QtGui.QLabel("Relative Humidity: ")
        self.re_humidity_line_edit = QtGui.QLineEdit()
        self.re_humidity_line_edit.setText(str(
            self.current_zone.use_conditions.rel_humidity))
        self.re_humidity_label_2 = QtGui.QLabel("%")

        self.persons_label_1 = QtGui.QLabel("Persons: ")
        self.persons_line_edit = QtGui.QLineEdit()
        self.persons_line_edit.setText(str(
            self.current_zone.use_conditions.persons))
        self.persons_label_2 = QtGui.QLabel("W/m^2")

        self.figure_profiles = plt.figure()
        self.canvas_profiles = FigureCanvas(self.figure_profiles)
        data_persons = [1.0 for x in range(24)]
        data_machines = [1.0 for x in range(24)]
        # TODO: data_lighting = [1.0 for x in range(24)]
        for hour in range(0,24):
            try:
                data_persons[hour] = self.current_zone.use_conditions.profile_persons[hour]
                data_machines[hour] = self.current_zone.use_conditions.profile_machines[hour]
            # TODO: data_lighting[hour] = self.current_zone.use_conditions.profile_lighting[hour]
            except IndexError:
                break;
        ax_p = self.figure_profiles.add_subplot(111)
        ax_p.hold(False)
        ax_p.plot(data_persons, 'b-', data_machines, 'r-')
        # TODO: ax_p.plot(data_persons, 'b-', data_machines, 'r-', data_lighting, 'g-')
        ax_p.set_ylim([0,1])
        self.canvas_profiles.draw()
        # TODO: Find a better way to set up a caption to explain the colors
        self.graph_label = QtGui.QLabel("Red: Machines, Blue: Persons")
        # TODO: self.graph_label = QtGui.QLabel("Red: Machines, Blue: Persons", Green: Lighting)

        self.usagePicPixMap = QtGui.QPixmap("GUI\\sheep_PNG2186.png")
        self.usage_pic_label = QtGui.QLabel()
        self.usage_pic_label.setPixmap(self.usagePicPixMap)

        self.machines_label_1 = QtGui.QLabel("Machines: ")
        self.machines_line_edit = QtGui.QLineEdit()
        self.machines_line_edit.setText(str(
            self.current_zone.use_conditions.machines))
        self.machines_label_2 = QtGui.QLabel("W/m^2")

        self.lighting_label_1 = QtGui.QLabel("Lighting: ")
        self.lighting_line_edit = QtGui.QLineEdit()
        self.lighting_line_edit.setText(str(
            self.current_zone.use_conditions.maintained_illuminace))
        self.lighting_label_2 = QtGui.QLabel("W/m^2")

        self.mean_temp_out_label_1 = QtGui.QLabel("Mean Outdoor Temp: ")
        self.mean_temp_outer_line_edit = QtGui.QLineEdit()
        self.mean_temp_outer_line_edit.setText(str(self.current_zone.t_outside))
        self.mean_temp_out_label_2 = QtGui.QLabel("K")

        self.mean_temp_in_label_1 = QtGui.QLabel("Mean Indoor Temp: ")
        self.mean_temp_inner_line_edit = QtGui.QLineEdit()
        self.mean_temp_inner_line_edit.setText(str(self.current_zone.t_inside))
        self.mean_temp_in_label_2 = QtGui.QLabel("K")

        self.infiltration_rate_label_1 = QtGui.QLabel("Infiltration Rate: ")
        self.infiltration_rate_line_edit = QtGui.QLineEdit()
        if self.current_zone.infiltration_rate is not None:
            self.infiltration_rate_line_edit.setText(str(
                self.current_zone.infiltration_rate))
        else:
            self.infiltration_rate_line_edit.setText("1")
        self.infiltration_rate_label_2 = QtGui.QLabel("1/h")

        self.space_label = QtGui.QLabel() # Cheat to group the other controls on top

        self.zone_usage_times_layout.addWidget(
            self.cooling_ahu_start_label, 1, 1)
        self.zone_usage_times_layout.addWidget(
            self.cooling_ahu_start_dropdown, 1, 2)
        self.zone_usage_times_layout.addWidget(
            self.cooling_ahu_end_label, 1, 3)
        self.zone_usage_times_layout.addWidget(
            self.cooling_ahu_end_dropdown, 1, 4)
        self.zone_usage_times_layout.addWidget(
            self.heating_ahu_start_label, 2, 1)
        self.zone_usage_times_layout.addWidget(
            self.heating_ahu_start_dropdown, 2, 2)
        self.zone_usage_times_layout.addWidget(
            self.heating_ahu_end_label, 2, 3)
        self.zone_usage_times_layout.addWidget(
            self.heating_ahu_end_dropdown, 2, 4)
        self.zone_usage_times_layout.addWidget(
            self.set_temp_heat_label_1, 3, 1)
        self.zone_usage_times_layout.addWidget(
            self.set_temp_heat_line_edit, 3, 2)
        self.zone_usage_times_layout.addWidget(
            self.set_temp_heat_label_2, 3, 3)
        self.zone_usage_times_layout.addWidget(
            self.set_temp_cool_label_1, 4, 1)
        self.zone_usage_times_layout.addWidget(
            self.set_temp_cool_line_edit, 4, 2)
        self.zone_usage_times_layout.addWidget(
            self.set_temp_cool_label_2, 4, 3)
        self.zone_usage_times_layout.addWidget(
            self.temp_set_back_label_1, 5, 1)
        self.zone_usage_times_layout.addWidget(
            self.temp_set_back_line_edit, 5, 2)
        self.zone_usage_times_layout.addWidget(
            self.temp_set_back_label_2, 5, 3)
        self.zone_usage_times_layout.addWidget(self.min_air_flow_label_1, 6, 1)
        self.zone_usage_times_layout.addWidget(
            self.min_air_flow_line_edit, 6, 2)
        self.zone_usage_times_layout.addWidget(self.min_air_flow_label_2, 6, 3)
        self.zone_usage_times_layout.addWidget(self.min_ahu_label_1, 7, 1)
        self.zone_usage_times_layout.addWidget(self.min_ahu_line_edit, 7, 2)
        self.zone_usage_times_layout.addWidget(self.min_ahu_label_2, 7, 3)
        self.zone_usage_times_layout.addWidget(self.max_ahu_label_1, 8, 1)
        self.zone_usage_times_layout.addWidget(self.max_ahu_line_edit, 8, 2)
        self.zone_usage_times_layout.addWidget(self.max_ahu_label_2, 8, 3)
        self.zone_usage_times_layout.addWidget(self.with_ahu_label_1, 9, 1)
        self.zone_usage_times_layout.addWidget(self.with_ahu_combobox, 9, 2)
        self.zone_usage_times_layout.addWidget(self.re_humidity_label_1, 10, 1)
        self.zone_usage_times_layout.addWidget(
            self.re_humidity_line_edit, 10, 2)
        self.zone_usage_times_layout.addWidget(self.re_humidity_label_2, 10, 3)

        self.zone_usage_layout.addWidget(self.persons_label_1, 1, 1)
        self.zone_usage_layout.addWidget(self.persons_line_edit, 1, 2)
        self.zone_usage_layout.addWidget(self.persons_label_2, 1, 3)
        self.zone_usage_layout.addWidget(self.canvas_profiles, 2, 1, 2, 3)
        self.zone_usage_layout.addWidget(self.graph_label, 4, 1)
        self.zone_usage_layout.addWidget(self.machines_label_1, 5, 1)
        self.zone_usage_layout.addWidget(self.machines_line_edit, 5, 2)
        self.zone_usage_layout.addWidget(self.machines_label_2, 5, 3)
        self.zone_usage_layout.addWidget(self.lighting_label_1, 6, 1)
        self.zone_usage_layout.addWidget(self.lighting_line_edit, 6, 2)
        self.zone_usage_layout.addWidget(self.lighting_label_2, 6, 3)

        self.static_heat_layout.addWidget(self.mean_temp_out_label_1, 1, 1)
        self.static_heat_layout.addWidget(
            self.mean_temp_outer_line_edit, 1, 2)
        self.static_heat_layout.addWidget(self.mean_temp_out_label_2, 1, 3)
        self.static_heat_layout.addWidget(self.mean_temp_in_label_1, 2, 1)
        self.static_heat_layout.addWidget(
            self.mean_temp_inner_line_edit, 2, 2)
        self.static_heat_layout.addWidget(self.mean_temp_in_label_2, 2, 3)
        self.static_heat_layout.addWidget(self.infiltration_rate_label_1, 3, 1)
        self.static_heat_layout.addWidget(
            self.infiltration_rate_line_edit, 3, 2)
        self.static_heat_layout.addWidget(self.infiltration_rate_label_2, 3, 3)
        self.static_heat_layout.addWidget(self.space_label, 4, 0, 9, 3)

        self.save_cancel_layout.addWidget(self.zone_element_save_button, 1, 0)
        self.save_cancel_layout.addWidget(
            self.zone_element_cancel_button, 1, 1)

        self.groupbox_general_zone_values_layout.setMaximumHeight(120)
        self.zone_value_window_layout.addWidget(
            self.groupbox_general_zone_values_layout, 2, 0, 1, 0)
        self.zone_value_window_layout.addWidget(
            self.zone_values_tab, 7, 0, 1, 0)
        self.zone_value_window_layout.addWidget(
            self.groupbox_save_cancel_buttons, 8, 0, 1, 0)
        self.zone_value_window.setWindowModality(Qt.ApplicationModal)
        self.zone_value_window.show()

    def change_envelopes_values_ui(self, item):
        self.envelopes_value_window = QtGui.QWizardPage()
        self.envelopes_value_window.setAttribute(QtCore.Qt.WA_DeleteOnClose)
        self.envelopes_value_window.setWindowTitle("Envelopes Details")
        self.envelopes_value_window.setFixedWidth(300)
        self.envelopes_value_window.setFixedHeight(200)
        self.envelopes_value_window_layout = QtGui.QGridLayout()
        self.envelopes_value_window.setLayout(
                                    self.envelopes_value_window_layout)

        self.general_envelope_values_groupbox = QtGui.QGroupBox(
                                                 u"General Envelope Values")
        self.general_envelope_values_groupbox.setGeometry(
                                              QtCore.QRect(0, 0, 120, 120))
        self.general_envelope_values_layout = QtGui.QGridLayout()
        self.general_envelope_values_groupbox.setLayout(
                                      self.general_envelope_values_layout)

        self.envelope_type_label = QtGui.QLabel("Type")
        self.envelope_type_textbox = QtGui.QLineEdit()
        self.envelope_type_textbox.setObjectName(_fromUtf8(
                                                u"EnvelopeNameTextBox"))
        self.envelope_type_textbox.setReadOnly(True)

        self.envelope_area_label = QtGui.QLabel("Area")
        self.envelope_area_textbox = QtGui.QLineEdit()
        self.envelope_area_textbox.setObjectName(_fromUtf8(
                                                u"EnvelopeAreaTextBox"))


        self.envelope_orientation_label = QtGui.QLabel("Orientation")
        self.envelope_orientation_combobox = QtGui.QComboBox()
        self.envelope_orientation_combobox.setObjectName(_fromUtf8(
                                            "EnvelopeOrientationGroupBox"))
        for orientation in self.guiinfo.orientations:
            self.envelope_orientation_combobox.addItem(
                                                orientation, userData=None)

        current_item = self.outer_elements_model.itemFromIndex(item)
        string_current_item = str(current_item.text())
        listOfCurItem = string_current_item.split()
        self.current_envelope = string_current_item
        if string_current_item.startswith("Outer Wall"):
            self.envelope_type_textbox.setText(str("Outer Wall"))
            self.envelope_area_textbox.setText(str(listOfCurItem[5]))
            self.envelope_orientation_combobox.setCurrentIndex(
                self.envelope_orientation_combobox.findText(
                    str(listOfCurItem[3])))

        elif string_current_item.startswith("Rooftop"):
            self.envelope_type_textbox.setText(str("Rooftop"))
            self.envelope_area_textbox.setText(str(listOfCurItem[4]))
            self.envelope_orientation_combobox.setCurrentIndex(
                self.envelope_orientation_combobox.findText(
                    str(listOfCurItem[2])))

        elif string_current_item.startswith("Ground Floor"):
            self.envelope_type_textbox.setText(str("Ground Floor"))
            self.envelope_area_textbox.setText(str(listOfCurItem[5]))
            self.envelope_orientation_combobox.setCurrentIndex(
                self.envelope_orientation_combobox.findText(
                    str(listOfCurItem[3])))

        elif string_current_item.startswith("Window"):
            self.envelope_type_textbox.setText(str("Window"))
            self.envelope_area_textbox.setText(str(listOfCurItem[4]))
            self.envelope_orientation_combobox.setCurrentIndex(
                self.envelope_orientation_combobox.findText(
                    str(listOfCurItem[2])))

        self.envelope_orientation_before_changing = \
            str(self.envelope_orientation_combobox.currentText())
        self.groupbox_save_cancel_buttons = QtGui.QGroupBox()
        self.save_cancel_layout = QtGui.QGridLayout()
        self.groupbox_save_cancel_buttons.setLayout(self.save_cancel_layout)

        self.envelope_element_save_button = QtGui.QPushButton()
        self.envelope_element_save_button.setText("Save")

        self.envelope_element_cancel_button = QtGui.QPushButton()
        self.envelope_element_cancel_button.setText("Cancel")

        self.envelope_element_set_all_construction_button = QtGui.QPushButton()
        self.envelope_element_set_all_construction_button.setText(
                                                        "Set all construction")
        self.connect(self.envelope_element_save_button, SIGNAL(
           "clicked()"), self.save_changed_envelopes_values)
        self.connect(self.envelope_element_save_button, SIGNAL(
           "clicked()"), self.envelopes_value_window, QtCore.SLOT("close()"))
        self.connect(self.envelope_element_cancel_button, SIGNAL(
            "clicked()"), self.envelopes_value_window, QtCore.SLOT("close()"))
        self.connect(self.envelope_element_set_all_construction_button, SIGNAL(
           "clicked()"), self.create_new_envelope_ui)
        self.save_cancel_layout.addWidget(
                    self.envelope_element_save_button, 0, 0)
        self.save_cancel_layout.addWidget(
                    self.envelope_element_cancel_button, 0, 1)
        self.save_cancel_layout.addWidget(
            self.envelope_element_set_all_construction_button, 1, 0, 1, 0)

        self.general_envelope_values_layout.addWidget(
                                    self.envelope_type_label, 1, 0)
        self.general_envelope_values_layout.addWidget(
                            self.envelope_type_textbox, 1, 1)
        self.general_envelope_values_layout.addWidget(
                                    self.envelope_orientation_label, 2, 0)
        self.general_envelope_values_layout.addWidget(
                                    self.envelope_orientation_combobox, 2, 1)
        self.general_envelope_values_layout.addWidget(
                                    self.envelope_area_label, 3, 0)
        self.general_envelope_values_layout.addWidget(
                                    self.envelope_area_textbox, 3, 1)

        self.general_envelope_values_groupbox.setMaximumHeight(120)
        self.general_envelope_values_groupbox.setMinimumHeight(120)
        self.envelope_element_list_view = QtGui.QListView()
        self.envelope_element_list_view.setObjectName(
            _fromUtf8("envelope_element_list_view"))
        self.envelope_element_list_view.setModel(self.outer_elements_model)
        self.envelope_element_list_view.setItemDelegate(self.lVZF)
        self.envelopes_value_window_layout.addWidget(
                                self.general_envelope_values_groupbox, 0, 0)
        self.envelopes_value_window_layout.addWidget(
                                self.groupbox_save_cancel_buttons, 1, 0)
        self.envelopes_value_window.setWindowModality(Qt.ApplicationModal)
        self.envelopes_value_window.show()

    def update_zone_details(self):
        ''' Updates the Zone Details window after something has been changed 
        
        '''
        self.element_model.clear()
        if self.current_zone.inner_walls:
            for inner_wall in self.current_zone.inner_walls:
                if type(inner_wall).__name__ == \
                "InnerWall":
                    item = TrackableItem(
                        "Name:\t".expandtabs(8) + str(inner_wall.name) + 
                        "\nType:\t".expandtabs(11) + 
                        "Inner Wall \n Area:\t".expandtabs(11) + 
                        str(inner_wall.area), inner_wall.internal_id)
                    self.element_model.appendRow(item)
                if type(inner_wall).__name__ == \
                "Floor":
                    item = TrackableItem(
                        "Name:\t".expandtabs(8) + str(inner_wall.name) + 
                        "\nType:\t".expandtabs(11) + 
                        "Floor \n Area:\t".expandtabs(11) + 
                        str(inner_wall.area), inner_wall.internal_id)
                    self.element_model.appendRow(item)
                if type(inner_wall).__name__ == \
                "Ceiling":
                    item = TrackableItem(
                        "Name:\t".expandtabs(8) + str(inner_wall.name) + 
                        "\nType:\t".expandtabs(11) + 
                        "Ceiling \n Area:\t".expandtabs(11) + 
                        str(inner_wall.area), inner_wall.internal_id)
                    self.element_model.appendRow(item)
        if self.current_zone.outer_walls:
            for outer_wall in self.current_zone.outer_walls:
                if type(outer_wall).__name__ == "OuterWall":
                    item = TrackableItem(
                        "Name:\t".expandtabs(8) + 
                        str(outer_wall.name) + 
                        "\nType:\t".expandtabs(11) + 
                        "Outer Wall \n Area:\t".expandtabs(11) + 
                        str(outer_wall.area) + 
                        "\n Orientation:\t".expandtabs(11) + 
                        str(outer_wall.orientation),
                        outer_wall.internal_id)
                    self.element_model.appendRow(item)
                if type(outer_wall).__name__ == \
                        "GroundFloor":
                    item = TrackableItem(
                        "Name:\t".expandtabs(8) + 
                        str(outer_wall.name) + 
                        "\nType:\t".expandtabs(11) + 
                        "Ground Floor \n Area:\t".expandtabs(11) + 
                        str(outer_wall.area) + 
                        "\n Orientation:\t".expandtabs(11) + 
                        str(outer_wall.orientation),
                        outer_wall.internal_id)
                    self.element_model.appendRow(item)
                if type(outer_wall).__name__ == "Rooftop":
                    item = TrackableItem(
                        "Name:\t".expandtabs(8) + 
                        str(outer_wall.name) + 
                        "\nType:\t".expandtabs(11) + 
                        "Rooftop \n Area:\t".expandtabs(11) + 
                        str(outer_wall.area) + 
                        "\n Orientation:\t".expandtabs(11) + 
                        str(outer_wall.orientation),
                        outer_wall.internal_id)
                    self.element_model.appendRow(item)
        if self.current_zone.windows:
            for window in self.current_zone.windows:
                item = TrackableItem(
                    "Name:\t".expandtabs(8) + str(window.name) + 
                    "\nType:\t".expandtabs(11) + 
                    "Windows \n Area:\t".expandtabs(11) + 
                    str(window.area) + 
                    "\n Orientation:\t".expandtabs(11) + 
                    str(window.orientation), window.internal_id)
                self.element_model.appendRow(item)
        
        for time in self.guiinfo.hoursInADay:
            if len(str(self.current_zone.use_conditions.cooling_time[0])) == 1:
                fixed_c_t_s = "0" + str(
                    self.current_zone.use_conditions.cooling_time[0]) + ":00"
            else:
                fixed_c_t_s = str(
                    self.current_zone.use_conditions.cooling_time[0]) + ":00"
            if len(str(self.current_zone.use_conditions.cooling_time[1])) == 1:
                fixed_c_t_e = "0" + str(
                    self.current_zone.use_conditions.cooling_time[1]) + ":00"
            else:
                fixed_c_t_e = str(
                    self.current_zone.use_conditions.cooling_time[1]) + ":00"
            if len(str(self.current_zone.use_conditions.heating_time[0])) == 1:
                fixed_h_t_s = "0" + str(
                    self.current_zone.use_conditions.heating_time[0]) + ":00"
            else:
                fixed_h_t_s = str(
                    self.current_zone.use_conditions.heating_time[0]) + ":00"
            if len(str(self.current_zone.use_conditions.heating_time[1])) == 1:
                fixed_h_t_e = "0" + str(
                    self.current_zone.use_conditions.heating_time[1]) + ":00"
            else:
                fixed_h_t_e = str(
                    self.current_zone.use_conditions.heating_time[1]) + ":00"
            if (time == fixed_c_t_s):
                self.cooling_ahu_start_dropdown.setCurrentIndex(
                    self.guiinfo.hoursInADay.index(time))
            if (time == fixed_c_t_e):
                self.cooling_ahu_end_dropdown.setCurrentIndex(
                    self.guiinfo.hoursInADay.index(time))
            if (time == fixed_h_t_s):
                self.heating_ahu_start_dropdown.setCurrentIndex(
                    self.guiinfo.hoursInADay.index(time))
            if (time == fixed_h_t_e):
                self.heating_ahu_end_dropdown.setCurrentIndex(
                    self.guiinfo.hoursInADay.index(time))
        self.set_temp_heat_line_edit.setText(str(
            self.current_zone.use_conditions.set_temp_heat))
        self.set_temp_cool_line_edit.setText(str(
            self.current_zone.use_conditions.set_temp_cool))
        self.temp_set_back_line_edit.setText(str(
            self.current_zone.use_conditions.temp_set_back))
        self.min_air_flow_line_edit.setText(str(
            self.current_zone.use_conditions.min_air_exchange))
        self.min_ahu_line_edit.setText(str(
            self.current_zone.use_conditions.min_ahu))
        self.max_ahu_line_edit.setText(str(
            self.current_zone.use_conditions.max_ahu))
        if (self.current_zone.use_conditions.with_ahu == "True"):
            self.with_ahu_combobox.setCurrentIndex(
                self.with_ahu_combobox.findText("True"))
        else:
            self.with_ahu_combobox.setCurrentIndex(
                self.with_ahu_combobox.findText("False"))
        self.re_humidity_line_edit.setText(str(
            self.current_zone.use_conditions.rel_humidity))
        self.persons_line_edit.setText(str(
            self.current_zone.use_conditions.persons))
        self.machines_line_edit.setText(str(
            self.current_zone.use_conditions.machines))
        self.lighting_line_edit.setText(str(
            self.current_zone.use_conditions.maintained_illuminace))
        self.mean_temp_outer_line_edit.setText(str(
            self.current_zone.t_outside))
        self.mean_temp_inner_line_edit.setText(str(
            self.current_zone.t_inside))
        self.infiltration_rate_line_edit.setText(str(
            self.current_zone.infiltration_rate))
        self.canvas_profiles.repaint()
        data_persons = [1.0 for x in range(24)]
        data_machines = [1.0 for x in range(24)]
        # TODO: data_lighting = [1.0 for x in range(24)]
        for hour in range(0,24):
            try:
                data_persons[hour] = self.current_zone.use_conditions.profile_persons[hour]
                data_machines[hour] = self.current_zone.use_conditions.profile_machines[hour]
            except IndexError:
                break;
            # TODO: data_lighting[hour] = self.current_zone.use_conditions.profile_lighting[hour]
        ax_p = self.figure_profiles.add_subplot(111)
        ax_p.hold(False)
        ax_p.plot(range(24), data_persons, 'b-', range(24), data_machines, 'r-')
        # TODO: ax_p.plot(range(24), data_persons, 'b-', range(24), data_machines, 'r-', data_lighting, 'g-')
        ax_p.set_ylim([0,1])
        self.canvas_profiles.draw()

    def update_element_details(self):
        ''' Updates the element details after layers have been changed 
        
        '''
        self.element_layer_model.clear()
        for layer in self.current_element.layer:
            item = TrackableItem(
                "Material:\t".expandtabs(8) + str(layer.material.name) + 
                "\nThickness:\t".expandtabs(14) + str(layer.thickness) + 
                "\t", layer.internal_id)
            self.element_layer_model.appendRow(item)
            
    def update_set_all_construction(self):
        ''' Updates the set all construction after layers have been changed 
        
        '''
        
        self.element_layer_model_set_all_constr.clear()
        for layer in self.all_constr_layer_list:
            item = TrackableItem(
                "Material:\t".expandtabs(8) + str(layer.material.name) +
                "\nThickness:\t".expandtabs(14) + str(layer.thickness) +
                "\t", layer.internal_id)
            self.element_layer_model_set_all_constr.appendRow(item)
            
    def show_element_build_ui(self, item):
        ''' Opens a window to display all attributes
        of the currently selected element.
        '''
        
        self.element_build_ui = QtGui.QWizardPage()
        self.element_build_ui.setAttribute(QtCore.Qt.WA_DeleteOnClose)
        self.element_build_ui.setWindowTitle("Element Details")
        self.element_build_ui.setFixedWidth(450)
        self.element_build_ui.setFixedHeight(600)
        self.element_build_ui_window_layout = QtGui.QGridLayout()
        self.element_build_ui.setLayout(self.element_build_ui_window_layout)

        self.element_layer_model.clear()

        current_item = self.element_model.itemFromIndex(item)
        if "Inner Wall" in current_item.text():
            for element in self.current_zone.inner_walls:
                if element.internal_id == current_item.internal_id:
                    self.current_element = element
        if "Outer Wall" in current_item.text():
            for element in self.current_zone.outer_walls:
                if element.internal_id == current_item.internal_id:
                    self.current_element = element
        if "Ground Floor" in current_item.text():
            for element in self.current_zone.outer_walls:
                if element.internal_id == current_item.internal_id:
                    self.current_element = element
        if "Rooftop" in current_item.text():
            for element in self.current_zone.outer_walls:
                if element.internal_id == current_item.internal_id:
                    self.current_element = element
        if "Window" in current_item.text():
            for element in self.current_zone.windows:
                if element.internal_id == current_item.internal_id:
                    self.current_element = element

        for layer in self.current_element.layer:
            item = TrackableItem("Material:\t".expandtabs(8) +
                                 str(layer.material.name) +
                                 "\nThickness:\t".expandtabs(14) +
                                 str(layer.thickness) +
                                 "\t", layer.internal_id)
            self.element_layer_model.appendRow(item)

        self.element_general_layout = QtGui.QGridLayout()
        self.element_general_layout_groupBox = QtGui.QGroupBox(
            "General Element Values")
        self.element_general_layout_groupBox.setLayout(
            self.element_general_layout)

        self.element_save_cancel_layout = QtGui.QGridLayout()
        self.element_save_cancel_layoutGroupBox = QtGui.QGroupBox()
        self.element_save_cancel_layoutGroupBox.setLayout(
            self.element_save_cancel_layout)
        self.element_save_cancel_layoutGroupBox.setMaximumHeight(48)

        self.element_type_label = QtGui.QLabel("Type")
        self.element_type_textbox = QtGui.QTextEdit()
        self.element_type_textbox.setText(
            type(self.current_element).__name__)
        self.element_type_textbox.setReadOnly(True)
        self.element_type_textbox.setMaximumHeight(24)

        self.element_construction_type_label = QtGui.QLabel(
            "Construction Type")
        self.element_construction_type_combobox = QtGui.QComboBox()
        self.element_construction_type_combobox.setObjectName(
            _fromUtf8("ElementConstructionTypeComboBox"))
        self.element_construction_type_combobox.addItem("heavy", userData=None)
        self.element_construction_type_combobox.addItem("light", userData=None)
        if self.current_element.construction_type == "heavy":
            self.element_construction_type_combobox.setCurrentIndex(0)
        if self.current_element.construction_type == "light":
            self.element_construction_type_combobox.setCurrentIndex(1)

        self.element_orientation_label = QtGui.QLabel("Orientation")
        self.element_orientation_combobox = QtGui.QComboBox()
        self.element_orientation_combobox.setObjectName(
            _fromUtf8("ElementOrientationComboBox"))
        for orientation in self.guiinfo.orientations:
            self.element_orientation_combobox.addItem(
                orientation, userData=None)
        if(self.current_element.orientation != None):
            orientation_string = str(self.guiinfo.orientations_numbers
                [self.current_element.orientation])
            self.element_orientation_combobox.setCurrentIndex(
            self.element_orientation_combobox.findText(
               orientation_string))
        else:
            self.element_orientation_combobox.setCurrentIndex(-1)

        self.element_name_label = QtGui.QLabel("Name")
        self.element_name_textbox = QtGui.QLineEdit()
        self.element_name_textbox.setObjectName(
            _fromUtf8("ElementNameTextBox"))
        self.element_name_textbox.setText(str(self.current_element.name))

        self.element_area_label = QtGui.QLabel("Area")
        self.element_area_textbox = QtGui.QLineEdit()
        self.element_area_textbox.setObjectName(
            _fromUtf8("ElementAreaTextBox"))
        self.element_area_textbox.setText(str(round(
            self.current_element.area, 2)))

        self.element_year_of_construction_label = QtGui.QLabel(
            "Year Of Construction")
        self.element_year_of_construction_textbox = QtGui.QLineEdit()
        self.element_year_of_construction_textbox.setObjectName(
            _fromUtf8("ElementYearOfConstructionTextBox"))
        if self.current_element.year_of_construction is None:
            self.element_year_of_construction_textbox.setText(
                str(0))
        else:
            self.element_year_of_construction_textbox.setText(
                str(self.current_element.year_of_construction))

        self.element_year_of_retrofit_label = QtGui.QLabel(
            "Year Of Retrofit")
        self.element_year_of_retrofit_textbox = QtGui.QLineEdit()
        self.element_year_of_retrofit_textbox.setObjectName(
            _fromUtf8("ElementYearOfRetrofitTextBox"))
        if self.current_element._year_of_retrofit is None:
            self.element_year_of_retrofit_textbox.setText(
                str(0))
        else:
            self.element_year_of_retrofit_textbox.setText(
                str(self.current_element._year_of_retrofit))

        self.element_tilt_label = QtGui.QLabel("Tilt")
        self.element_tilt_textbox = QtGui.QLineEdit()
        self.element_tilt_textbox.setObjectName(
            _fromUtf8("ElementTiltTextBox"))
        if self.current_element.tilt is None:
            self.element_tilt_textbox.setText(
                str(0))
        else:
            self.element_tilt_textbox.setText(
                str(self.current_element.tilt))

        self.element_inner_convection_label = QtGui.QLabel("Inner Convection")
        self.element_inner_convection_textbox = QtGui.QLineEdit()
        self.element_inner_convection_textbox.setObjectName(
            _fromUtf8("ElementInnerConvectionTextBox"))
        if self.current_element.inner_convection is None:
            self.element_inner_convection_textbox.setText(
                str(0))
        else:
            self.element_inner_convection_textbox.setText(
                str(self.current_element.inner_convection))

        self.element_inner_radiation_label = QtGui.QLabel("Inner Radiation")
        self.element_inner_radiation_textbox = QtGui.QLineEdit()
        self.element_inner_radiation_textbox.setObjectName(
            _fromUtf8("ElementInnerRadiationTextBox"))
        if self.current_element.inner_radiation is None:
            self.element_inner_radiation_textbox.setText(
                str(0))
        else:
            self.element_inner_radiation_textbox.setText(
                str(self.current_element.inner_radiation))

        if not type(self.current_element).__name__ == "InnerWall":

            self.element_outer_convection_label = QtGui.QLabel(
                "Outer Convection")
            self.element_outer_convection_textbox = QtGui.QLineEdit()
            self.element_outer_convection_textbox.setObjectName(
                _fromUtf8("ElementOuterConvectionTextBox"))
            self.element_outer_convection_textbox.setText(
                str(self.current_element.outer_convection))

            self.element_outer_radiation_label = QtGui.QLabel(
                "Outer Radiation")
            self.element_outer_radiation_textbox = QtGui.QLineEdit()
            self.element_outer_radiation_textbox.setObjectName(
                _fromUtf8("ElementOuterRadiationTextBox"))
            self.element_outer_radiation_textbox.setText(
                str(self.current_element.outer_radiation))

        self.element_uvalue_label = QtGui.QLabel("U-Value (W/m2K)")
        self.element_uvalue_textbox = QtGui.QLineEdit()
        self.element_uvalue_textbox.setObjectName(
            _fromUtf8("ElementUValueTextBox"))
        self.element_uvalue_textbox.setText(str(float(
            Controller.get_u_value(self.current_element))))
        self.element_uvalue_textbox.setReadOnly(True)

        self.element_add_material_button = QtGui.QPushButton()
        self.element_add_material_button.setText("Add Layer")
        self.connect(self.element_add_material_button, SIGNAL("clicked()"),
                     lambda check_window="Element Details Window":
                     self.create_new_layer_ui(check_window))

        self.element_delete_material_button = QtGui.QPushButton()
        self.element_delete_material_button.setText("Delete Layer")
        self.connect(self.element_delete_material_button, SIGNAL("clicked()"),
                     self.delete_selected_layer)

        self.set_all_constr_element_material_list_view = QtGui.QListView()
        self.element_material_list_view = QtGui.QListView()
        self.element_material_list_view.setGeometry(
            QtCore.QRect(10, 200, 170, 300))
        self.element_material_list_view.setObjectName(
            _fromUtf8("ElementMaterialsListView"))
        self.element_material_list_view.setModel(self.element_layer_model)
        self.element_material_list_view.setItemDelegate(self.lVZF)
        self.element_material_list_view.setEditTriggers(
            QtGui.QAbstractItemView.NoEditTriggers)
        self.element_material_list_view.doubleClicked.connect(
            self.show_layer_build_ui)
        self.element_material_list_label = QtGui.QLabel()
        self.element_material_list_label.setGeometry(
            QtCore.QRect(175, 200, 25, 300))
        self.element_material_list_label.setText("From inner\n\n\n\n\n\n\n\n"
                                                 "To Outer")

        self.element_save_button = QtGui.QPushButton()
        self.element_save_button.setText("Save")
        self.connect(self.element_save_button, SIGNAL("clicked()"),
                     self.save_changed_element_values)
        self.connect(self.element_save_button, SIGNAL("clicked()"),
                     self.update_zone_details)
        self.connect(self.element_save_button, SIGNAL("clicked()"),
                     self.element_build_ui, QtCore.SLOT("close()"))
        # self.connect(self.element_save_button, SIGNAL("clicked()"),
        #              self.zone_value_window, QtCore.SLOT("update()"))

        self.element_cancel_button = QtGui.QPushButton()
        self.element_cancel_button.setText("Cancel")
        self.connect(self.element_cancel_button, SIGNAL("clicked()"),
                     self.element_build_ui, QtCore.SLOT("close()"))

        if type(self.current_element).__name__ == "InnerWall":

            self.element_general_layout.addWidget(
                self.element_type_label, 1, 0)
            self.element_general_layout.addWidget(
                self.element_type_textbox, 1, 1)
            self.element_general_layout.addWidget(
                self.element_construction_type_label, 2, 0)
            self.element_general_layout.addWidget(
                self.element_construction_type_combobox, 2, 1)
            self.element_general_layout.addWidget(
                self.element_orientation_label, 3, 0)
            self.element_general_layout.addWidget(
                self.element_orientation_combobox, 3, 1)
            self.element_general_layout.addWidget(
                self.element_name_label, 4, 0)
            self.element_general_layout.addWidget(
                self.element_name_textbox, 4, 1)
            self.element_general_layout.addWidget(
                self.element_area_label, 5, 0)
            self.element_general_layout.addWidget(
                self.element_area_textbox, 5, 1)
            self.element_general_layout.addWidget(
                self.element_year_of_construction_label, 6, 0)
            self.element_general_layout.addWidget(
                self.element_year_of_construction_textbox, 6, 1)
            self.element_general_layout.addWidget(
                self.element_year_of_retrofit_label, 7, 0)
            self.element_general_layout.addWidget(
                self.element_year_of_retrofit_textbox, 7, 1)
            self.element_general_layout.addWidget(
                self.element_tilt_label, 8, 0)
            self.element_general_layout.addWidget(
                self.element_tilt_textbox, 8, 1)
            self.element_general_layout.addWidget(
                self.element_inner_convection_label, 9, 0)
            self.element_general_layout.addWidget(
                self.element_inner_convection_textbox, 9, 1)
            self.element_general_layout.addWidget(
                self.element_inner_radiation_label, 10, 0)
            self.element_general_layout.addWidget(
                self.element_inner_radiation_textbox, 10, 1)
            self.element_general_layout.addWidget(
                self.element_uvalue_label, 11, 0)
            self.element_general_layout.addWidget(
                self.element_uvalue_textbox, 11, 1)
            self.element_general_layout.addWidget(
                self.element_add_material_button, 12, 0)
            self.element_general_layout.addWidget(
                self.element_delete_material_button, 12, 1)
            self.element_general_layout.addWidget(
                self.element_material_list_view, 13, 0, 14, 3)
            self.element_general_layout.addWidget(
                self.element_material_list_label, 13, 3, 14, 4)
            self.element_save_cancel_layout.addWidget(
                self.element_save_button, 0, 0)
            self.element_save_cancel_layout.addWidget(
                self.element_cancel_button, 0, 1)

        else:

            self.element_general_layout.addWidget(
                self.element_type_label, 1, 0)
            self.element_general_layout.addWidget(
                self.element_type_textbox, 1, 1)
            self.element_general_layout.addWidget(
                self.element_construction_type_label, 2, 0)
            self.element_general_layout.addWidget(
                self.element_construction_type_combobox, 2, 1)
            self.element_general_layout.addWidget(
                self.element_orientation_label, 3, 0)
            self.element_general_layout.addWidget(
                self.element_orientation_combobox, 3, 1)
            self.element_general_layout.addWidget(
                self.element_name_label, 4, 0)
            self.element_general_layout.addWidget(
                self.element_name_textbox, 4, 1)
            self.element_general_layout.addWidget(
                self.element_area_label, 5, 0)
            self.element_general_layout.addWidget(
                self.element_area_textbox, 5, 1)
            self.element_general_layout.addWidget(
                self.element_year_of_construction_label, 6, 0)
            self.element_general_layout.addWidget(
                self.element_year_of_construction_textbox, 6, 1)
            self.element_general_layout.addWidget(
                self.element_year_of_retrofit_label, 7, 0)
            self.element_general_layout.addWidget(
                self.element_year_of_retrofit_textbox, 7, 1)
            self.element_general_layout.addWidget(
                self.element_tilt_label, 8, 0)
            self.element_general_layout.addWidget(
                self.element_tilt_textbox, 8, 1)
            self.element_general_layout.addWidget(
                self.element_inner_convection_label, 9, 0)
            self.element_general_layout.addWidget(
                self.element_inner_convection_textbox, 9, 1)

            self.element_general_layout.addWidget(
                self.element_inner_radiation_label, 10, 0)
            self.element_general_layout.addWidget(
                self.element_inner_radiation_textbox, 10, 1)
            self.element_general_layout.addWidget(
                self.element_outer_convection_label, 11, 0)
            self.element_general_layout.addWidget(
                self.element_outer_convection_textbox, 11, 1)
            self.element_general_layout.addWidget(
                self.element_outer_radiation_label, 12, 0)
            self.element_general_layout.addWidget(
                self.element_outer_radiation_textbox, 12, 1)
            self.element_general_layout.addWidget(
                self.element_uvalue_label, 13, 0)
            self.element_general_layout.addWidget(
                self.element_uvalue_textbox, 13, 1)
            self.element_general_layout.addWidget(
                self.element_add_material_button, 14, 0)
            self.element_general_layout.addWidget(
                self.element_delete_material_button, 14, 1)
            self.element_general_layout.addWidget(
                self.element_material_list_view, 15, 0, 15, 3)
            self.element_general_layout.addWidget(
                self.element_material_list_label, 15, 3, 15, 4)
            self.element_save_cancel_layout.addWidget(
                self.element_save_button, 0, 0)
            self.element_save_cancel_layout.addWidget(
                self.element_cancel_button, 0, 1)

        self.element_build_ui_window_layout.addWidget(
            self.element_general_layout_groupBox)
        self.element_build_ui_window_layout.addWidget(
            self.element_save_cancel_layoutGroupBox)
        self.element_build_ui.setWindowModality(Qt.ApplicationModal)
        self.element_build_ui.show()

    def show_export_window(self):
        ''' Opens a window that displays the options to export the project.
        
        '''
        
        self.export_window_ui = QtGui.QWizardPage()
        self.export_window_ui.setAttribute(QtCore.Qt.WA_DeleteOnClose)
        self.export_window_ui.setWindowTitle("Export")
        self.export_window_ui.setFixedWidth(380)
        self.export_window_ui.setFixedHeight(250)
        self.export_window_ui_layout = QtGui.QGridLayout()
        self.export_window_ui.setLayout(self.export_window_ui_layout)

        self.export_groupbox = QtGui.QGroupBox("Export")
        self.export_groupbox.setGeometry(QtCore.QRect(5, 5, 360, 230))
        self.export_groupbox.setMinimumSize(QtCore.QSize(360, 230))
        self.export_groupbox.setMaximumSize(QtCore.QSize(360, 230))
        self.export_groupbox.setObjectName(_fromUtf8("exportGroupBox"))
        self.export_button = QtGui.QPushButton(self.export_groupbox)
        self.export_button.setGeometry(QtCore.QRect(5, 20, 305, 25))
        self.export_button.clicked.connect(self.click_export_button)
        self.export_button.setText("Export model for all buildings")
        self.export_button_one = QtGui.QPushButton(self.export_groupbox)
        self.export_button_one.setGeometry(QtCore.QRect(5, 55, 305, 25))
        self.export_button_one.clicked.connect(self.click_export_button)
        self.export_button_one.setText("Export model for current building")
        self.export_template_label_model = QtGui.QLabel(self.export_groupbox)
        self.export_template_label_model.setGeometry(QtCore.QRect(5, 90, 120, 25))
        self.export_template_label_model.setText("Model type:")
        self.export_create_template_model_combobox = QtGui.QComboBox(
            self.export_groupbox)
        self.export_create_template_model_combobox.setGeometry(
            QtCore.QRect(130, 90, 215, 25))
        self.export_template_label_zone = QtGui.QLabel(self.export_groupbox)
        self.export_template_label_zone.setGeometry(QtCore.QRect(5, 125, 120, 25))
        self.export_template_label_zone.setText("Zone type:")
        self.export_create_template_zone_combobox = QtGui.QComboBox(
            self.export_groupbox)
        self.export_create_template_zone_combobox.setGeometry(
            QtCore.QRect(130, 125, 215, 25))
        self.export_template_label_corG = QtGui.QLabel(self.export_groupbox)
        self.export_template_label_corG.setGeometry(QtCore.QRect(5, 160, 120, 25))
        self.export_template_label_corG.setText("corG:")
        self.radio_button_corG_1 = QtGui.QRadioButton(self.export_groupbox)
        self.radio_button_corG_1.setGeometry(QtCore.QRect(130, 160, 120, 25))
        self.radio_button_corG_1.setText("with CorG")
        self.radio_button_corG_2 = QtGui.QRadioButton(self.export_groupbox)
        self.radio_button_corG_2.setGeometry(QtCore.QRect(250, 160, 120, 25))
        self.radio_button_corG_2.setText("without CorG")
        self.radio_button_corG_1.setChecked(True)
        self.export_save_template_label = QtGui.QLabel(self.export_groupbox)
        self.export_save_template_label.setGeometry(
            QtCore.QRect(5, 195, 110, 25))
        self.export_save_template_label.setText("File path:")
        self.export_save_template_lineedit = QtGui.QLineEdit(
            self.export_groupbox)
        self.export_save_template_lineedit .setGeometry(
            QtCore.QRect(130, 195, 130, 25))
        if self.file_path == "":
            self.export_save_template_lineedit.setText(
                                                 utilis.get_default_path())
            utilis.create_path(str(self.export_save_template_lineedit.text()))
            self.file_path = self.export_save_template_lineedit.text()
        else:
            self.export_save_template_lineedit.setText(self.file_path)
            utilis.create_path(str(self.export_save_template_lineedit.text()))
        self.export_save_template_button = QtGui.QPushButton(
            self.export_groupbox)
        self.export_save_template_button.setGeometry(
            QtCore.QRect(265, 195, 80, 25))
        self.export_save_template_button.setText("Browse")
        self.export_save_template_button.clicked.connect(
            self.click_browse_button)
        modelTypeList = ["MultizoneEquipped", "Multizone", "None"]
        zoneTypeList = ["ThermalZoneEquipped", "ThermalZone", "None"]
        self.export_create_template_model_combobox.addItems(modelTypeList)
        self.export_create_template_zone_combobox.addItems(zoneTypeList)
        self.export_window_ui_layout.addWidget(
            self.export_groupbox, 1, 1)
        self.export_window_ui.setWindowModality(Qt.ApplicationModal)
        self.export_window_ui.show()

    def show_simulation_window(self):
        ''' Opens a window to display the project name and
        all simulation attributes.
        '''
        
        self.simulation_window_ui = QtGui.QWizardPage()
        self.simulation_window_ui.setAttribute(QtCore.Qt.WA_DeleteOnClose)
        self.simulation_window_ui.setWindowTitle("Simulation")
        self.simulation_window_ui.setFixedWidth(330)
        self.simulation_window_ui.setFixedHeight(280)
        self.simulation_window_ui_layout = QtGui.QGridLayout()
        self.simulation_window_ui.setLayout(self.simulation_window_ui_layout)

        self.project_name_groupbox = QtGui.QGroupBox("Project")
        self.project_name_groupbox.setGeometry(QtCore.QRect(10, 10, 315, 40))
        self.project_name_groupbox.setMinimumSize(QtCore.QSize(315, 40))
        self.project_name_groupbox.setMaximumSize(QtCore.QSize(315, 40))
        self.project_name_label = QtGui.QLabel(self.project_name_groupbox)
        self.project_name_label.setGeometry(QtCore.QRect(5, 10, 90, 25))
        self.project_name_label.setText("Project Name:")
        self.project_name_lineedit = QtGui.QLineEdit(self.project_name_groupbox)
        self.project_name_lineedit.setGeometry(QtCore.QRect(100, 10, 180, 25))
        self.project_name_lineedit.setText(str(self.project.name))

        self.simulation_groupbox = QtGui.QGroupBox("Simulation")
        self.simulation_groupbox.setGeometry(QtCore.QRect(380, 85, 315, 160))
        self.simulation_groupbox.setMinimumSize(QtCore.QSize(315, 160))
        self.simulation_groupbox.setMaximumSize(QtCore.QSize(315, 160))
        self.simulation_groupbox.setObjectName(_fromUtf8("simulationGroupBox"))
        self.simulation_runtime_label_1 = QtGui.QLabel(
            self.simulation_groupbox)
        self.simulation_runtime_label_1.setGeometry(
            QtCore.QRect(5, 20, 90, 25))
        self.simulation_runtime_label_1.setText("Runtime Simulation:")
        self.simulation_runtime_lineedit = QtGui.QLineEdit(
            self.simulation_groupbox)
        self.simulation_runtime_lineedit.setGeometry(
            QtCore.QRect(100, 20, 180, 25))
        self.simulation_runtime_lineedit.setText(
            self.project.modelica_info.runtime_simulation)
        self.simulation_runtime_label_2 = QtGui.QLabel(
            self.simulation_groupbox)
        self.simulation_runtime_label_2.setGeometry(
            QtCore.QRect(285, 20, 10, 25))
        self.simulation_runtime_label_2.setText("s")
        self.simulation_interval_output_label_1 = QtGui.QLabel(
            self.simulation_groupbox)
        self.simulation_interval_output_label_1.setGeometry(
            QtCore.QRect(5, 55, 90, 25))
        self.simulation_interval_output_label_1.setText("Interval Output:")
        self.simulation_interval_output_lineedit = QtGui.QLineEdit(
            self.simulation_groupbox)
        self.simulation_interval_output_lineedit.setGeometry(
            QtCore.QRect(100, 55, 180, 25))
        self.simulation_interval_output_lineedit.setText(
            self.project.modelica_info.interval_output)
        self.simulation_interval_output_label_2 = QtGui.QLabel(
            self.simulation_groupbox)
        self.simulation_interval_output_label_2.setGeometry(
            QtCore.QRect(285, 55, 10, 25))
        self.simulation_interval_output_label_2.setText("s")
        self.simulation_solver_label = QtGui.QLabel(self.simulation_groupbox)
        self.simulation_solver_label.setGeometry(QtCore.QRect(5, 90, 90, 25))
        self.simulation_solver_label.setText("Solver:")
        self.simulation_solver_combobox = QtGui.QComboBox(
            self.simulation_groupbox)
        self.simulation_solver_combobox.setGeometry(
            QtCore.QRect(100, 90, 180, 25))
        for solver in self.project.modelica_info.solver:
            self.simulation_solver_combobox.addItem(solver)
        self.simulation_solver_combobox.setCurrentIndex(
            self.simulation_solver_combobox.findText(
                self.project.modelica_info.current_solver))
        self.simulation_equidistant_output_checkbox = QtGui.QCheckBox(
            self.simulation_groupbox)
        self.simulation_equidistant_output_checkbox.setGeometry(
            QtCore.QRect(5, 125, 290, 20))
        self.simulation_equidistant_output_checkbox.setChecked(
            self.project.modelica_info.equidistant_output)
        self.simulation_equidistant_output_checkbox.setText(
            "Equidistant Output")

        self.simulation_save_cancel_groupbox = QtGui.QGroupBox()
        self.simulation_save_cancel_groupbox.setGeometry(
            QtCore.QRect(10, 530, 315, 35))
        self.simulation_save_cancel_groupbox.setMinimumSize(
            QtCore.QSize(315, 35))
        self.simulation_save_cancel_groupbox.setMaximumSize(
            QtCore.QSize(315, 35))
        self.simulation_save_button = QtGui.QPushButton(
            self.simulation_save_cancel_groupbox)
        self.simulation_save_button.setText("Save")
        self.simulation_save_button.setGeometry(QtCore.QRect(5, 5, 90, 25))
        self.connect(self.simulation_save_button, SIGNAL("clicked()"),
                     self.save_changed_simulation_values)
        self.connect(self.simulation_save_button, SIGNAL(
                "clicked()"), self.simulation_window_ui, QtCore.SLOT(
                "close()"))
        self.simulation_cancel_button = QtGui.QPushButton(
            self.simulation_save_cancel_groupbox)
        self.simulation_cancel_button.setText("Cancel")
        self.simulation_cancel_button.setGeometry(QtCore.QRect(100, 5, 80, 25))
        self.connect(self.simulation_cancel_button, SIGNAL(
                "clicked()"), self.simulation_window_ui, QtCore.SLOT(
                "close()"))

        self.simulation_window_ui_layout.addWidget(
            self.project_name_groupbox, 1, 1)
        self.simulation_window_ui_layout.addWidget(
            self.simulation_groupbox, 2, 1)
        self.simulation_window_ui_layout.addWidget(
            self.simulation_save_cancel_groupbox, 3, 1)
        self.simulation_window_ui.setWindowModality(Qt.ApplicationModal)
        self.simulation_window_ui.show()

    def show_layer_build_ui(self, item):
        ''' Opens a window to see all attributes from the
        currently selected layer.        
        '''

        self.layer_build_ui = QtGui.QWizardPage()
        self.layer_build_ui.setAttribute(QtCore.Qt.WA_DeleteOnClose)
        self.layer_build_ui.setWindowTitle("Layer Details")
        self.layer_build_ui.setFixedWidth(450)
        self.layer_build_ui.setFixedHeight(300)
        self.layer_build_ui_window_layout = QtGui.QGridLayout()
        self.layer_build_ui.setLayout(self.layer_build_ui_window_layout)
        self.layer_model = QtGui.QStandardItemModel()
        self.materials = Controller.get_materials_from_file(self.project)
        self.is_switchable = False

        sender = self.sender()
        if(sender == self.element_material_list_view):
            current_item = self.element_layer_model.itemFromIndex(item)
            current_layer = self.current_element.layer
        else:
            current_item = \
                self.element_layer_model_set_all_constr.itemFromIndex(item)
            current_layer = self.all_constr_layer_list

        for layer in current_layer:
            if (layer.internal_id == current_item.internal_id):
                self.current_layer = layer
                break
        self.layer_general_layout = QtGui.QGridLayout()
        self.layer_general_layout_group_box = QtGui.QGroupBox("Layer Values")
        self.layer_general_layout_group_box.setLayout(
            self.layer_general_layout)

        self.thickness_label = QtGui.QLabel("Layer Thickness")
        self.thickness_textbox = QtGui.QLineEdit()
        self.thickness_textbox.setObjectName(_fromUtf8("ThicknessTextBox"))
        self.thickness_textbox.setText(str(self.current_layer.thickness))

        self.material_label = QtGui.QLabel("Material")
        self.material_combobox = QtGui.QComboBox()
        self.connect(self.material_combobox, QtCore.SIGNAL(
            "currentIndexChanged(int)"), self.switch_material)
        temp_list = []
        for material in self.materials:
            if material.name not in temp_list:
                temp_list.append(material.name)
        if self.current_layer.material.name not in temp_list and\
                self.current_layer.material.name is not None:
            temp_list.append(self.current_layer.material.name)
        self.material_combobox.addItems(sorted(temp_list))
        self.material_combobox.setCurrentIndex(
            self.material_combobox.findText(self.current_layer.material.name))
        self.is_switchable = True

        self.material_density_label = QtGui.QLabel("Density")
        self.material_density_textbox = QtGui.QLineEdit()
        self.material_density_textbox.setObjectName(
            _fromUtf8("MaterialDensityTextBox"))
        self.material_density_textbox.setText(
            str(self.current_layer.material.density))

        self.material_thermal_conduc_label = QtGui.QLabel("ThermalConduc")
        self.material_thermal_conduc_textbox = QtGui.QLineEdit()
        self.material_thermal_conduc_textbox.setObjectName(
            _fromUtf8("MaterialThermalConducTextBox"))
        self.material_thermal_conduc_textbox.setText(
            str(self.current_layer.material.thermal_conduc))

        self.material_heat_capac_label = QtGui.QLabel("HeatCapac")
        self.material_heat_capac_textbox = QtGui.QLineEdit()
        self.material_heat_capac_textbox.setObjectName(
            _fromUtf8("MaterialHeatCapacTextBox"))
        self.material_heat_capac_textbox.setText(
            str(self.current_layer.material.heat_capac))

        self.material_solar_absorp_label = QtGui.QLabel("SolarAbsorp")
        self.material_solar_absorp_textbox = QtGui.QLineEdit()
        self.material_solar_absorp_textbox.setObjectName(
            _fromUtf8("MaterialSolarAbsorpTextBox"))
        self.material_solar_absorp_textbox.setText(
            str(self.current_layer.material.solar_absorp))

        self.material_ir_emissivity_label = QtGui.QLabel("IrEmissivity")
        self.material_ir_emissivity_textbox = QtGui.QLineEdit()
        self.material_ir_emissivity_textbox.setObjectName(
            _fromUtf8("MaterialIrEmissivityTextBox"))
        self.material_ir_emissivity_textbox.setText(
            str(self.current_layer.material.ir_emissivity))

        self.material_transmittance_label = QtGui.QLabel("Transmittance")
        self.material_transmittance_textbox = QtGui.QLineEdit()
        self.material_transmittance_textbox.setObjectName(
            _fromUtf8("MaterialTransmittanceTextBox"))
        self.material_transmittance_textbox.setText(
            str(self.current_layer.material.transmittance))

        self.layer_save_button = QtGui.QPushButton()
        self.layer_save_button.setText("Save")

        if(sender == self.element_material_list_view):
            self.connect(self.layer_save_button, SIGNAL(
             "clicked()"), self.save_changed_layer_values)
            self.connect(self.layer_save_button, SIGNAL(
             "clicked()"), self.update_element_details)
        else:
            self.connect(self.layer_save_button, SIGNAL(
             "clicked()"), self.save_changed_layer_values_set_all_constr)
            self.connect(self.layer_save_button, SIGNAL(
             "clicked()"), self.update_set_all_construction)

        self.connect(self.layer_save_button, SIGNAL(
            "clicked()"), self.layer_build_ui, QtCore.SLOT("close()"))

        self.layer_cancel_button = QtGui.QPushButton()
        self.layer_cancel_button.setText("Cancel")
        self.connect(self.layer_cancel_button, SIGNAL(
            "clicked()"), self.layer_build_ui, QtCore.SLOT("close()"))

        self.layer_general_layout.addWidget(self.thickness_label, 1, 0)
        self.layer_general_layout.addWidget(self.thickness_textbox, 1, 1)
        self.layer_general_layout.addWidget(self.material_label, 2, 0)
        self.layer_general_layout.addWidget(self.material_combobox, 2, 1)
        self.layer_general_layout.addWidget(self.material_density_label, 3, 0)
        self.layer_general_layout.addWidget(
            self.material_density_textbox, 3, 1)
        self.layer_general_layout.addWidget(
            self.material_thermal_conduc_label, 4, 0)
        self.layer_general_layout.addWidget(
            self.material_thermal_conduc_textbox, 4, 1)
        self.layer_general_layout.addWidget(
            self.material_heat_capac_label, 5, 0)
        self.layer_general_layout.addWidget(
            self.material_heat_capac_textbox, 5, 1)
        self.layer_general_layout.addWidget(
            self.material_solar_absorp_label, 6, 0)
        self.layer_general_layout.addWidget(
            self.material_solar_absorp_textbox, 6, 1)
        self.layer_general_layout.addWidget(
            self.material_ir_emissivity_label, 7, 0)
        self.layer_general_layout.addWidget(
            self.material_ir_emissivity_textbox, 7, 1)
        self.layer_general_layout.addWidget(
            self.material_transmittance_label, 8, 0)
        self.layer_general_layout.addWidget(
            self.material_transmittance_textbox, 8, 1)
        self.layer_general_layout.addWidget(self.layer_save_button, 9, 0)
        self.layer_general_layout.addWidget(self.layer_cancel_button, 9, 1)

        self.layer_build_ui_window_layout.addWidget(
            self.layer_general_layout_group_box)
        self.layer_build_ui.setWindowModality(Qt.ApplicationModal)
        self.layer_build_ui.show()

    def display_current_building(self):
        ''' Changes all the values to the new building
        '''

        if (self.current_building):

            """ Displaying values on the sidebar controls"""

            self.side_bar_id_line_edit.setText(
                str(self.current_building.name))
            self.side_bar_construction_year_line_edit.setText(
                str(self.current_building.year_of_construction))
            self.side_bar_height_of_floors_line_edit.setText(
                str(self.current_building.height_of_floors))
            self.side_bar_location_line_edit.setText(
                str(self.current_building.city))
            self.side_bar_net_leased_area_line_edit.setText(
                str(self.current_building.net_leased_area))
            self.side_bar_number_of_floors_line_edit.setText(
                str(self.current_building.number_of_floors))
            self.side_bar_street_line_edit.setText(
                str(self.current_building.street_name))

            """ Updates the combobox displaying all buildings """

            try:
                if (self.side_bar_buildings_combo_box.findData(
                        str(self.current_building.internal_id)) == -1):
                    self.side_bar_buildings_combo_box.addItem(
                        self.current_building.name,
                        str(self.current_building.internal_id))
                    self.side_bar_buildings_combo_box.setCurrentIndex(
                        self.side_bar_buildings_combo_box.findData(
                            str(self.current_building.internal_id)))
                elif (self.side_bar_buildings_combo_box.currentText !=
                      self.side_bar_id_line_edit.text):
                    self.side_bar_buildings_combo_box.setItemText(
                        self.side_bar_buildings_combo_box.currentIndex(),
                        self.current_building.name)
            except AttributeError:
                pass

            """ Displaying zones in the two list views in the main frame """

            self.zone_model.clear()
            self.outer_elements_model.clear()
            self.element_model.clear()
            for zone in self.project.\
                buildings[self.project.buildings.index(
                    self.current_building)].thermal_zones:
                item = TrackableItem(
                    "Name:\t".expandtabs(8) + str(zone.name) +
                    "\n" + "Type:\t".expandtabs(11) +
                    str(type(zone).__name__) + "\n Area:\t".expandtabs(11) +
                    str(zone.area), zone.internal_id)
                self.zone_model.appendRow(item)
                if zone.inner_walls:
                    for inner_wall in zone.inner_walls:
                        if type(inner_wall).__name__ == \
                                "InnerWall":
                            item = TrackableItem(
                                "Name:\t".expandtabs(8) + str(inner_wall.name)+
                                "\nType:\t".expandtabs(11) +
                                "Inner Wall \n Area:\t".expandtabs(11) +
                                str(inner_wall.area),inner_wall.internal_id)
                            self.element_model.appendRow(item)
                        if type(inner_wall).__name__ == \
                                "Floor":
                            item = TrackableItem(
                                "Name:\t".expandtabs(8) + str(inner_wall.name)+
                                "\nType:\t".expandtabs(11) +
                                "Floor \n Area:\t".expandtabs(11) +
                                str(inner_wall.area), inner_wall.internal_id)
                            self.element_model.appendRow(item)
                        if type(inner_wall).__name__ == \
                                "Ceiling":
                            item = TrackableItem(
                                "Name:\t".expandtabs(8) + str(inner_wall.name)+
                                "\nType:\t".expandtabs(11) +
                                "Ceiling \n Area:\t".expandtabs(11) +
                                str(inner_wall.area), inner_wall.internal_id)
                            self.element_model.appendRow(item)
                if zone.outer_walls:
                    for outer_wall in zone.outer_walls:
                        if type(outer_wall).__name__ == \
                                "GroundFloor":
                            item = TrackableItem(
                                "Name:\t".expandtabs(8) +
                                str(outer_wall.name) +
                                "\nType:\t".expandtabs(11) +
                                "Ground Floor \n Area:\t".expandtabs(11) +
                                str(outer_wall.area) +
                                "\n Orientation:\t".expandtabs(11) +
                                str(outer_wall.orientation),
                                outer_wall.internal_id)
                            self.element_model.appendRow(item)
                        if type(outer_wall).__name__ == \
                                "Rooftop":
                            item = TrackableItem(
                                "Name:\t".expandtabs(8) +
                                str(outer_wall.name) +
                                "\nType:\t".expandtabs(11) +
                                "Rooftop \n Area:\t".expandtabs(11) +
                                str(outer_wall.area) +
                                "\n Orientation:\t".expandtabs(11) +
                                str(outer_wall.orientation),
                                outer_wall.internal_id)
                            self.element_model.appendRow(item)
                        if type(outer_wall).__name__ == \
                                "OuterWall":
                            item = TrackableItem(
                                "Name:\t".expandtabs(8) +
                                str(outer_wall.name) +
                                "\nType:\t".expandtabs(11) +
                                "Outer Wall \n Area:\t".expandtabs(11) +
                                str(outer_wall.area) +
                                "\n Orientation:\t".expandtabs(11) +
                                str(outer_wall.orientation),
                                outer_wall.internal_id)
                            self.element_model.appendRow(item)
                if zone.windows:
                    for window in zone.windows:
                        item = TrackableItem(
                            "Name:\t".expandtabs(8) + str(window.name) +
                            "\nType:\t".expandtabs(11) +
                            "Windows \n Area:\t".expandtabs(11) +
                            str(window.area) +
                            "\n Orientation:\t".expandtabs(11) +
                            str(window.orientation),
                            window.internal_id)
                        self.element_model.appendRow(item)

            for orientation in self.guiinfo.orientations_numbers.keys():
                if self.current_building.get_outer_wall_area(orientation) != 0:
                    if orientation == -1:
                        item1 = QStandardItem(
                         "Rooftop \nOrientation:\t" +
                         str(self.guiinfo.orientations_numbers[orientation]) +
                         "\t".expandtabs(12) + "\n" + " Area: " +
                         str(self.current_building.
                             get_outer_wall_area(orientation)))

                    elif orientation == -2:
                        item1 = QStandardItem(
                         "Ground Floor \nOrientation:\t" +
                         str(self.guiinfo.orientations_numbers[orientation]) +
                         "\t".expandtabs(12) + "\n" + " Area: " +
                         str(self.current_building.
                             get_outer_wall_area(orientation)))
                    else:
                        item1 = QStandardItem(
                         "Outer Wall \nOrientation:\t" +
                         str(self.guiinfo.orientations_numbers[orientation]) +
                         "\t".expandtabs(12) + "\n" + " Area: " +
                         str(self.current_building.
                             get_outer_wall_area(orientation)))

                    self.outer_elements_model.appendRow(item1)

                if self.current_building.get_window_area(orientation) != 0:
                    item2 = QStandardItem(
                        "Window \nOrientation:\t" +
                        str(self.guiinfo.orientations_numbers[orientation]) +
                        "\t".expandtabs(16) + "\n" + " Area: " +
                        str(self.current_building.
                            get_window_area(orientation)))
                    self.outer_elements_model.appendRow(item2)

    def display_current_zone(self):
        ''' Updates the lists in the main window
        '''

        if (self.current_zone):
            self.element_model.clear()
            self.edit_zone_area_line_edit.setText(str(self.current_zone.area))
            self.edit_zone_name_line_edit.setText(str(self.current_zone.name))
            self.edit_zone_volume_line_edit.setText(
                str(self.current_zone.volume))
            for inner_wall in self.current_zone.inner_walls:
                if type(inner_wall).__name__ == "InnerWall":
                    item = TrackableItem(
                        "Name:\t".expandtabs(8) + str(inner_wall.name) + 
                        "\nType:\t".expandtabs(11) + 
                        "Inner Wall \n Area:\t".expandtabs(11) + 
                        str(inner_wall.area), inner_wall.internal_id)
                    self.element_model.appendRow(item)
                if type(inner_wall).__name__ == "Floor":
                    item = TrackableItem(
                        "Name:\t".expandtabs(8) + str(inner_wall.name) + 
                        "\nType:\t".expandtabs(11) + 
                        "Floor \n Area:\t".expandtabs(11) + 
                        str(inner_wall.area), inner_wall.internal_id)
                    self.element_model.appendRow(item)
                if type(inner_wall).__name__ == "Ceiling":
                    item = TrackableItem(
                        "Name:\t".expandtabs(8) + str(inner_wall.name) + 
                        "\nType:\t".expandtabs(11) + 
                        "Ceiling \n Area:\t".expandtabs(11) + 
                        str(inner_wall.area), inner_wall.internal_id)
                    self.element_model.appendRow(item)
            for element in self.current_zone.outer_walls:
                if type(element).__name__ == "GroundFloor":
                    item = TrackableItem(
                        "Name:\t".expandtabs(8) + 
                        str(element.name) + 
                        "\nType:\t".expandtabs(11) + 
                        "Ground Floor \n Area:\t".expandtabs(11) + 
                        str(element.area) + 
                        "\n Orientation:\t".expandtabs(11) + 
                        str(element.orientation),
                        element.internal_id)
                    self.element_model.appendRow(item)
                if type(element).__name__ == "Rooftop":
                    item = TrackableItem(
                        "Name:\t".expandtabs(8) + 
                        str(element.name) + 
                        "\nType:\t".expandtabs(11) + 
                        "Rooftop \n Area:\t".expandtabs(11) + 
                        str(element.area) + 
                        "\n Orientation:\t".expandtabs(11) + 
                        str(element.orientation),
                        element.internal_id)
                    self.element_model.appendRow(item)
                if type(element).__name__ == "OuterWall":
                    item = TrackableItem(
                        "Name:\t".expandtabs(8) + 
                        str(element.name) + 
                        "\nType:\t".expandtabs(11) + 
                        "Outer Wall \n Area:\t".expandtabs(11) + 
                        str(element.area) + 
                        "\n Orientation:\t".expandtabs(11) + 
                        str(element.orientation),
                        element.internal_id)
                    self.element_model.appendRow(item)
            for element in self.current_zone.windows:
                item = TrackableItem(
                    "Name:\t".expandtabs(8) + str(element.name) + 
                    "\nType:\t".expandtabs(11) + 
                    "Window \n Area:\t".expandtabs(11) + 
                    str(element.area) + "\n Orientation:\t".expandtabs(11) + 
                    str(element.orientation), element.internal_id)
                self.element_model.appendRow(item)

    def display_current_element(self):
        ''' Transfers all relevant values of the current
        element to gui controls like text fields and the list of layers.

        '''

        if (self.current_element):

            """ Displaying values on the sidebar controls"""

            self.edit_element_name_line_edit.setText(
                str(self.current_element.name))
            self.edit_element_area_line_edit.setText(
                str(self.current_element.area))
            self.edit_element_type_line_edit.setText(
                str(self.current_element.construction_type))

            """ Displaying layer in the list of layers in the main frame """

            self.layer_model.clear()
            for layer in self.current_element.layer:
                item = TrackableItem("Name:\t".expandtabs(8) + 
                                     str(layer.id) + "\n" + 
                                     "Material:\t".expandtabs(11) + 
                                     str(layer.material.name) + 
                                     "\n Thickness:\t".expandtabs(11) + 
                                     str(layer.thickness), layer.internal_id)
                self.layer_model.appendRow(item)

    def display_current_layer(self):
        ''' Transfers all relevant values of the current
        layer to gui text fields.

        '''

        if (self.current_layer):

            self.edit_layer_name_line_edit.setText(
                str(self.current_layer.id))
            self.edit_layer_thickness_line_edit.setText(
                str(self.current_layer.thickness))
            self.edit_layer_material_name_line_edit.setText(
                str(self.current_layer.material.name))
            self.edit_layer_density_line_edit.setText(
                str(self.current_layer.material.density))
            self.edit_layer_thermal_conduct_line_edit.setText(
                str(self.current_layer.material.thermal_conduc))
            self.edit_layer_heat_capacity_line_edit.setText(
                str(self.current_layer.material.heat_capac))
            self.edit_layer_solar_absorp_line_edit.setText(
                str(self.current_layer.material.solar_absorp))
            self.edit_layer_ir_emissivity_line_edit.setText(
                str(self.current_layer.material.ir_emissivity))
            self.edit_layer_transmittance_line_edit.setText(
                str(self.current_layer.material.transmittance))


    def click_save_current_project(self):
        '''Opens a dialog window for the user to input a path
        then issues the controller to create and save the file.
        
        '''
<<<<<<< HEAD
        
        path = QtGui.QFileDialog.getSaveFileName(
            caption='Choose Filepath',
            directory=utilis.get_default_path()+"\\"+self.project.name,
            filter="Teaser File (*.teaserXML);; GML (*.gml)")
        last_name = path.split('/')
        length = len(last_name)
        last_part = str(last_name[length-1])
        if last_part.endswith("teaserXML"):
            self.project.name = last_part[:-10]
        elif last_part.endswith("gml"):
            self.project.name = last_part[:-4]
        Controller.click_save_button(self.project, str(path))
=======

        self.element_build_ui = QtGui.QWizardPage()
        self.element_build_ui.setAttribute(QtCore.Qt.WA_DeleteOnClose)
        self.element_build_ui.setWindowTitle("Element Details")
        self.element_build_ui.setFixedWidth(450)
        self.element_build_ui.setFixedHeight(600)
        self.element_build_ui_window_layout = QtGui.QGridLayout()
        self.element_build_ui.setLayout(self.element_build_ui_window_layout)
>>>>>>> 745da02f

    def click_export_button(self):
        # path in GUI, which is need for the output
        path_output_folder = str(self.export_save_template_lineedit.text())
        template_folder = self.create_path_to_template_folder()
        os.chdir(template_folder)

        list_of_building_name = []
        for i in range(self.side_bar_buildings_combo_box.count()):
            list_of_building_name.append(
                self.side_bar_buildings_combo_box.itemText(i))

        sender = self.sender()
        building_model = \
            self.export_create_template_model_combobox.currentText()
        zone_model = self.export_create_template_zone_combobox.currentText()
        if self.radio_button_corG_1.isChecked():
            corG = True
        elif self.radio_button_corG_2.isChecked():
            corG = False
        elemInCombobox = \
            self.export_create_template_model_combobox.currentText()

        if(sender.text() == self.export_button.text()):
            Controller.click_export_button(self.project, building_model,
                                           zone_model, corG, None,
                                           path_output_folder)
            QtGui.QMessageBox.information(self, 'Message', "Export Modelica " +
                                          "record " + elemInCombobox +
                                          " all building finished ")
        elif(sender.text() == self.export_button_one.text()):
            Controller.click_export_button(self.project, building_model,
                                           zone_model, corG,
                                           self.current_building.internal_id,
                                           path_output_folder)
            QtGui.QMessageBox.information(self, 'Message', "Export Modelica " +
                                          "record " + elemInCombobox +
                                          " for current building finished ")
        utilis.create_path(str(self.file_path))

    def click_browse_button(self):
        self.export_save_template_lineedit.setText(QtGui.QFileDialog.
                                                   getExistingDirectory())
        if self.export_save_template_lineedit.text() != "":
            utilis.create_path(self.export_save_template_lineedit.text())
            self.file_path = self.export_save_template_lineedit.text()
        else:
            self.export_save_template_lineedit.setText(self.file_path)

    def switch_building(self):
        ''' Handles the buildings combobo
        '''

        cIndex = self.side_bar_buildings_combo_box.currentIndex()
        for building in self.project.buildings:
            fIndex = self.side_bar_buildings_combo_box.findData(
                str(building.internal_id))
            if fIndex == cIndex:
                self.current_building = building
                self.display_current_building()

    def switch_type_building(self):
        '''After changing the index of the combobox this function replaces
        the controls to fit the current type building.

<<<<<<< HEAD
        '''
=======
        self.element_construction_type_label = QtGui.QLabel(
            "Construction Type")
        self.element_construction_type_combobox = QtGui.QComboBox()
        self.element_construction_type_combobox.setObjectName(
            _fromUtf8("ElementConstructionTypeComboBox"))
        self.element_construction_type_combobox.addItem("heavy", userData=None)
        self.element_construction_type_combobox.addItem("light", userData=None)
        if self.current_element.construction_type == "heavy":
            self.element_construction_type_combobox.setCurrentIndex(0)
        if self.current_element.construction_type == "light":
            self.element_construction_type_combobox.setCurrentIndex(1)
        self.connect(self.element_construction_type_combobox, QtCore.SIGNAL(
            "currentIndexChanged(int)"), self.switch_constr_type)
>>>>>>> 745da02f

        cIndex = self.window_construct_building_combo_box.currentText()
        self.current_type_building = str(cIndex)
        self.construct_type_building_button.setText(
            u"Generate " + self.current_type_building + " Building ...")
        if self.current_type_building == "Residential":
            self.group_box_type_building_right_office.setVisible(False)
            self.group_box_type_building_right_residential.setVisible(True)
            self.group_box_office_architecture.setVisible(False)
            self.group_box_residential_architecture.setVisible(True)
            self.construct_type_building_button.clicked.disconnect()
            self.connect(self.construct_type_building_button, SIGNAL(
            "clicked()"), self.check_inputs_typebuilding)
            self.connect(self.construct_type_building_button, SIGNAL(
                "clicked()"), self.popup_window_type_building,
                    QtCore.SLOT("close()"))
        elif self.current_type_building == "Office" or self.current_type_building ==\
            "Institute 4" or self.current_type_building == "Institute 8" or\
                self.current_type_building == "Institute General":
            self.group_box_type_building_right_office.setVisible(True)
            self.group_box_type_building_right_residential.setVisible(False)
            self.group_box_office_architecture.setVisible(True)
            self.group_box_residential_architecture.setVisible(False)
            self.construct_type_building_button.clicked.disconnect()
            self.connect(self.construct_type_building_button, SIGNAL(
                "clicked()"), self.check_inputs_typebuilding)
            self.connect(self.construct_type_building_button, SIGNAL(
                "clicked()"), self.popup_window_type_building,
                    QtCore.SLOT("close()"))
         
    def switch_current_zone_type(self):
        '''If the type of the current zone is swapped, this
        gets the values for the new type and updates the window
        
        '''
                
        zone_type = self.zone_type_combobox.currentText()
        self.project = Controller.switch_zone_type(
            zone_type, self.project, self.current_zone.internal_id)
        self.update_zone_details()

    def switch_current_zone(self):
        ''' Switches the current zone if the user clicks on it
        used for things like delete_thermal_zone.        
        '''

        current_item = self.zone_model.itemFromIndex(
            self.edit_zone_list.currentIndex())
        for zone in self.current_building.thermal_zones:
            if zone.internal_id == current_item.internal_id:
                self.current_zone = zone
        self.display_current_zone()

   
    def switch_current_element(self):
        ''' Switches the current element if the user clicks on it
        used for things like delete_current_element.
        '''

        current_item = self.element_model.itemFromIndex(
            self.edit_element_list.currentIndex())
        for element in self.current_zone.outer_walls:
            if element.internal_id == current_item.internal_id:
                self.current_element = element
        for element in self.current_zone.inner_walls:
            if element.internal_id == current_item.internal_id:
                self.current_element = element
        for element in self.current_zone.windows:
            if element.internal_id == current_item.internal_id:
                self.current_element = element
        self.display_current_element()

    def switch_current_layer(self):
        ''' Switches the current layer if the user clicks on it
        used for things like delete_current_layer.

        '''

        current_item = self.layer_model.itemFromIndex(
            self.edit_current_layer_list.currentIndex())
        for layer in self.current_element.layer:
            if layer.internal_id == current_item.internal_id:
                self.current_layer = layer
        self.display_current_layer()

    def switch_material(self):
        '''If the current material is swapped, this gets the 
        values for the new type and updates the window
        
        '''
        
        if self.is_switchable:
            cIndex = self.material_combobox.currentText()
            for material in self.materials:
                fIndex = material.name
                if fIndex == cIndex:
                    self.current_layer.material.name = material.name
                    self.current_layer.material.density = material.density
                    self.current_layer.material.thermal_conduc = \
                        material.thermal_conduc
                    self.current_layer.material.heat_capac = \
                        material.heat_capac
                    self.material_density_textbox.setText(
                        str(self.current_layer.material.density))
                    self.material_thermal_conduc_textbox.setText(
                        str(self.current_layer.material.thermal_conduc))
                    self.material_heat_capac_textbox.setText(
                        str(self.current_layer.material.heat_capac))

    def add_thermal_zone(self):
        '''Checks if a building exists, if it does opens a window to create
        a new zone.
        '''

        if(self.current_building == 0):
            QtGui.QMessageBox.warning(self,
                                      u"No building error!",
                                      u"You need to specify a building first.")
        else:
            self.generate_zone_ui()

    def delete_thermal_zone(self):
        '''Checks if a building exists, if it does the currently
        selected zone is deleted from the current building.
        '''

        if (self.current_building == 0):
            QtGui.QMessageBox.warning(self, u"No building error!",
                                      u"You need to specify a building first.")
        else:
            try:
                item = self.zone_model.itemFromIndex(
                    self.zones_list_view.currentIndex())
                for building in self.project.buildings:
                    for zone in building.thermal_zones:
                        if (zone.internal_id == item.internal_id):
                            ind = building.thermal_zones.index(zone)
                            building.thermal_zones[ind].delete()
                            self.display_current_building()
            except (ValueError, AttributeError):
                QtGui.QMessageBox.warning(self,
                                          u"No zone selected",
                                          u"You need to select a"
                                          "thermal zone first.")

    def delete_current_element(self):
        '''Checks if an element is currently selected and
        deletes the selected element.
        
        '''
        
        try:
            item = self.element_model.itemFromIndex(
                self.zone_element_list_view.currentIndex())
            for building in self.project.buildings:
                for zone in building.thermal_zones:
                    for element in zone.outer_walls:
                        if (element.internal_id == item.internal_id):
                            ind = zone.outer_walls.index(element)
                            del zone.outer_walls[ind]
                            self.update_zone_details()
                    for element in zone.inner_walls:
                        if (element.internal_id == item.internal_id):
                            ind = zone.inner_walls.index(element)
                            del zone.inner_walls[ind]
                            self.update_zone_details()
                    for element in zone.windows:
                        if (element.internal_id == item.internal_id):
                            ind = zone.windows.index(element)
                            del zone.windows[ind]
                            self.update_zone_details()
        except (ValueError, AttributeError):
            QtGui.QMessageBox.warning(self,
                                      u"No element selected",
                                      u"You need to select an element first.")

    def delete_selected_layer(self):
        '''Checks if a layer is currently selected and
        deletes the selected layer.
        
        '''
        
        try:
            item = self.element_layer_model.itemFromIndex(
                self.element_material_list_view.currentIndex())
            for building in self.project.buildings:
                for zone in building.thermal_zones:
                    for element in zone.outer_walls:
                        for current_layer in element.layer:
                            if (current_layer.internal_id == item.internal_id):
                                ind = element.layer.index(current_layer)
                                del element.layer[ind]
                                self.update_element_details()
                    for element in zone.inner_walls:
                        for current_layer in element.layer:
                            if (current_layer.internal_id == item.internal_id):
                                ind = element.layer.index(current_layer)
                                del element.layer[ind]
                                self.update_element_details()
                    for element in zone.windows:
                        for current_layer in element.layer:
                            if (current_layer.internal_id == item.internal_id):
                                ind = element.layer.index(current_layer)
                                del element.layer[ind]
                                self.update_element_details()
        except (ValueError, AttributeError):
            QtGui.QMessageBox.warning(self,
                                      u"No layer selected",
                                      u"You need to select a layer first.")

    def delete_selected_layer_set_all_constr(self):
        try:
            item = self.element_layer_model_set_all_constr.itemFromIndex(
                self.set_all_constr_element_material_list_view.currentIndex())
            for current_layer in self.all_constr_layer_list:
                if (current_layer.internal_id == item.internal_id):

                    ind = self.all_constr_layer_list.index(current_layer)
                    del self.all_constr_layer_list[ind]
                    self.update_set_all_construction()

        except (ValueError, AttributeError):
            QtGui.QMessageBox.warning(self,
                                      u"No layer selected",
                                      u"You need to select a layer first.")

<<<<<<< HEAD
    def edit_building(self):
        ''' Goes into edit mode and darkens the uneditable parts.
        '''
=======
        self.element_save_button = QtGui.QPushButton()
        self.element_save_button.setText("Save")

        self.connect(self.element_save_button, SIGNAL("clicked()"),
                     self.load_constr_type)
        self.connect(self.element_save_button, SIGNAL("clicked()"),
                     self.save_changed_element_values)
        self.connect(self.element_save_button, SIGNAL("clicked()"),
                     self.update_zone_details)
        self.connect(self.element_save_button, SIGNAL("clicked()"),
                     self.element_build_ui, QtCore.SLOT("close()"))
        # self.connect(self.element_save_button, SIGNAL("clicked()"),
        #              self.zone_value_window, QtCore.SLOT("update()"))
>>>>>>> 745da02f

        # TODO: Ok das Design hat sich nicht wirklich durchgesetzt und
        # es funktioniert grad nicht besonders, Vorschlag: stattdessen
        # einfach ein Pop-Up Fenster wie bei Create-Type-Building, in dem
        # man building attribute die links am rand stehen ändern kann.
        if self.current_building:
            self.side_bar_construction_year_line_edit.setReadOnly(False)
            self.side_bar_height_of_floors_line_edit.setReadOnly(False)
            self.side_bar_id_line_edit.setReadOnly(False)
            self.side_bar_location_line_edit.setReadOnly(False)
            self.side_bar_net_leased_area_line_edit.setReadOnly(False)
            self.side_bar_number_of_floors_line_edit.setReadOnly(False)
            self.side_bar_street_line_edit.setReadOnly(False)
            self.saved_values_for_edit["year"] = \
                self.side_bar_construction_year_line_edit.text()
            self.saved_values_for_edit["height"] = \
                self.side_bar_height_of_floors_line_edit.text()
            self.saved_values_for_edit["id"] = \
                self.side_bar_id_line_edit.text()
            self.saved_values_for_edit["location"] = \
                self.side_bar_location_line_edit.text()
            self.saved_values_for_edit["area"] = \
                self.side_bar_net_leased_area_line_edit.text()
            self.saved_values_for_edit["number"] = \
                self.side_bar_number_of_floors_line_edit.text()
            self.saved_values_for_edit["street"] = \
                self.side_bar_street_line_edit.text()

            self.mask_label_0.setVisible(True)
            self.mask_label_0.raise_()
            self.mask_label_1.setVisible(True)
            self.mask_label_1.raise_()
            self.mask_label_2.setVisible(True)
            self.mask_label_2.raise_()
            self.mask_label_3.setVisible(True)
            self.mask_label_3.raise_()
            self.mask_label_4.setVisible(True)
            self.mask_label_4.raise_()
            self.mask_label_5.setVisible(True)
            self.mask_label_5.raise_()
            self.mask_label_6.setVisible(True)
            self.mask_label_6.raise_()
            self.mask_label_7.setVisible(True)
            self.mask_label_7.raise_()
            self.mask_label_8.setVisible(True)
            self.mask_label_8.raise_()

            self.mask_label_9.setVisible(True)
            self.mask_label_9.raise_()
            self.mask_button_1.setVisible(True)
            self.mask_button_1.raise_()
            self.mask_button_2.setVisible(True)
            self.mask_button_2.raise_()
            self.current_transformation = "ebui"
        else:
            QtGui.QMessageBox.warning(self,
                                      u"No building error!",
                                      u"You need to specify a building first.")

    def edit_building_save(self):
        ''' Changes the program back after saving changes.
        '''

        # TODO: Siehe TODO in edit_building

        self.mask_label_0.setVisible(False)
        self.mask_label_1.setVisible(False)
        self.mask_label_2.setVisible(False)
        self.mask_label_3.setVisible(False)
        self.mask_label_4.setVisible(False)
        self.mask_label_5.setVisible(False)
        self.mask_label_6.setVisible(False)
        self.mask_label_7.setVisible(False)
        self.mask_label_8.setVisible(False)
        self.mask_label_9.setVisible(False)
        self.mask_button_1.setVisible(False)
        self.mask_button_2.setVisible(False)
        self.side_bar_construction_year_line_edit.setReadOnly(True)
        self.side_bar_height_of_floors_line_edit.setReadOnly(True)
        self.side_bar_id_line_edit.setReadOnly(True)
        self.side_bar_location_line_edit.setReadOnly(True)
        self.side_bar_net_leased_area_line_edit.setReadOnly(True)
        self.side_bar_number_of_floors_line_edit.setReadOnly(True)
        self.side_bar_street_line_edit.setReadOnly(True)
        self.current_building.year_of_construction = \
            self.side_bar_construction_year_line_edit.text()
        self.current_building.height_of_floors = \
            self.side_bar_height_of_floors_line_edit.text()
        self.current_building.name = self.side_bar_id_line_edit.text()
        self.current_building.city = self.side_bar_location_line_edit.text()
        self.current_building.net_leased_area = \
            self.side_bar_net_leased_area_line_edit.text()
        self.current_building.number_of_floors = \
            self.side_bar_number_of_floors_line_edit.text()
        self.current_building.street_name = \
            self.side_bar_street_line_edit.text()
        self.display_current_building()

    def edit_building_cancel(self):
        ''' Changes the program back after cancelling changes.
        '''

        # TODO: Siehe TODO in edit_building

        self.mask_label_0.setVisible(False)
        self.mask_label_1.setVisible(False)
        self.mask_label_2.setVisible(False)
        self.mask_label_3.setVisible(False)
        self.mask_label_4.setVisible(False)
        self.mask_label_5.setVisible(False)
        self.mask_label_6.setVisible(False)
        self.mask_label_7.setVisible(False)
        self.mask_label_8.setVisible(False)
        self.mask_label_9.setVisible(False)
        self.mask_button_1.setVisible(False)
        self.mask_button_2.setVisible(False)
        self.side_bar_construction_year_line_edit.setReadOnly(True)
        self.side_bar_height_of_floors_line_edit.setReadOnly(True)
        self.side_bar_id_line_edit.setReadOnly(True)
        self.side_bar_location_line_edit.setReadOnly(True)
        self.side_bar_net_leased_area_line_edit.setReadOnly(True)
        self.side_bar_number_of_floors_line_edit.setReadOnly(True)
        self.side_bar_street_line_edit.setReadOnly(True)
        self.side_bar_construction_year_line_edit.setText(
            self.saved_values_for_edit["year"])
        self.side_bar_height_of_floors_line_edit.setText(
            self.saved_values_for_edit["height"])
        self.side_bar_id_line_edit.setText(
            self.saved_values_for_edit["id"])
        self.side_bar_location_line_edit.setText(
            self.saved_values_for_edit["location"])
        self.side_bar_net_leased_area_line_edit.setText(
            self.saved_values_for_edit["area"])
        self.side_bar_number_of_floors_line_edit.setText(
            self.saved_values_for_edit["number"])
        self.side_bar_street_line_edit.setText(
            self.saved_values_for_edit["street"])

    def load_material(self):
        '''If the current material is swapped, this gets the 
        values for the new type and updates the window
        
        '''

        try:
            cIndex = self.new_layerX_material_combobox.currentText()
            check = 0
        except:
            cIndex = self.new_layer_material_combobox.currentText()
            check = 1
        for material in self.materials:
            fIndex = material.name
            if fIndex == cIndex:

                if check == 0:
                    self.new_layerX_material_density_textbox.setText(
                        str(material.density))
                    self.new_layerX_material_thermal_conduc_textbox.setText(
                        str(material.thermal_conduc))
                    self.new_layerX_material_heat_capac_textbox.setText(
                        str(material.heat_capac))
                else:
                    self.new_layer_material_density_textbox.setText(
                        str(material.density))
                    self.new_layer_material_thermal_conduc_textbox.setText(
                        str(material.thermal_conduc))
                    self.new_layer_material_heat_capac_textbox.setText(
                        str(material.heat_capac))

    def load_building_button(self):
        ''' Loads the chosen building from a dialog window and
        puts it on display.        
        '''
        # click_save_current_project
        path = QtGui.QFileDialog.getOpenFileName(
            self, caption='Choose Filepath', directory='')
        if path:
            loaded_project = Controller.click_load_button(str(path))
            self.merge_projects(loaded_project)

    def merge_projects(self, loaded_project):
        ''' If a new project is loaded in the buildings are merged
        into the list of buildings of the older project and all the
        values of the old project are overwritten        
        '''
        for building in self.project.buildings:
            loaded_project.buildings.insert(0, building)
        self.project = loaded_project
        self.project.modelica_info = ModelicaInfo()

        self.current_building = self.project.buildings[-1]
        self.display_current_building()

    def fill_random_parameters(self):
        import random
        self.window_construct_building_name_line_edit.setText("Random")
        self.window_construct_building_street_line_edit.setText("Random Street")
        self.window_construct_building_location_line_edit.setText("Random City")
        value = str(random.randint(1900,2015))
        self.window_construct_building_year_line_edit.setText(value)
        value = str(random.randint(1,10))
        self.window_construct_building_number_of_floors_line_edit.setText(value)
        value = str(round(random.uniform(2.5,5.5),2))
        self.window_construct_building_height_of_floors_line_edit.setText(value)
        value = str(round(random.uniform(100,10000),2))
        self.window_construct_building_area_line_edit.setText(value)

    def fill_typebuilding_attributes(self):
        '''Fills in values for type buildings from the combo boxes
        next to the pictures in the Create Type Building window.
        '''
        
        text = self.window_construct_building_combo_box.currentText()

        if text == "Office" or text == "Institute 4" or text ==\
                "Institute 8" or text == "Institute General":
            if self.radio_button_office_layout_1.isChecked():
                self.type_building_ind_att['layoutArea'] = 0
            if self.radio_button_office_layout_2.isChecked():
                self.type_building_ind_att['layoutArea'] = 1
            if self.radio_button_office_layout_3.isChecked():
                self.type_building_ind_att['layoutArea'] = 2
            if self.radio_button_office_layout_4.isChecked():
                self.type_building_ind_att['layoutArea'] = 3
            if self.radio_button_window_area_office_1.isChecked():
                self.type_building_ind_att['layoutWindowArea'] = 0
            if self.radio_button_window_area_office_2.isChecked():
                self.type_building_ind_att['layoutWindowArea'] = 1
            if self.radio_button_window_area_office_3.isChecked():
                self.type_building_ind_att['layoutWindowArea'] = 2
            if self.radio_button_window_area_office_4.isChecked():
                self.type_building_ind_att['layoutWindowArea'] = 3
            if self.radio_button_architecture_office_1.isChecked():
                self.type_building_ind_att['constructionType'] = "heavy"
            if self.radio_button_architecture_office_2.isChecked():
                self.type_building_ind_att['constructionType'] = "heavy"
            if self.radio_button_architecture_office_3.isChecked():
                self.type_building_ind_att['constructionType'] = "light"
        if text == "Residential":
            if self.radio_button_residential_layout_1.isChecked():
                self.type_building_ind_att['layoutArea'] = 0
            if self.radio_button_residential_layout_2.isChecked():
                self.type_building_ind_att['layoutArea'] = 1
            if self.radio_button_neighbour_1.isChecked():
                self.type_building_ind_att['neighbour_building'] = 0
            if self.radio_button_neighbour_2.isChecked():
                self.type_building_ind_att['neighbour_building'] = 1
            if self.radio_button_neighbour_3.isChecked():
                self.type_building_ind_att['neighbour_building'] = 2
            if self.radio_button_residential_roof_1.isChecked():
                self.type_building_ind_att['layout_attic'] = 0
            if self.radio_button_residential_roof_2.isChecked():
                self.type_building_ind_att['layout_attic'] = 1
            if self.radio_button_residential_roof_3.isChecked():
                self.type_building_ind_att['layout_attic'] = 2
            if self.radio_button_residential_roof_4.isChecked():
                self.type_building_ind_att['layout_attic'] = 3
            if self.radio_button_residential_basement_1.isChecked():
                self.type_building_ind_att['layout_cellar'] = 0
            if self.radio_button_residential_basement_2.isChecked():
                self.type_building_ind_att['layout_cellar'] = 1
            if self.radio_button_residential_basement_3.isChecked():
                self.type_building_ind_att['layout_cellar'] = 2
            if self.radio_button_residential_basement_4.isChecked():
                self.type_building_ind_att['layout_cellar'] = 3
            if self.check_box_button_roof.isChecked():
                self.type_building_ind_att['dormer'] = 1
            else:
                self.type_building_ind_att['dormer'] = 0
            if self.radio_button_residential_architecture_1.isChecked():
                self.type_building_ind_att['constructionType'] = "heavy"
            if self.radio_button_residential_architecture_2.isChecked():
                self.type_building_ind_att['constructionType'] = "heavy"
            if self.radio_button_residential_architecture_3.isChecked():
                self.type_building_ind_att['constructionType'] = "light"
                
    def key_press_event(self, event):
        ''' Implements shortcuts for the most important buttons
        
        '''
        
        # TODO: Ok also das hier funktioniert generell und tut auch schon
        # Problem: Der User muss die Shortcuts auch mitbekommen, also
        # am besten den jeweiligen shortcut-Buchstaben im Label unter dem
        # Button/ auf dem Button etwas hervorheben (unterstreichen oder fett machen)
        # Der Modifier ist STRG also müssten für die buttons bspw. STRG+C gedrückt werden.        
        key = event.key()
        if key == QtCore.Qt.Key_C and\
                QtGui.QApplication.keyboardModifiers() == \
                QtCore.Qt.ControlModifier:
            self.generate_type_building_ui("Office")
        if key == QtCore.Qt.Key_E and\
                QtGui.QApplication.keyboardModifiers() == \
                QtCore.Qt.ControlModifier:
            self.create_new_building_ui()
        if key == QtCore.Qt.Key_P and\
                QtGui.QApplication.keyboardModifiers() == \
                QtCore.Qt.ControlModifier:
            self.create_new_project_ui()
        if key == QtCore.Qt.Key_Z and\
                QtGui.QApplication.keyboardModifiers() == \
                QtCore.Qt.ControlModifier:
            self.add_thermal_zone()
        if key == QtCore.Qt.Key_D and\
                QtGui.QApplication.keyboardModifiers() == \
                QtCore.Qt.ControlModifier:
            self.delete_thermal_zone()
        if key == QtCore.Qt.Key_L and\
                QtGui.QApplication.keyboardModifiers() == \
                QtCore.Qt.ControlModifier:
            self.load_building_button()
        if key == QtCore.Qt.Key_B and\
                QtGui.QApplication.keyboardModifiers() == \
                QtCore.Qt.ControlModifier:
            self.edit_building()

    def set_text_color(self, qObject, color):
        '''Switches the color of text between red and black
        '''
        # werden soll, beim Löschen auf weitere Abhängigkeiten überprüfen!
        palette = QtGui.QPalette()
        if (color == "red"):
            palette.setColor(QtGui.QPalette.Foreground, QtCore.Qt.red)
        if (color == "black"):
            palette.setColor(QtGui.QPalette.Foreground, QtCore.Qt.black)
        qObject.setPalette(palette)
        return qObject

class WizardPage(QtGui.QWizardPage):
    def closeEvent(self, evnt, elem_layer= None ,layer_list= None):
            if(elem_layer is not None or layer_list is not None):
                elem_layer = []
                layer_list = []
                

class EmittingStream(QtCore.QObject):
    ''' Part of the package to display the console in the project.

    '''

    textWritten = QtCore.pyqtSignal(str)

    def write(self, text):
        self.textWritten.emit(str(text))

    def flush(self):
        pass<|MERGE_RESOLUTION|>--- conflicted
+++ resolved
@@ -1007,7 +1007,6 @@
         self.create_new_project_ui_page.setWindowModality(Qt.ApplicationModal)
         self.create_new_project_ui_page.show()
 
-<<<<<<< HEAD
     def create_new_building_ui(self):
         ''' Opens the create new building window.
         
@@ -1025,99 +1024,6 @@
         self.generate_new_building_window_layout = QtGui.QGridLayout()
         self.generate_new_building_ui_page.setLayout(
             self.generate_new_building_window_layout)
-=======
-    def save_changed_element_values(self):
-        '''Replaces the previous values of the current element with the inputs
-           from the text fields.
-
-        '''
-        # TODO: Fehler beim User-Input abfangen
-
-        for zone in self.current_building.thermal_zones:
-            if zone.internal_id == self.current_zone.internal_id:
-                for element in zone.inner_walls:
-                    if element.internal_id == self.current_element.internal_id:
-                        index = zone.inner_walls.index(element)
-                        zone.inner_walls[index].name = \
-                            str(self.element_name_textbox.text())
-                        zone.inner_walls[index].construction_type = \
-                            str(self.element_construction_type_combobox.\
-                            currentText())
-                        zone.inner_walls[index].orientation = \
-                            self.guiinfo.orientations_strings \
-                            [str(self.element_orientation_combobox.currentText())]
-                        zone.inner_walls[index].area = \
-                            str(self.element_area_textbox.text())
-                        zone.inner_walls[index].year_of_construction = \
-                            str(self.element_year_of_construction_textbox.text())
-                        zone.inner_walls[index].year_of_retrofit = \
-                            str(self.element_year_of_retrofit_textbox.text())
-                        zone.inner_walls[index].tilt = \
-                            str(self.element_tilt_textbox.text())
-                        zone.inner_walls[index].inner_convection = \
-                            str(self.element_inner_convection_textbox.text())
-                        zone.inner_walls[index].inner_radiation = \
-                            str(self.element_inner_radiation_textbox.text())
-                        break
-                for element in zone.outer_walls:
-                    if element.internal_id == self.current_element.internal_id:
-                        index = zone.outer_walls.index(element)
-                        zone.outer_walls[index].name = \
-                            str(self.element_name_textbox.text())
-                        zone.outer_walls[index].construction_type = \
-                            str(self.element_construction_type_combobox.
-                                currentText())
-                        zone.outer_walls[index].orientation = \
-                            self.guiinfo.orientations_strings\
-                            [self.element_orientation_combobox.currentText()]
-                        zone.outer_walls[index].area = \
-                            str(self.element_area_textbox.text())
-                        zone.outer_walls[index].year_of_construction = \
-                            str(self.element_year_of_construction_textbox.text())
-                        zone.outer_walls[index].year_of_retrofit = \
-                            str(self.element_year_of_retrofit_textbox.text())
-                        zone.outer_walls[index].tilt = \
-                            str(self.element_tilt_textbox.text())
-                        zone.outer_walls[index].inner_convection = \
-                            str(self.element_inner_convection_textbox.text())
-                        zone.outer_walls[index].inner_radiation = \
-                            str(self.element_inner_radiation_textbox.text())
-                        zone.outer_walls[index].outer_convection = \
-                            float(self.element_outer_convection_textbox.text())
-                        zone.outer_walls[index].outer_radiation = \
-                            float(self.element_outer_radiation_textbox.text())
-                        break
-                for element in zone.windows:
-                    if element.internal_id == self.current_element.internal_id:
-                        index = zone.windows.index(element)
-                        zone.windows[index].name = \
-                            str(self.element_name_textbox.text())
-                        zone.windows[index].construction_type = \
-                            str(self.element_construction_type_combobox.\
-                                currentText())
-                        zone.windows[index].orientation = \
-                            self.guiinfo.orientations_strings\
-                            [self.element_orientation_combobox.currentText()]
-                        zone.windows[index].area = \
-                            str(self.element_area_textbox.text())
-                        zone.windows[index].year_of_construction = \
-                            str(self.element_year_of_construction_textbox.text())
-                        zone.windows[index].year_of_retrofit = \
-                            str(self.element_year_of_retrofit_textbox.text())
-                        zone.windows[index].tilt = \
-                            str(self.element_tilt_textbox.text())
-                        zone.windows[index].inner_convection = \
-                            str(self.element_inner_convection_textbox.text())
-                        zone.windows[index].inner_radiation = \
-                            str(self.element_inner_radiation_textbox.text())
-                        zone.windows[index].outer_convection = \
-                            float(self.element_outer_convection_textbox.text())
-                        zone.windows[index].outer_radiation = \
-                            float(self.element_outer_radiation_textbox.text())
-                        break
-
-    def save_input_values_set_all_constr(self):
->>>>>>> 745da02f
 
         self.no_building_warning_label = QtGui.QLabel(
             "You need to specify a building first")
@@ -1155,67 +1061,8 @@
             Qt.ApplicationModal)
         self.generate_new_building_ui_page.show()
 
-<<<<<<< HEAD
     def create_new_element_ui(self):
         ''' Opens the window to create a new element.
-=======
-    def switch_type_building(self):
-        '''After changing the index of the combobox this function replaces
-        the controls to fit the current type building.
-        
-        '''
-        
-        cIndex = self.window_construct_building_combo_box.currentText()
-        self.current_type_building = str(cIndex)
-        self.construct_type_building_button.setText(
-            u"Generate " + self.current_type_building + " Building ...")
-        if self.current_type_building == "SingleFamilyDwelling":
-            self.group_box_type_building_right_office.setVisible(False)
-            self.group_box_type_building_right_residential.setVisible(True)
-            self.group_box_office_architecture.setVisible(False)
-            self.group_box_residential_architecture.setVisible(True)
-            self.construct_type_building_button.clicked.disconnect()
-            self.connect(self.construct_type_building_button, SIGNAL(
-            "clicked()"), self.check_inputs_typebuilding_residential)
-            self.connect(self.construct_type_building_button, SIGNAL(
-                "clicked()"), self.popup_window_type_building,
-                    QtCore.SLOT("close()"))
-        elif self.current_type_building == "Office" or self.current_type_building ==\
-            "Institute 4" or self.current_type_building == "Institute 8" or\
-                self.current_type_building == "Institute General":
-            self.group_box_type_building_right_office.setVisible(True)
-            self.group_box_type_building_right_residential.setVisible(False)
-            self.group_box_office_architecture.setVisible(True)
-            self.group_box_residential_architecture.setVisible(False)
-            if self.current_type_building == "Office":
-                self.construct_type_building_button.clicked.disconnect()
-                self.connect(self.construct_type_building_button, SIGNAL(
-                    "clicked()"), self.check_inputs_typebuilding_office)
-                self.connect(self.construct_type_building_button, SIGNAL(
-                    "clicked()"), self.popup_window_type_building,
-                        QtCore.SLOT("close()"))
-            if self.current_type_building == "Institute 4":
-                self.construct_type_building_button.clicked.disconnect()
-                self.connect(self.construct_type_building_button, SIGNAL(
-                    "clicked()"), self.check_inputs_typebuilding_institute_4)
-                self.connect(self.construct_type_building_button, SIGNAL(
-                "clicked()"), self.popup_window_type_building,
-                    QtCore.SLOT("close()"))
-            if self.current_type_building == "Institute 8":
-                self.construct_type_building_button.clicked.disconnect()
-                self.connect(self.construct_type_building_button, SIGNAL(
-                    "clicked()"), self.check_inputs_typebuilding_institute_8)
-                self.connect(self.construct_type_building_button, SIGNAL(
-                "clicked()"), self.popup_window_type_building,
-                    QtCore.SLOT("close()"))
-            if self.current_type_building == "Institute General":
-                self.construct_type_building_button.clicked.disconnect()
-                self.connect(self.construct_type_building_button, SIGNAL(
-                    "clicked()"), self.check_inputs_typebuilding_institute_general)
-                self.connect(self.construct_type_building_button, SIGNAL(
-                "clicked()"), self.popup_window_type_building,
-                    QtCore.SLOT("close()"))
->>>>>>> 745da02f
 
         '''
 
@@ -1288,7 +1135,6 @@
             Qt.ApplicationModal)
         self.create_new_element_ui_page.show()
 
-<<<<<<< HEAD
     def create_new_envelope_ui(self):
         self.create__envelope_ui = WizardPage()
         self.create__envelope_ui.setAttribute(QtCore.Qt.WA_DeleteOnClose)
@@ -1321,11 +1167,1363 @@
             "Input values")
         self.set_all_constr_element_layout_groupBox.setLayout(
             self.set_all_constr_element_layout)
-=======
-    def check_inputs_typebuilding_office(self):
+
+        validator = QtGui.QDoubleValidator()
+
+        self.set_all_constr_element_bldg_label = QtGui.QLabel("Building")
+        self.set_all_constr_element_bldg_textbox = QtGui.QLineEdit()
+        self.set_all_constr_element_bldg_textbox.setText(
+                                                    self.current_building.name)
+        self.set_all_constr_element_bldg_textbox.setReadOnly(True)
+        self.set_all_constr_element_bldg_textbox.setMaximumHeight(24)
+
+        self.set_all_constr_element_orientation_label = QtGui.QLabel(
+                                                                 "Orientation")
+        self.set_all_constr_element_orientation_textbox = QtGui.QLineEdit()
+        self.set_all_constr_element_orientation_textbox.setText(
+                            self.envelope_orientation_combobox.currentText())
+        self.set_all_constr_element_orientation_textbox.setReadOnly(True)
+        self.set_all_constr_element_orientation_textbox.setMaximumHeight(24)
+
+        self.set_all_constr_element_type_label = QtGui.QLabel("Type")
+        self.set_all_constr_element_type_textbox = QtGui.QLineEdit()
+        self.set_all_constr_element_type_textbox.setText(
+                                            self.envelope_type_textbox.text())
+        self.set_all_constr_element_type_textbox.setReadOnly(True)
+        self.set_all_constr_element_type_textbox.setMaximumHeight(24)
+
+        self.set_all_constr_element_tilt_label = QtGui.QLabel("Tilt")
+        self.set_all_constr_element_tilt_textbox = QtGui.QLineEdit()
+        self.set_all_constr_element_tilt_textbox.setValidator(validator)
+        self.set_all_constr_element_tilt_textbox.setMaximumHeight(24)
+
+        self.set_all_constr_element_inner_con_label = QtGui.QLabel(
+                                                        "Inner Convection")
+        self.set_all_constr_element_inner_con_textbox = QtGui.QLineEdit()
+        self.set_all_constr_element_inner_con_textbox.setValidator(validator)
+        self.set_all_constr_element_inner_con_textbox.setMaximumHeight(24)
+
+        self.set_all_constr_element_inner_rad_label = QtGui.QLabel(
+                                                        "Inner Radiation")
+        self.set_all_constr_element_inner_rad_textbox = QtGui.QLineEdit()
+        self.set_all_constr_element_inner_rad_textbox.setValidator(validator)
+        self.set_all_constr_element_inner_rad_textbox.setMaximumHeight(24)
+
+        self.set_all_constr_element_outer_con_label = QtGui.QLabel(
+                                                        "Outer Convection")
+        self.set_all_constr_element_outer_con_textbox = QtGui.QLineEdit()
+        self.set_all_constr_element_outer_con_textbox.setValidator(validator)
+        self.set_all_constr_element_outer_con_textbox.setMaximumHeight(24)
+
+        self.set_all_constr_element_outer_rad_label = QtGui.QLabel(
+                                                        "Outer Radiation")
+        self.set_all_constr_element_outer_rad_textbox = QtGui.QLineEdit()
+        self.set_all_constr_element_outer_rad_textbox.setValidator(validator)
+        self.set_all_constr_element_outer_rad_textbox.setMaximumHeight(24)
+        self.set_all_constr_save_cancel_layout = QtGui.QGridLayout()
+        self.set_all_constr_save_cancel_layout_GroupBox = QtGui.QGroupBox()
+        self.set_all_constr_save_cancel_layout_GroupBox.setLayout(
+            self.set_all_constr_save_cancel_layout)
+        self.set_all_constr_save_cancel_layout_GroupBox.setMaximumHeight(48)
+
+        self.set_all_constr_element_add_material_button = QtGui.QPushButton()
+        self.set_all_constr_element_add_material_button.setText("Add Layer")
+        self.connect(self.set_all_constr_element_add_material_button,
+                     SIGNAL("clicked()"),
+                     lambda check_window="set all construction window":
+                     self.create_new_layer_ui(check_window))
+
+        self.set_all_constr_element_delete_material_button = QtGui.QPushButton()
+        self.set_all_constr_element_delete_material_button.setText(
+                                                                "Delete Layer")
+        self.connect(self.set_all_constr_element_delete_material_button,
+                     SIGNAL("clicked()"),
+                     self.delete_selected_layer_set_all_constr)
+
+        self.element_material_list_view = QtGui.QListView()
+        self.set_all_constr_element_material_list_view = QtGui.QListView()
+        self.set_all_constr_element_material_list_view.setGeometry(
+            QtCore.QRect(10, 200, 170, 300))
+        self.set_all_constr_element_material_list_view.setObjectName(
+            _fromUtf8("ElementMaterialsListView"))
+        self.set_all_constr_element_material_list_view.setModel(
+                                    self.element_layer_model_set_all_constr)
+        self.set_all_constr_element_material_list_view.setItemDelegate(
+                                                                    self.lVZF)
+        self.set_all_constr_element_material_list_view.setEditTriggers(
+            QtGui.QAbstractItemView.NoEditTriggers)
+        self.set_all_constr_element_material_list_view.doubleClicked.connect(
+            self.show_layer_build_ui)
+
+        self.set_all_constr_save_button = QtGui.QPushButton()
+        self.set_all_constr_save_button.setText("Save")
+
+        self.connect(self.set_all_constr_save_button, SIGNAL("clicked()"),
+                     self.save_input_values_set_all_constr)
+        self.connect(self.set_all_constr_save_button, SIGNAL("clicked()"),
+                     self.clear_input_values_set_all_constr)
+        self.connect(self.set_all_constr_save_button, SIGNAL("clicked()"),
+                     self.create__envelope_ui, QtCore.SLOT("close()"))
+
+        self.set_all_constr_cancel_button = QtGui.QPushButton()
+        self.set_all_constr_cancel_button.setText("Cancel")
+        self.connect(self.set_all_constr_cancel_button, SIGNAL("clicked()"),
+                     self.clear_input_values_set_all_constr)
+        self.connect(self.set_all_constr_cancel_button, SIGNAL("clicked()"),
+                     self.create__envelope_ui, QtCore.SLOT("close()"))
+
+        self.set_all_constr_element_layout.addWidget(
+                self.set_all_constr_element_bldg_label, 1, 0)
+        self.set_all_constr_element_layout.addWidget(
+            self.set_all_constr_element_bldg_textbox, 1, 1)
+        self.set_all_constr_element_layout.addWidget(
+                self.set_all_constr_element_orientation_label, 2, 0)
+        self.set_all_constr_element_layout.addWidget(
+            self.set_all_constr_element_orientation_textbox, 2, 1)
+        self.set_all_constr_element_layout.addWidget(
+                self.set_all_constr_element_type_label, 3, 0)
+        self.set_all_constr_element_layout.addWidget(
+            self.set_all_constr_element_type_textbox, 3, 1)
+        self.set_all_constr_element_layout.addWidget(
+            self.set_all_constr_element_tilt_label, 4, 0)
+        self.set_all_constr_element_layout.addWidget(
+            self.set_all_constr_element_tilt_textbox, 4, 1)
+        self.set_all_constr_element_layout.addWidget(
+            self.set_all_constr_element_inner_con_label, 5, 0)
+        self.set_all_constr_element_layout.addWidget(
+            self.set_all_constr_element_inner_con_textbox, 5, 1)
+        self.set_all_constr_element_layout.addWidget(
+            self.set_all_constr_element_inner_rad_label, 6, 0)
+        self.set_all_constr_element_layout.addWidget(
+            self.set_all_constr_element_inner_rad_textbox, 6, 1)
+        if self.set_all_constr_element_type_textbox.text() != "Ground Floor":
+            self.set_all_constr_element_layout.addWidget(
+                self.set_all_constr_element_outer_con_label, 7, 0)
+            self.set_all_constr_element_layout.addWidget(
+                self.set_all_constr_element_outer_con_textbox, 7, 1)
+            self.set_all_constr_element_layout.addWidget(
+                self.set_all_constr_element_outer_rad_label, 8, 0)
+            self.set_all_constr_element_layout.addWidget(
+                self.set_all_constr_element_outer_rad_textbox, 8, 1)
+        self.set_all_constr_element_layout.addWidget(
+            self.set_all_constr_element_add_material_button, 9, 0)
+        self.set_all_constr_element_layout.addWidget(
+            self.set_all_constr_element_delete_material_button, 9, 1)
+        self.set_all_constr_element_layout.addWidget(
+            self.set_all_constr_element_material_list_view, 10, 0, 11, 2)
+
+        self.set_all_constr_save_cancel_layout.addWidget(
+                                            self.set_all_constr_save_button,
+                                            0, 0)
+        self.set_all_constr_save_cancel_layout.addWidget(
+                                            self.set_all_constr_cancel_button,
+                                            0, 1)
+
+        self.create__envelope_ui_window_layout.addWidget(
+                    self.warning_message_groupbox, 0, 0)
+        self.create__envelope_ui_window_layout.addWidget(
+                    self.set_all_constr_element_layout_groupBox, 1, 0)
+        self.create__envelope_ui_window_layout.addWidget(
+                    self.set_all_constr_save_cancel_layout_GroupBox, 2, 0)
+
+        self.create__envelope_ui.closeEvent(self,
+                        elem_layer=self.element_layer_model_set_all_constr,
+                        layer_list=self.all_constr_layer_list)
+        self.create__envelope_ui.setWindowModality(Qt.ApplicationModal)
+        self.create__envelope_ui.show()
+
+    def create_new_layer_ui(self, check):
+        ''' Opens the window to create a new layer.
+
+        '''
+
+        self.create_layer_ui = QtGui.QWizardPage()
+        self.create_layer_ui.setAttribute(QtCore.Qt.WA_DeleteOnClose)
+        self.create_layer_ui.setWindowTitle("Layer Details")
+        self.create_layer_ui.setFixedWidth(450)
+        self.create_layer_ui.setFixedHeight(300)
+        self.create_layer_ui_window_layout = QtGui.QGridLayout()
+        self.create_layer_ui.setLayout(self.create_layer_ui_window_layout)
+        self.materials = Controller.get_materials_from_file(self.project)
+        self.is_switchable = False
+
+        self.new_layer_general_layout = QtGui.QGridLayout()
+        self.new_layer_general_layout_group_box = \
+            QtGui.QGroupBox("Layer Values")
+        self.new_layer_general_layout_group_box.setLayout(
+            self.new_layer_general_layout)
+
+        self.new_layer_position_label = QtGui.QLabel("Position")
+        self.new_layer_position_combobox = QtGui.QComboBox()
+
+        if check == "Element Details Window":
+            num_layers = len(self.current_element.layer) + 1
+        elif check == "set all construction window":
+            num_layers = len(self.all_constr_layer_list) + 1
+
+        if num_layers > 1:
+            for x in range(0, num_layers):
+                self.new_layer_position_combobox.addItem(
+                    str(x), userData=None)
+        else:
+            self.new_layer_position_combobox.addItem(
+                "0", userData=None)
+        self.new_layer_position_combobox.setCurrentIndex(num_layers - 1)
+
+        self.new_layer_thickness_label = QtGui.QLabel("Layer Thickness")
+        self.new_layer_thickness_textbox = QtGui.QLineEdit()
+        self.new_layer_thickness_textbox.setObjectName(
+            _fromUtf8("ThicknessTextBox"))
+
+        self.new_layer_material_density_label = QtGui.QLabel("Density")
+        self.new_layer_material_density_textbox = QtGui.QLineEdit()
+        self.new_layer_material_density_textbox.setObjectName(
+            _fromUtf8("MaterialDensityTextBox"))
+
+        self.new_layer_material_thermal_conduc_label = \
+            QtGui.QLabel("ThermalConduc")
+        self.new_layer_material_thermal_conduc_textbox = QtGui.QLineEdit()
+        self.new_layer_material_thermal_conduc_textbox.setObjectName(
+            _fromUtf8("MaterialThermalConducTextBox"))
+
+        self.new_layer_material_heat_capac_label = QtGui.QLabel("HeatCapac")
+        self.new_layer_material_heat_capac_textbox = QtGui.QLineEdit()
+        self.new_layer_material_heat_capac_textbox.setObjectName(
+            _fromUtf8("MaterialHeatCapacTextBox"))
+
+        self.new_layer_material_solar_absorp_label = \
+            QtGui.QLabel("SolarAbsorp")
+        self.new_layer_material_solar_absorp_textbox = QtGui.QLineEdit()
+        self.new_layer_material_solar_absorp_textbox.setObjectName(
+            _fromUtf8("MaterialSolarAbsorpTextBox"))
+
+        self.new_layer_material_ir_emissivity_label = \
+            QtGui.QLabel("IrEmissivity")
+        self.new_layer_material_ir_emissivity_textbox = QtGui.QLineEdit()
+        self.new_layer_material_ir_emissivity_textbox.setObjectName(
+            _fromUtf8("MaterialIrEmissivityTextBox"))
+
+        self.new_layer_material_transmittance_label = \
+            QtGui.QLabel("Transmittance")
+        self.new_layer_material_transmittance_textbox = QtGui.QLineEdit()
+        self.new_layer_material_transmittance_textbox.setObjectName(
+            _fromUtf8("MaterialTransmittanceTextBox"))
+
+        self.new_layer_material_label = QtGui.QLabel("Material")
+        self.new_layer_material_combobox = QtGui.QComboBox()
+        self.connect(self.new_layer_material_combobox, QtCore.SIGNAL(
+            "currentIndexChanged(int)"), self.load_material)
+        temp_list = []
+        for material in self.materials:
+            if material.name not in temp_list:
+                temp_list.append(material.name)
+        self.new_layer_material_combobox.addItems(sorted(temp_list))
+        self.is_switchable = True
+
+        self.new_layer_save_button = QtGui.QPushButton()
+        self.new_layer_save_button.setText("Save")
+        self.connect(self.new_layer_save_button, SIGNAL(
+                "clicked()"), lambda check_window=check:
+                self.check_new_layer_inputs(check_window))
+
+        if check == "Element Details Window":
+            self.connect(self.new_layer_save_button, SIGNAL(
+                "clicked()"), self.update_element_details)
+
+        elif check == "set all construction window":
+            self.connect(self.new_layer_save_button, SIGNAL(
+                "clicked()"), self.update_set_all_construction)
+
+        self.connect(self.new_layer_save_button, SIGNAL(
+            "clicked()"), self.create_layer_ui, QtCore.SLOT("close()"))
+
+        self.new_layer_cancel_button = QtGui.QPushButton()
+        self.new_layer_cancel_button.setText("Cancel")
+        self.connect(self.new_layer_cancel_button, SIGNAL(
+            "clicked()"), self.create_layer_ui, QtCore.SLOT("close()"))
+
+        self.new_layer_general_layout.addWidget(
+            self.new_layer_position_label, 1, 0)
+        self.new_layer_general_layout.addWidget(
+            self.new_layer_position_combobox, 1, 1)
+        self.new_layer_general_layout.addWidget(
+            self.new_layer_thickness_label, 2, 0)
+        self.new_layer_general_layout.addWidget(
+            self.new_layer_thickness_textbox, 2, 1)
+        self.new_layer_general_layout.addWidget(
+            self.new_layer_material_label, 3, 0)
+        self.new_layer_general_layout.addWidget(
+            self.new_layer_material_combobox, 3, 1)
+        self.new_layer_general_layout.addWidget(
+            self.new_layer_material_density_label, 4, 0)
+        self.new_layer_general_layout.addWidget(
+            self.new_layer_material_density_textbox, 4, 1)
+        self.new_layer_general_layout.addWidget(
+            self.new_layer_material_thermal_conduc_label, 5, 0)
+        self.new_layer_general_layout.addWidget(
+            self.new_layer_material_thermal_conduc_textbox, 5, 1)
+        self.new_layer_general_layout.addWidget(
+            self.new_layer_material_heat_capac_label, 6, 0)
+        self.new_layer_general_layout.addWidget(
+            self.new_layer_material_heat_capac_textbox, 6, 1)
+        self.new_layer_general_layout.addWidget(
+            self.new_layer_material_solar_absorp_label, 7, 0)
+        self.new_layer_general_layout.addWidget(
+            self.new_layer_material_solar_absorp_textbox, 7, 1)
+        self.new_layer_general_layout.addWidget(
+            self.new_layer_material_ir_emissivity_label, 8, 0)
+        self.new_layer_general_layout.addWidget(
+            self.new_layer_material_ir_emissivity_textbox, 8, 1)
+        self.new_layer_general_layout.addWidget(
+            self.new_layer_material_transmittance_label, 9, 0)
+        self.new_layer_general_layout.addWidget(
+            self.new_layer_material_transmittance_textbox, 9, 1)
+        self.new_layer_general_layout.addWidget(
+            self.new_layer_save_button, 10, 0)
+        self.new_layer_general_layout.addWidget(
+            self.new_layer_cancel_button, 10, 1)
+
+        self.create_layer_ui_window_layout.addWidget(
+            self.new_layer_general_layout_group_box)
+        self.create_layer_ui.setWindowModality(Qt.ApplicationModal)
+        self.create_layer_ui.show()
+
+    def create_path_to_template_folder(self,):
+
+        # TODO: This probably belongs to the Utilis class and not here ;)
+        path = "InputData\\RecordTemplate\\"
+        pathTemplate = utilis.get_default_path()
+        leng = len(pathTemplate)
+        fullPath = pathTemplate[:leng - 10] + path
+        return(str(fullPath))
+
+    def generate_type_building_ui(self):
+        ''' Opens a window to create a new type building.
+
+        '''
+
+        self.popup_window_type_building = QtGui.QWizardPage()
+        self.current_type_building = "Office"
+        self.popup_window_type_building.setAttribute(
+            QtCore.Qt.WA_DeleteOnClose)
+        self.popup_window_type_building.setAttribute(
+            QtCore.Qt.WA_DeleteOnClose)
+        self.popup_window_type_building.setWindowTitle(
+            u"generate " + self.current_type_building + " ...")
+        self.popup_window_type_building.setFixedWidth(520)
+        self.popup_window_type_building.setFixedHeight(800)
+        self.popup_layout_type_building = QtGui.QGridLayout()
+        self.popup_window_type_building.setLayout(
+            self.popup_layout_type_building)
+        self.group_box_type_building_sidecontrols = QtGui.QGroupBox(
+            u"General Information")
+        self.group_box_type_building_right_office = QtGui.QGroupBox(
+            u"Specific Type Building Information")
+        self.group_box_type_building_right_residential = QtGui.QGroupBox(
+            u"Specific Type Building Information")
+
+        self.window_construct_building_type_label = QtGui.QLabel(
+            self.group_box_type_building_sidecontrols)
+        self.window_construct_building_type_label.setGeometry(
+            QtCore.QRect(10, 25, 90, 25))
+        self.window_construct_building_type_label.setText("Type Building:")
+        self.window_construct_building_combo_box = QtGui.QComboBox(
+            self.group_box_type_building_sidecontrols)
+        self.window_construct_building_combo_box.setGeometry(
+            QtCore.QRect(110, 25, 120, 25))
+        for type_building in self.guiinfo.type_buildings:
+            self.window_construct_building_combo_box.addItem(type_building)
+        self.connect(self.window_construct_building_combo_box, QtCore.SIGNAL(
+            "currentIndexChanged(int)"), self.switch_type_building)
+        self.window_construct_building_name_label = QtGui.QLabel(
+            self.group_box_type_building_sidecontrols)
+        self.window_construct_building_name_label.setGeometry(
+            QtCore.QRect(10, 65, 90, 25))
+        self.window_construct_building_name_label.setText("Name:")
+        self.window_construct_building_name_line_edit = QtGui.QLineEdit(
+            self.group_box_type_building_sidecontrols)
+        self.window_construct_building_name_line_edit.setGeometry(
+            QtCore.QRect(110, 65, 120, 25))
+        self.window_construct_building_street_label = QtGui.QLabel(
+            self.group_box_type_building_sidecontrols)
+        self.window_construct_building_street_label.setGeometry(
+            QtCore.QRect(10, 105, 90, 25))
+        self.window_construct_building_street_label.setText("Street/Nr.:")
+        self.window_construct_building_street_line_edit = QtGui.QLineEdit(
+            self.group_box_type_building_sidecontrols)
+        self.window_construct_building_street_line_edit.setGeometry(
+            QtCore.QRect(110, 105, 120, 25))
+        self.window_construct_building_location_label = QtGui.QLabel(
+            self.group_box_type_building_sidecontrols)
+        self.window_construct_building_location_label.setGeometry(
+            QtCore.QRect(10, 145, 90, 25))
+        self.window_construct_building_location_label.setText("ZIP/City:")
+        self.window_construct_building_location_line_edit = QtGui.QLineEdit(
+            self.group_box_type_building_sidecontrols)
+        self.window_construct_building_location_line_edit.setGeometry(
+            QtCore.QRect(110, 145, 120, 25))
+        self.window_construct_building_year_label = QtGui.QLabel(
+            self.group_box_type_building_sidecontrols)
+        self.window_construct_building_year_label.setGeometry(
+            QtCore.QRect(10, 185, 90, 25))
+        self.window_construct_building_year_label.setText("Construction Year:")
+        self.window_construct_building_year_line_edit = QtGui.QLineEdit(
+            self.group_box_type_building_sidecontrols)
+        self.window_construct_building_year_line_edit.setGeometry(
+            QtCore.QRect(110, 185, 120, 25))
+        self.window_construct_building_number_of_floors_label = QtGui.QLabel(
+            self.group_box_type_building_sidecontrols)
+        self.window_construct_building_number_of_floors_label.setGeometry(
+            QtCore.QRect(10, 225, 90, 25))
+        self.window_construct_building_number_of_floors_label.setText(
+            "Number of Floors:")
+        self.window_construct_building_number_of_floors_line_edit = \
+            QtGui.QLineEdit(self.group_box_type_building_sidecontrols)
+        self.window_construct_building_number_of_floors_line_edit.setGeometry(
+            QtCore.QRect(110, 225, 120, 25))
+        self.window_construct_building_height_of_floors_label = QtGui.QLabel(
+            self.group_box_type_building_sidecontrols)
+        self.window_construct_building_height_of_floors_label.setGeometry(
+            QtCore.QRect(10, 265, 90, 25))
+        self.window_construct_building_height_of_floors_label.setText(
+            "Height of Floors:")
+        self.window_construct_building_height_of_floors_line_edit = \
+            QtGui.QLineEdit(self.group_box_type_building_sidecontrols)
+        self.window_construct_building_height_of_floors_line_edit.setGeometry(
+            QtCore.QRect(110, 265, 120, 25))
+        self.window_construct_building_area_label = QtGui.QLabel(
+            self.group_box_type_building_sidecontrols)
+        self.window_construct_building_area_label.setGeometry(
+            QtCore.QRect(10, 305, 90, 25))
+        self.window_construct_building_area_label.setText("Net leased Area:")
+        self.window_construct_building_area_line_edit = QtGui.QLineEdit(
+            self.group_box_type_building_sidecontrols)
+        self.window_construct_building_area_line_edit.setGeometry(
+            QtCore.QRect(110, 305, 120, 25))
+        self.test_button = QtGui.QPushButton(
+                                self.group_box_type_building_sidecontrols)
+        self.test_button.setText("Generate random parameters")
+        self.test_button.setGeometry(QtCore.QRect(10, 345, 230, 25))
+        self.connect(self.test_button,
+                     QtCore.SIGNAL("clicked()"),
+                     self.fill_random_parameters)
+
+        # Differentiates between the different types of buildings from combobox
+        
+        self.type_building_office_layout = QtGui.QGridLayout()
+        self.group_box_type_building_right_office.setLayout(
+                self.type_building_office_layout)
+
+        self.group_box_office_layout = QtGui.QGroupBox(u"Layout")
+        self.group_box_office_window_area = QtGui.QGroupBox(u"Window Layout")
+        self.group_box_office_architecture = QtGui.QGroupBox(
+            u"Construction Type")
+
+        self.office_layout = QtGui.QGridLayout()
+        self.office_layoutWindowArea = QtGui.QGridLayout()
+        self.office_layout_architecture = QtGui.QGridLayout()
+
+        self.group_box_office_layout.setLayout(self.office_layout)
+        self.group_box_office_window_area.setLayout(
+            self.office_layoutWindowArea)
+        self.group_box_office_architecture.setLayout(
+            self.office_layout_architecture)
+
+        self.radio_button_office_layout_1 = QtGui.QRadioButton(
+            u"Use default values")
+        self.radio_button_office_layout_2 = QtGui.QRadioButton(
+            u"Elongated, 1 floor")
+        self.radio_button_office_layout_3 = QtGui.QRadioButton(
+            u"Elongated, 2 floors")
+        self.radio_button_office_layout_4 = QtGui.QRadioButton(
+            u"Compact")
+        self.radio_button_office_layout_1.setChecked(True)
+
+        self.picture_layout_office_2 = QtGui.QLabel()
+        self.picture_layout_office_3 = QtGui.QLabel()
+        self.picture_layout_office_4 = QtGui.QLabel()
+        self.picture_layout_office_2.setPixmap(
+            QtGui.QPixmap(utilis.get_full_path(
+                "GUI\\GUIImages\\OfficeBuildings\\elongated1floor.png")).scaled(
+                    70, 70))
+        self.picture_layout_office_3.setPixmap(
+            QtGui.QPixmap(utilis.get_full_path(
+                "GUI\\GUIImages\\OfficeBuildings\\elongated2floors.png")).scaled(
+                    70, 70))
+        self.picture_layout_office_4.setPixmap(QtGui.QPixmap(
+            utilis.get_full_path(
+                "GUI\\GUIImages\\OfficeBuildings\\compact.png")).scaled(
+                    70, 70))
+        self.office_layout.addWidget(
+            self.radio_button_office_layout_1, 1, 0)
+        self.office_layout.addWidget(
+            self.radio_button_office_layout_2, 2, 0)
+        self.office_layout.addWidget(
+            self.radio_button_office_layout_3, 3, 0)
+        self.office_layout.addWidget(
+            self.radio_button_office_layout_4, 4, 0)
+        self.office_layout.addWidget(
+            self.picture_layout_office_2, 2, 1, Qt.AlignRight)
+        self.office_layout.addWidget(
+            self.picture_layout_office_3, 3, 1, Qt.AlignRight)
+        self.office_layout.addWidget(
+            self.picture_layout_office_4, 4, 1, Qt.AlignRight)
+
+        self.radio_button_window_area_office_1 = QtGui.QRadioButton(
+
+            u"Use default values")
+        self.radio_button_window_area_office_2 = QtGui.QRadioButton(
+
+            u"Punctuated facade")
+        self.radio_button_window_area_office_3 = QtGui.QRadioButton(
+
+            u"Banner facade")
+        self.radio_button_window_area_office_4 = QtGui.QRadioButton(
+
+            u"Full glazing")
+        self.radio_button_window_area_office_1.setChecked(True)
+
+        self.picture_window_area_office_2 = QtGui.QLabel()
+        self.picture_window_area_office_3 = QtGui.QLabel()
+        self.picture_window_area_office_4 = QtGui.QLabel()
+        self.picture_window_area_office_2.setPixmap(QtGui.QPixmap(
+            utilis.get_full_path(
+                "GUI\\GUIImages\\OfficeBuildings\\punctuatedFacade.png"))
+            .scaled(70, 70))
+        self.picture_window_area_office_3.setPixmap(QtGui.QPixmap(
+            utilis.get_full_path(
+                "GUI\\GUIImages\\OfficeBuildings\\bannerFacade.png"))
+            .scaled(70, 70))
+        self.picture_window_area_office_4.setPixmap(QtGui.QPixmap(
+            utilis.get_full_path(
+                "GUI\\GUIImages\\OfficeBuildings\\fullGlazing.png"))
+            .scaled(70, 70))
+        self.office_layoutWindowArea.addWidget(
+            self.radio_button_window_area_office_1, 1, 0)
+        self.office_layoutWindowArea.addWidget(
+            self.radio_button_window_area_office_2, 2, 0)
+        self.office_layoutWindowArea.addWidget(
+            self.radio_button_window_area_office_3, 3, 0)
+        self.office_layoutWindowArea.addWidget(
+            self.radio_button_window_area_office_4, 4, 0)
+        self.office_layoutWindowArea.addWidget(
+            self.picture_window_area_office_2, 2, 1, Qt.AlignRight)
+        self.office_layoutWindowArea.addWidget(
+            self.picture_window_area_office_3, 3, 1, Qt.AlignRight)
+        self.office_layoutWindowArea.addWidget(
+            self.picture_window_area_office_4, 4, 1, Qt.AlignRight)
+
+        self.radio_button_architecture_office_1 = QtGui.QRadioButton(
+            u"Use default values")
+        self.radio_button_architecture_office_2 = QtGui.QRadioButton(
+            u"Heavy")
+        self.radio_button_architecture_office_3 = QtGui.QRadioButton(
+            u"Light")
+        self.radio_button_architecture_office_1.setChecked(True)
+
+        self.office_layout_architecture.addWidget(
+            self.radio_button_architecture_office_1, 1, 0)
+        self.office_layout_architecture.addWidget(
+            self.radio_button_architecture_office_2, 2, 0)
+        self.office_layout_architecture.addWidget(
+            self.radio_button_architecture_office_3, 3, 0)
+
+        self.construct_type_building_button = QtGui.QPushButton(
+            u"Generate " + self.current_type_building + " Building ...")
+        self.connect(self.construct_type_building_button, SIGNAL(
+            "clicked()"), self.check_inputs_typebuilding)
+
+        self.connect(self.construct_type_building_button, SIGNAL(
+            "clicked()"), self.popup_window_type_building,
+            QtCore.SLOT("close()"))
+        self.type_building_residential_layout = QtGui.QGridLayout()
+        self.group_box_type_building_right_residential.setLayout(
+            self.type_building_residential_layout)
+
+        self.group_box_residential_neighbour_buildings = QtGui.QGroupBox(
+            u"Direct neighbour buildings")
+        self.group_box_residential_layout = QtGui.QGroupBox(u"Layout")
+        self.group_box_residential_roof = QtGui.QGroupBox(u"Roof")
+        self.group_box_residential_basement = QtGui.QGroupBox(u"Basement")
+        self.group_box_residential_architecture = QtGui.QGroupBox(
+            u"Construction Type")
+
+        self.layout_residential_neighbour_buildings = QtGui.QGridLayout()
+        self.layout_residential_layout = QtGui.QGridLayout()
+        self.layout_residential_roof = QtGui.QGridLayout()
+        self.layout_residential_basement = QtGui.QGridLayout()
+        self.layout_residential_architecture = QtGui.QGridLayout()
+
+        self.group_box_residential_neighbour_buildings.setLayout(
+            self.layout_residential_neighbour_buildings)
+        self.group_box_residential_layout.setLayout(
+            self.layout_residential_layout)
+        self.group_box_residential_roof.setLayout(
+            self.layout_residential_roof)
+        self.group_box_residential_basement.setLayout(
+            self.layout_residential_basement)
+        self.group_box_residential_architecture.setLayout(
+            self.layout_residential_architecture)
+
+        self.radio_button_neighbour_1 = QtGui.QRadioButton(
+
+            u"No neighbour")
+        self.radio_button_neighbour_2 = QtGui.QRadioButton(
+
+            u"One neighbour")
+        self.radio_button_neighbour_3 = QtGui.QRadioButton(
+            u"Two neighbours")
+        self.radio_button_neighbour_1.setChecked(True)
+
+        self.picture_neighbour_building_residential_1 = QtGui.QLabel()
+        self.picture_neighbour_building_residential_2 = QtGui.QLabel()
+        self.picture_neighbour_building_residential_3 = QtGui.QLabel()
+        self.picture_neighbour_building_residential_1.setPixmap(QPixmap(
+
+            utilis.get_full_path("GUI\\GUIImages\\Residentials\\"
+                "noNeighbour.png")).scaled(29, 23))
+        self.picture_neighbour_building_residential_2.setPixmap(QPixmap(
+
+            utilis.get_full_path("GUI\\GUIImages\\Residentials\\"
+                "oneNeighbour.png")).scaled(46, 23))
+        self.picture_neighbour_building_residential_3.setPixmap(QPixmap(
+
+            utilis.get_full_path("GUI\\GUIImages\\Residentials\\"
+                "twoNeighbours.png")).scaled(56, 23))
+        self.layout_residential_neighbour_buildings.addWidget(
+            self.radio_button_neighbour_1, 1, 0)
+        self.layout_residential_neighbour_buildings.addWidget(
+            self.radio_button_neighbour_2, 2, 0)
+        self.layout_residential_neighbour_buildings.addWidget(
+            self.radio_button_neighbour_3, 3, 0)
+        self.layout_residential_neighbour_buildings.addWidget(
+            self.picture_neighbour_building_residential_1, 1, 1,
+            Qt.AlignRight)
+        self.layout_residential_neighbour_buildings.addWidget(
+            self.picture_neighbour_building_residential_2, 2, 1,
+            Qt.AlignRight)
+        self.layout_residential_neighbour_buildings.addWidget(
+            self.picture_neighbour_building_residential_3, 3, 1,
+            Qt.AlignRight)
+
+        self.radio_button_residential_layout_1 = QtGui.QRadioButton(
+
+            u"Compact")
+        self.radio_button_residential_layout_2 = QtGui.QRadioButton(
+
+            u"Elongated/Complex")
+        self.radio_button_residential_layout_1.setChecked(True)
+
+        self.picture_layout_residential_1 = QtGui.QLabel()
+        self.picture_layout_residential_2 = QtGui.QLabel()
+        self.picture_layout_residential_1.setPixmap(QPixmap(
+
+            utilis.get_full_path("GUI\\GUIImages\\Residentials\\"
+                                 "compact.png")).scaled(28, 28))
+        self.picture_layout_residential_2.setPixmap(QPixmap(
+
+            utilis.get_full_path("GUI\\GUIImages\\Residentials\\"
+                                 "elongatedComplex.png")).scaled(28, 28))
+        self.layout_residential_layout.addWidget(
+            self.radio_button_residential_layout_1, 1, 0)
+        self.layout_residential_layout.addWidget(
+            self.radio_button_residential_layout_2, 2, 0)
+        self.layout_residential_layout.addWidget(
+            self.picture_layout_residential_1, 1, 1, Qt.AlignRight)
+        self.layout_residential_layout.addWidget(
+            self.picture_layout_residential_2, 2, 1, Qt.AlignRight)
+
+        self.radio_button_residential_roof_1 = QtGui.QRadioButton(
+
+            u"Flat Roof")
+        self.radio_button_residential_roof_2 = QtGui.QRadioButton(
+
+            u"Non heated attic")
+        self.radio_button_residential_roof_3 = QtGui.QRadioButton(
+
+            u"Partly heated attic")
+        self.radio_button_residential_roof_4 = QtGui.QRadioButton(
+
+            u"Heated attic")
+        self.radio_button_residential_roof_1.setChecked(True)
+
+        self.h_line_roof = QtGui.QFrame()
+        self.h_line_roof.setFrameShape(QtGui.QFrame.HLine)
+        self.h_line_roof.setFrameShadow(QtGui.QFrame.Sunken)
+        self.check_box_button_roof = QtGui.QCheckBox(
+            u"Dormer or similar installations")
+        self.picture_roof_residential_1 = QtGui.QLabel()
+        self.picture_roof_residential_2 = QtGui.QLabel()
+        self.picture_roof_residential_3 = QtGui.QLabel()
+        self.picture_roof_residential_4 = QtGui.QLabel()
+        self.picture_roof_residential_1.setPixmap(QPixmap(
+
+            utilis.get_full_path("GUI\\GUIImages\\Residentials\\"
+                                 "flatRoof.png")).scaled(32, 23))
+        self.picture_roof_residential_2.setPixmap(QPixmap(
+
+            utilis.get_full_path("GUI\\GUIImages\\Residentials\\"
+                                 "nonHeatedAttic.png")).
+            scaled(34, 23))
+        self.picture_roof_residential_3.setPixmap(QPixmap(
+
+            utilis.get_full_path("GUI\\GUIImages\\Residentials\\"
+                                 "partyHeatedAttic.png")).
+            scaled(34, 23))
+        self.picture_roof_residential_4.setPixmap(QPixmap(
+
+
+            utilis.get_full_path("GUI\\GUIImages\\Residentials\\"
+                                 "heatedAttic.png")).scaled(34, 23))
+        self.layout_residential_roof.addWidget(
+            self.radio_button_residential_roof_1, 1, 0)
+
+        self.layout_residential_roof.addWidget(
+            self.radio_button_residential_roof_2, 2, 0)
+
+        self.layout_residential_roof.addWidget(
+            self.radio_button_residential_roof_3, 3, 0)
+
+        self.layout_residential_roof.addWidget(
+            self.radio_button_residential_roof_4, 4, 0)
+
+        self.layout_residential_roof.addWidget(
+            self.picture_roof_residential_1, 1, 1, Qt.AlignRight)
+
+        self.layout_residential_roof.addWidget(
+            self.picture_roof_residential_2, 2, 1, Qt.AlignRight)
+
+        self.layout_residential_roof.addWidget(
+            self.picture_roof_residential_3, 3, 1, Qt.AlignRight)
+
+        self.layout_residential_roof.addWidget(
+            self.picture_roof_residential_4, 4, 1, Qt.AlignRight)
+
+        self.layout_residential_roof.addWidget(
+            self.h_line_roof, 5, 0, 1, 0)
+
+        self.layout_residential_roof.addWidget(
+            self.check_box_button_roof, 6, 0, 1, 1)
+
+        self.radio_button_residential_basement_1 = QtGui.QRadioButton(
+
+            u"No cellar")
+        self.radio_button_residential_basement_2 = QtGui.QRadioButton(
+
+            u"Non heated cellar")
+        self.radio_button_residential_basement_3 = QtGui.QRadioButton(
+
+            u"Partly heated cellar")
+        self.radio_button_residential_basement_4 = QtGui.QRadioButton(
+
+            u"Heated cellar")
+        self.radio_button_residential_basement_1.setChecked(True)
+
+        self.picture_residential_basement_1 = QtGui.QLabel()
+        self.picture_residential_basement_2 = QtGui.QLabel()
+        self.picture_residential_basement_3 = QtGui.QLabel()
+        self.picture_residential_basement_4 = QtGui.QLabel()
+        self.picture_residential_basement_1.setPixmap(QPixmap(
+
+
+            utilis.get_full_path("GUI\\GUIImages\\Residentials\\"
+                                 "noCellar.png")).scaled(32, 28))
+        self.picture_residential_basement_2.setPixmap(QPixmap(
+
+
+            utilis.get_full_path("GUI\\GUIImages\\Residentials\\"
+                                 "nonHeatedCellar.png")).scaled(32, 28))
+        self.picture_residential_basement_3.setPixmap(QPixmap(
+
+
+            utilis.get_full_path("GUI\\GUIImages\\Residentials\\"
+                                 "partlyHeatedCellar.png")).
+            scaled(32, 28))
+        self.picture_residential_basement_4.setPixmap(QPixmap(
+
+
+            utilis.get_full_path("GUI\\GUIImages\\Residentials\\"
+                                 "heatedCellar.png")).scaled(32, 28))
+        self.layout_residential_basement.addWidget(
+            self.radio_button_residential_basement_1, 1, 0)
+        self.layout_residential_basement.addWidget(
+            self.radio_button_residential_basement_2, 2, 0)
+        self.layout_residential_basement.addWidget(
+            self.radio_button_residential_basement_3, 3, 0)
+        self.layout_residential_basement.addWidget(
+            self.radio_button_residential_basement_4, 4, 0)
+        self.layout_residential_basement.addWidget(
+            self.picture_residential_basement_1, 1, 1, Qt.AlignRight)
+        self.layout_residential_basement.addWidget(
+            self.picture_residential_basement_2, 2, 1, Qt.AlignRight)
+        self.layout_residential_basement.addWidget(
+            self.picture_residential_basement_3, 3, 1, Qt.AlignRight)
+        self.layout_residential_basement.addWidget(
+            self.picture_residential_basement_4, 4, 1, Qt.AlignRight)
+
+        self.radio_button_residential_architecture_1 = QtGui.QRadioButton(
+
+            u"Use default values")
+        self.radio_button_residential_architecture_2 = QtGui.QRadioButton(
+
+            u"Heavy")
+        self.radio_button_residential_architecture_3 = QtGui.QRadioButton(
+
+            u"Light")
+        self.radio_button_residential_architecture_1.setChecked(True)
+
+        self.layout_residential_architecture.addWidget(
+            self.radio_button_residential_architecture_1, 1, 0)
+        self.layout_residential_architecture.addWidget(
+            self.radio_button_residential_architecture_2, 2, 0)
+        self.layout_residential_architecture.addWidget(
+            self.radio_button_residential_architecture_3, 3, 0)
+        self.popup_layout_type_building.addWidget(
+            self.group_box_type_building_sidecontrols, 0, 0, 5, 3)
+        self.popup_layout_type_building.addWidget(
+
+            self.group_box_office_architecture, 5, 0, 2, 3)
+        self.type_building_office_layout.addWidget(
+            self.group_box_office_layout, 0, 0, 1, 1)
+        self.type_building_office_layout.addWidget(
+            self.group_box_office_window_area, 3, 0, 1, 1)
+
+        self.type_building_residential_layout.addWidget(
+            self.group_box_residential_neighbour_buildings, 0, 0, 1, 1)
+        self.type_building_residential_layout.addWidget(
+            self.group_box_residential_layout, 1, 0, 1, 1)
+        self.type_building_residential_layout.addWidget(
+            self.group_box_residential_roof, 2, 0, 1, 1)
+        self.type_building_residential_layout.addWidget(
+            self.group_box_residential_basement, 3, 0, 1, 1)
+        self.popup_layout_type_building.addWidget(
+            self.group_box_residential_architecture, 5, 0, 2, 3)
+        self.popup_layout_type_building.addWidget(
+                self.group_box_type_building_right_office, 0, 3, 7, 1)
+        self.popup_layout_type_building.addWidget(
+                self.group_box_type_building_right_residential, 0, 3, 7, 1)
+        self.group_box_type_building_right_residential.setVisible(False)
+        self.popup_layout_type_building.addWidget(
+            self.construct_type_building_button, 7, 0, 1, 4)
+        self.popup_window_type_building.setLayout(
+            self.popup_layout_type_building)
+        self.popup_window_type_building.setWindowModality(Qt.ApplicationModal)
+        self.popup_window_type_building.show()
+ 
+    def generate_zone_ui(self):
+        ''' Opens a window to create a new zone.
+        
+        '''
+        
+        self.generate_zone_ui_page = QtGui.QWizardPage()
+        self.generate_zone_ui_page.setAttribute(QtCore.Qt.WA_DeleteOnClose)
+        self.generate_zone_ui_page.setWindowTitle("Create new Zone")
+        self.generate_zone_ui_page.setFixedWidth(350)
+        self.generate_zone_ui_page.setFixedHeight(200)
+        self.generate_zone_window_layout = QtGui.QGridLayout()
+        self.generate_zone_ui_page.setLayout(self.generate_zone_window_layout)
+
+        self.generate_zone_name_label = QtGui.QLabel("Name: ")
+        self.generate_zone_name_line_edit = QtGui.QLineEdit()
+        self.generate_zone_name_line_edit.setObjectName(
+            "generate_zone_name_line_edit")
+
+        self.generate_zone_area_label = QtGui.QLabel("Area: ")
+        self.generate_zone_area_line_edit = QtGui.QLineEdit()
+        self.generate_zone_area_line_edit.setObjectName(
+            "generate_zone_area_line_edit")
+
+        self.generate_zone_usage_label = QtGui.QLabel("Type: ")
+        self.generate_zone_usage_combobox = QtGui.QComboBox()
+        self.generate_zone_usage_combobox.setObjectName(
+            "generate_zone_usage_combobox")
+        for zone_type in self.guiinfo.thermal_zone_types:
+            self.generate_zone_usage_combobox.addItem(zone_type)
+
+        self.generate_zone_save_button = QtGui.QPushButton()
+        self.generate_zone_save_button.setText("Save")
+        self.connect(self.generate_zone_save_button, SIGNAL(
+            "clicked()"), self.check_inputs_new_zone)
+        self.connect(self.generate_zone_save_button, SIGNAL(
+            "clicked()"), self.generate_zone_ui_page, QtCore.SLOT("close()"))
+
+        self.generate_zone_cancel_button = QtGui.QPushButton()
+        self.generate_zone_cancel_button.setText("Cancel")
+        self.connect(self.generate_zone_cancel_button, SIGNAL("clicked()"),
+                     self.generate_zone_ui_page, QtCore.SLOT("close()"))
+
+        self.generate_zone_window_layout.addWidget(
+            self.generate_zone_name_label, 1, 0)
+        self.generate_zone_window_layout.addWidget(
+            self.generate_zone_name_line_edit, 1, 1)
+        self.generate_zone_window_layout.addWidget(
+            self.generate_zone_area_label, 2, 0)
+        self.generate_zone_window_layout.addWidget(
+            self.generate_zone_area_line_edit, 2, 1)
+        self.generate_zone_window_layout.addWidget(
+            self.generate_zone_usage_label, 3, 0)
+        self.generate_zone_window_layout.addWidget(
+            self.generate_zone_usage_combobox, 3, 1)
+        self.generate_zone_window_layout.addWidget(
+            self.generate_zone_save_button, 4, 0)
+        self.generate_zone_window_layout.addWidget(
+            self.generate_zone_cancel_button, 4, 1)
+        self.generate_zone_ui_page.setWindowModality(Qt.ApplicationModal)
+        self.generate_zone_ui_page.show()
+
+    def save_changed_layer_values(self):
+        ''''Replaces the previous values of the current layer with the inputs
+           from the text fields.
+
+        '''
+        # TODO: Fehler beim User-Input abfangen
+        
+        for zone in self.current_building.thermal_zones:
+            if zone.internal_id == self.current_zone.internal_id:
+                for element in zone.inner_walls:
+                    if element.internal_id == self.current_element.internal_id:
+                        for layer in element.layer:
+                            if layer.internal_id == self.current_layer.\
+                                    internal_id:
+                                layer.thickness = self.thickness_textbox.text()
+                                layer.material.name = \
+                                    self.material_combobox.currentText()
+                                layer.material.density = \
+                                    self.material_density_textbox.text()
+                                layer.material.thermal_conduc = \
+                                    self.material_thermal_conduc_textbox.text()
+                                layer.material.heat_capac = \
+                                    self.material_heat_capac_textbox.text()
+                                layer.material.solar_absorp = \
+                                    self.material_solar_absorp_textbox.text()
+                                layer.material.ir_emissivity = \
+                                    self.material_ir_emissivity_textbox.text()
+                                layer.material.transmittance = \
+                                    self.material_transmittance_textbox.text()
+                                break
+                for element in zone.outer_walls:
+                    if element.internal_id == self.current_element.internal_id:
+                        for layer in element.layer:
+                            if layer.internal_id == self.current_layer.\
+                                    internal_id:
+                                layer.thickness = self.thickness_textbox.text()
+                                layer.material.name = \
+                                    self.material_combobox.currentText()
+                                layer.material.density = \
+                                    self.material_density_textbox.text()
+                                layer.material.thermal_conduc = \
+                                    self.material_thermal_conduc_textbox.text()
+                                layer.material.heat_capac = \
+                                    self.material_heat_capac_textbox.text()
+                                layer.material.solar_absorp = \
+                                    self.material_solar_absorp_textbox.text()
+                                layer.material.ir_emissivity = \
+                                    self.material_ir_emissivity_textbox.text()
+                                layer.material.transmittance = \
+                                    self.material_transmittance_textbox.text()
+                                break
+                for element in zone.windows:
+                    if element.internal_id == self.current_element.internal_id:
+                        for layer in element.layer:
+                            if layer.internal_id == self.current_layer.\
+                                    internal_id:
+                                layer.thickness = self.thickness_textbox.text()
+                                layer.material.name = \
+                                    self.material_combobox.currentText()
+                                layer.material.density = \
+                                    self.material_density_textbox.text()
+                                layer.material.thermal_conduc = \
+                                    self.material_thermal_conduc_textbox.text()
+                                layer.material.heat_capac = \
+                                    self.material_heat_capac_textbox.text()
+                                layer.material.solar_absorp = \
+                                    self.material_solar_absorp_textbox.text()
+                                layer.material.ir_emissivity = \
+                                    self.material_ir_emissivity_textbox.text()
+                                layer.material.transmittance = \
+                                    self.material_transmittance_textbox.text()
+                                break
+
+    def save_changed_layer_values_set_all_constr(self):
+        ''''Replaces the previous values of the current layer with the inputs
+           from the text fields.
+
+        '''
+
+        for layer in self.all_constr_layer_list:
+                if layer.internal_id == self.current_layer.internal_id:
+                                layer.thickness = self.thickness_textbox.text()
+                                layer.material.name =\
+                                    self.material_combobox.currentText()
+                                layer.material.density = \
+                                    self.material_density_textbox.text()
+                                layer.material.thermal_conduc = \
+                                    self.material_thermal_conduc_textbox.text()
+                                layer.material.heat_capac = \
+                                    self.material_heat_capac_textbox.text()
+                                layer.material.solar_absorp = \
+                                    self.material_solar_absorp_textbox.text()
+                                layer.material.ir_emissivity = \
+                                    self.material_ir_emissivity_textbox.text()
+                                layer.material.transmittance = \
+                                    self.material_transmittance_textbox.text()
+                                break
+
+    def save_changed_simulation_values(self):
+        '''Replaces the previous values of the current project with the inputs
+           from the text fields in the simulation window.
+           
+        '''
+        # TODO: Fehler beim User-Input abfangen
+        
+        self.project.name = self.project_name_lineedit.text()
+        self.project.modelica_info.runtime_simulation =\
+            self.simulation_runtime_lineedit.text()
+        self.project.modelica_info.interval_output =\
+            self.simulation_interval_output_lineedit.text()
+        self.project.modelica_info.current_solver =\
+            self.simulation_solver_combobox.currentText()
+        if self.simulation_equidistant_output_checkbox.isChecked():
+            self.project.modelica_info.equidistant_output = True
+        else:
+            self.project.modelica_info.equidistant_output = False
+
+    def save_changed_element_values(self):
+        '''Replaces the previous values of the current element with the inputs
+           from the text fields.
+        
+        '''
+        # TODO: Fehler beim User-Input abfangen
+        
+        for zone in self.current_building.thermal_zones:
+            if zone.internal_id == self.current_zone.internal_id:
+                for element in zone.inner_walls:
+                    if element.internal_id == self.current_element.internal_id:
+                        index = zone.inner_walls.index(element)
+                        zone.inner_walls[index].name = \
+                            str(self.element_name_textbox.text())
+                        zone.inner_walls[index].construction_type = \
+                            str(self.element_construction_type_combobox.\
+                            currentText())
+                        zone.inner_walls[index].orientation = \
+                            self.guiinfo.orientations_strings \
+                            [str(self.element_orientation_combobox.currentText())]
+                        zone.inner_walls[index].area = \
+                           str(self.element_area_textbox.text())
+                        zone.inner_walls[index].year_of_construction = \
+                            str(self.element_year_of_construction_textbox.text())
+                        zone.inner_walls[index].year_of_retrofit = \
+                            str(self.element_year_of_retrofit_textbox.text())
+                        zone.inner_walls[index].tilt = \
+                            str(self.element_tilt_textbox.text())
+                        zone.inner_walls[index].inner_convection = \
+                            str(self.element_inner_convection_textbox.text())
+                        zone.inner_walls[index].inner_radiation = \
+                            str(self.element_inner_radiation_textbox.text())
+                for element in zone.outer_walls:
+                    if element.internal_id == self.current_element.internal_id:
+                        index = zone.outer_walls.index(element)
+                        zone.outer_walls[index].name = \
+                            str(self.element_name_textbox.text())
+                        zone.outer_walls[index].construction_type = \
+                            str(self.element_construction_type_combobox.\
+                            currentText())
+                        zone.outer_walls[index].orientation = \
+                            self.guiinfo.orientations_strings\
+                            [self.element_orientation_combobox.currentText()]
+                        zone.outer_walls[index].area = \
+                            str(self.element_area_textbox.text())
+                        zone.outer_walls[index].year_of_construction = \
+                            str(self.element_year_of_construction_textbox.text())
+                        zone.outer_walls[index].year_of_retrofit = \
+                            str(self.element_year_of_retrofit_textbox.text())
+                        zone.outer_walls[index].tilt = \
+                            str(self.element_tilt_textbox.text())
+                        zone.outer_walls[index].inner_convection = \
+                            str(self.element_inner_convection_textbox.text())
+                        zone.outer_walls[index].inner_radiation = \
+                            str(self.element_inner_radiation_textbox.text())
+                        zone.outer_walls[index].outer_convection = \
+                            float(self.element_outer_convection_textbox.text())
+                        zone.outer_walls[index].outer_radiation = \
+                            float(self.element_outer_radiation_textbox.text())
+                        break
+                for element in zone.windows:
+                    if element.internal_id == self.current_element.internal_id:
+                        index = zone.windows.index(element)
+                        zone.windows[index].name = \
+                            str(self.element_name_textbox.text())
+                        zone.windows[index].construction_type = \
+                            str(self.element_construction_type_combobox.\
+                            currentText())
+                        zone.windows[index].orientation = \
+                            self.guiinfo.orientations_strings\
+                            [self.element_orientation_combobox.currentText()]
+                        zone.windows[index].area = \
+                            str(self.element_area_textbox.text())
+                        zone.windows[index].year_of_construction = \
+                            str(self.element_year_of_construction_textbox.text())
+                        zone.windows[index].year_of_retrofit = \
+                            str(self.element_year_of_retrofit_textbox.text())
+                        zone.windows[index].tilt = \
+                            str(self.element_tilt_textbox.text())
+                        zone.windows[index].inner_convection = \
+                            str(self.element_inner_convection_textbox.text())
+                        zone.windows[index].inner_radiation = \
+                            str(self.element_inner_radiation_textbox.text())
+                        zone.windows[index].outer_convection = \
+                            float(self.element_outer_convection_textbox.text())
+                        zone.windows[index].outer_radiation = \
+                            float(self.element_outer_radiation_textbox.text())
+                        break
+
+    def save_input_values_set_all_constr(self):
+
+        bldg = self.current_building
+        orientation = int(self.guiinfo.orientations_strings[
+                    str(self.set_all_constr_element_orientation_textbox.text())])
+        element_type = self.set_all_constr_element_type_textbox.text()
+
+        tilt = float(self.set_all_constr_element_tilt_textbox.text())
+        inner_con = float(self.set_all_constr_element_inner_con_textbox.text())
+        inner_rad = float(self.set_all_constr_element_inner_rad_textbox.text())
+
+        if element_type != "Ground Floor":
+            if(element_type == "Outer Wall"):
+                element_type = "OuterWall"
+            outer_con = float(self.set_all_constr_element_outer_con_textbox.text())
+            outer_rad = float(self.set_all_constr_element_outer_rad_textbox.text())
+        elif element_type == "Ground Floor":
+            element_type = "GroundFLoor"
+            outer_con = None
+            outer_rad = None
+        layer_set = self.all_constr_layer_list
+
+        Controller.click_change_all_constr(bldg, orientation, element_type,
+                                           tilt, inner_con, inner_rad,
+                                           outer_con, outer_rad, layer_set)
+        self.display_current_building()
+
+    def save_changed_zone_values(self):
+        ''' Updates the displayed details of the currently
+        selected zone after changes are saved.
+
+        '''
+
+        self.current_zone.name = self.zone_id_textbox.text()
+        self.current_zone.area = self.zone_net_leased_area_textbox.text()
+        self.current_zone.use_conditions.usage =\
+            self.zone_type_combobox.currentText()
+        if str(self.cooling_ahu_start_dropdown.currentText()).startswith('0'):
+            self.current_zone.use_conditions.cooling_time[0] = \
+                int(self.cooling_ahu_start_dropdown.currentText()[1])
+        else:
+            self.current_zone.use_conditions.cooling_time[0] = \
+                int(self.cooling_ahu_start_dropdown.currentText()[0] + 
+                    self.cooling_ahu_start_dropdown.currentText()[1])
+        if str(self.cooling_ahu_end_dropdown.currentText()).startswith('0'):
+            self.current_zone.use_conditions.cooling_time[1] = \
+                int(self.cooling_ahu_end_dropdown.currentText()[1])
+        else:
+            self.current_zone.use_conditions.cooling_time[1] = \
+                int(self.cooling_ahu_end_dropdown.currentText()[0] + 
+                    self.cooling_ahu_end_dropdown.currentText()[1])
+        if str(self.heating_ahu_start_dropdown.currentText()).startswith('0'):
+            self.current_zone.use_conditions.heating_time[0] = \
+                int(self.heating_ahu_start_dropdown.currentText()[1])
+        else:
+            self.current_zone.use_conditions.heating_time[0] = \
+                int(self.heating_ahu_start_dropdown.currentText()[0] + 
+                    self.heating_ahu_start_dropdown.currentText()[1])
+        if str(self.heating_ahu_end_dropdown.currentText()).startswith('0'):
+            self.current_zone.use_conditions.heating_time[1] = \
+                int(self.heating_ahu_end_dropdown.currentText()[1])
+        else:
+            self.current_zone.use_conditions.heating_time[1] = \
+                int(self.heating_ahu_end_dropdown.currentText()[0] + 
+                    self.heating_ahu_end_dropdown.currentText()[1])
+
+        self.current_zone.use_conditions.set_temp_heat = \
+            self.set_temp_heat_line_edit.text()
+        self.current_zone.use_conditions.set_temp_cool = \
+            self.set_temp_cool_line_edit.text()
+        self.current_zone.use_conditions.temp_set_back = \
+            self.temp_set_back_line_edit.text()
+        self.current_zone.use_conditions.min_air_exchange = \
+            self.min_air_flow_line_edit.text()
+        self.current_zone.use_conditions.min_ahu = \
+            self.min_ahu_line_edit.text()
+        self.current_zone.use_conditions.max_ahu = \
+            self.max_ahu_line_edit.text()
+        if self.with_ahu_combobox.currentText() == 'True':
+            self.current_zone.use_conditions.with_ahu = True
+        else:
+            self.current_zone.use_conditions.with_ahu = False
+        self.current_zone.use_conditions.rel_humidity = float(
+            self.re_humidity_line_edit.text())
+        self.current_zone.use_conditions.persons = \
+            self.persons_line_edit.text()
+        self.current_zone.use_conditions.machines = \
+            self.machines_line_edit.text()
+        self.current_zone.use_conditions.lighting_power = \
+            self.lighting_line_edit.text()
+
+        self.current_zone.t_inside = self.mean_temp_inner_line_edit.text()
+        self.current_zone.t_outside = self.mean_temp_outer_line_edit.text()
+        self.current_zone.infiltration_rate = \
+                                        self.infiltration_rate_line_edit.text()
+
+        # TODO: Not sure if this for loop is really necessary
+        for zone in self.current_building.thermal_zones:
+            if zone.internal_id == self.current_zone.internal_id:
+                self.current_building.thermal_zones[self.current_building.
+                                                    thermal_zones.
+                                                    index(zone)] = \
+                    self.current_zone
+
+        self.display_current_building()
+
+    def save_changed_envelopes_values(self):
+
+        orientation_before_changing = \
+            self.envelope_orientation_before_changing
+        orientation_after_changing = \
+            str(self.envelope_orientation_combobox.currentText())
+        area = float(self.envelope_area_textbox.text())
+        if self.current_envelope.startswith("Outer Wall"):
+            element_type = "Outer Wall"
+        elif self.current_envelope.startswith("Rooftop"):
+            element_type = "Rooftop"
+        elif self.current_envelope.startswith("Ground Floor"):
+            element_type = "Ground Floor"
+        elif self.current_envelope.startswith("Window"):
+            element_type = "Window"
+        if orientation_before_changing == orientation_after_changing:
+            if self.current_envelope.startswith("Window"):
+                for orientation_value in self.guiinfo.orientations_numbers.\
+                                             keys():
+                    orientation_string = str(self.guiinfo.orientations_numbers
+                                             [orientation_value])
+                    if self.envelope_orientation_combobox.currentText() == \
+                            orientation_string:
+                            self.current_building.set_window_area(
+                                float(self.envelope_area_textbox.text()),
+                                orientation_value)
+            else:
+                for orientation_value in self.guiinfo.orientations_numbers.\
+                                             keys():
+                    orientation_string = str(self.guiinfo.orientations_numbers
+                                             [orientation_value])
+                    if self.envelope_orientation_combobox.currentText() == \
+                            orientation_string:
+                            self.current_building.set_outer_wall_area(
+                                float(self.envelope_area_textbox.text()),
+                                orientation_value)
+        else:
+            orientation_number_before_changing = \
+              self.guiinfo.orientations_strings[orientation_before_changing]
+            orientation_number_after_changing = \
+              self.guiinfo.orientations_strings[orientation_after_changing]
+            Controller.click_save_envelopes(self.current_building,
+                                            orientation_number_before_changing,
+                                            orientation_number_after_changing,
+                                            element_type, area)
+        self.display_current_building()
+
+    def clear_input_values_set_all_constr(self):
+        try:
+            self.element_layer_model_set_all_constr.clear()
+            self.all_constr_layer_list.clear()
+        except:
+            self.element_layer_model_set_all_constr = QStandardItemModel()
+            self.all_constr_layer_list = []
+
+    
+
+    def check_inputs_new_zone(self):
+        '''Checks if the inputs from the new_zone window fulfill the specified
+        criteria of not being empty.
+        '''
+        # TODO: Fehler beim User-Input abfangen
+        if self.generate_zone_name_line_edit.text() == "":
+            QtGui.QMessageBox.warning(self,
+                                      u"Can't add Zone!",
+                                      u"You need to fill out the Name field.")
+        if self.generate_zone_area_line_edit.text() == "":
+            QtGui.QMessageBox.warning(self,
+                                      u"Can't add Zone!",
+                                      u"You need to fill out the Area field.")
+        if self.generate_zone_usage_combobox.currentText() == "":
+            QtGui.QMessageBox.warning(self,
+                                      u"Can't add Zone!",
+                                      u"You need to fill out the Usage field.")
+        if self.generate_zone_name_line_edit.text() != \
+            "" and self.generate_zone_area_line_edit.text() != ""\
+                and self.generate_zone_usage_combobox.currentText() != "":
+
+            Controller.click_add_zone_button(
+                self.current_building, self.generate_zone_name_line_edit.text(),
+                self.generate_zone_area_line_edit.text(),
+                self.generate_zone_usage_combobox.currentText())
+            self.display_current_building()
+
+    def check_inputs_edit_element(self):
+        '''Checks conditions for inputs from the element edit window.
+        '''
+        # TODO: Fehler beim User-Input abfangen
+        self.current_element.name = self.edit_element_name_line_edit.text()
+        self.current_element.area = float(
+            self.edit_element_area_line_edit.text())
+        self.display_current_element()
+
+    def check_inputs_edit_zone(self):
+        ''' Checks if all necessary values to edit a given zone are still
+        not empty '''
+        # TODO: Fehler beim User-Input abfangen
+        if self.edit_zone_area_line_edit.text() == "":
+            self.edit_zone_failed_label.setVisible(True)
+            self.edit_zone_area_label = self.set_text_color(
+                self.edit_zone_area_label, "red")
+            self.edit_zone_failed_label = self.set_text_color(
+                self.edit_zone_failed_label, "red")
+            self.edit_gen_inf_tab_widget.setCurrentIndex(0)
+        else:
+            self.edit_zone_area_label = self.set_text_color(
+                self.edit_zone_area_label, "black")
+        if self.new_zone_name_line_edit.text() == "":
+            self.edit_zone_failed_label.setVisible(True)
+            self.edit_zone_name_label = self.set_text_color(
+                self.edit_zone_name_label, "red")
+            self.edit_zone_failed_label = self.set_text_color(
+                self.edit_zone_failed_label, "red")
+            self.edit_gen_inf_tab_widget.setCurrentIndex(0)
+        else:
+            self.edit_zone_name_label = self.set_text_color(
+                self.edit_zone_name_label, "black")
+        if self.edit_zone_volume_line_edit.text() == "":
+            self.edit_zone_failed_label.setVisible(True)
+            self.edit_zone_volume_label = self.set_text_color(
+                self.edit_zone_volume_label, "red")
+            self.edit_zone_failed_label = self.set_text_color(
+                self.edit_zone_failed_label, "red")
+            self.edit_gen_inf_tab_widget.setCurrentIndex(0)
+        else:
+            self.edit_zone_volume_label = self.set_text_color(
+                self.edit_zone_volume_label, "black")
+        if self.edit_zone_area_line_edit.text() != ""\
+            and self.edit_zone_name_line_edit.text() != ""\
+                and self.edit_zone_volume_line_edit.text() != "":
+
+                self.current_zone.area = self.edit_zone_area_line_edit.text()
+                self.current_zone.name = self.edit_zone_name_line_edit.text()
+                self.current_zone.volume = \
+                    self.edit_zone_volume_line_edit.text()
+                self.display_current_building()
+
+    def check_inputs_typebuilding(self):
         ''' Checks if all necessary values to create a type building are
         not empty/floats '''
-        # übergibst, weil du keine methoden mit parameter zu buttons connecten kannst,        # allerdings sollts mit sowas wie self.type_building_type klappen
+
         self.fill_typebuilding_attributes()
         self.project, int_id = Controller.click_generate_type_building_button(
             self.project,
@@ -1333,7 +2531,7 @@
             self.window_construct_building_year_line_edit.text(),
             self.window_construct_building_number_of_floors_line_edit.text(),
             self.window_construct_building_height_of_floors_line_edit.text(),
-            "Office",
+            self.current_type_building,
             self.window_construct_building_area_line_edit.text(),
             self.window_construct_building_street_line_edit.text(),
             self.window_construct_building_location_line_edit.text(),
@@ -1342,94 +2540,678 @@
             if building.internal_id == int_id:
                 self.current_building = building
         self.display_current_building()
+
+    def check_new_building_inputs(self):
+        ''' Creates a new empty building
         
-    def check_inputs_typebuilding_institute_4(self):
-        ''' Checks if all necessary values to create a type building are
-        not empty/floats '''
-
-        # TODO: Fehler beim User-Input abfangen
-        self.fill_typebuilding_attributes()
-        self.project, int_id = Controller.click_generate_type_building_button(
-            self.project,
-            self.window_construct_building_name_line_edit.text(),
-            self.window_construct_building_year_line_edit.text(),
-            self.window_construct_building_number_of_floors_line_edit.text(),
-            self.window_construct_building_height_of_floors_line_edit.text(),
-            "Insitute 4",
-            self.window_construct_building_area_line_edit.text(),
-            self.window_construct_building_street_line_edit.text(),
-            self.window_construct_building_location_line_edit.text(),
-            self.type_building_ind_att)
-        for building in self.project.buildings:
-            if building.internal_id == int_id:
-                self.current_building = building
+        '''
+        
+        # TODO: Eventuell wollt ihr hier mehr Optionen beim Erstellen
+        # ermöglichen, wie Grundfläche, Standort, etc. die würde ich        # allerdings optional machen
+        
+        self.current_building = Controller.click_add_new_building(
+            self.project, "temp")
+        self.current_building.name = \
+            self.generate_new_building_id_line_edit.text()
+        self.project.buildings.append(self.current_building)
         self.display_current_building()
+
+    def check_new_element_inputs(self):
+        ''' Checks if all inputted values are correct and then updates
+        the list of elements of the currently displayed zone.
         
-    def check_inputs_typebuilding_institute_8(self):
-        ''' Checks if all necessary values to create a type building are
-        not empty/floats '''
-
-        # TODO: Fehler beim User-Input abfangen
-        self.fill_typebuilding_attributes()
-        self.project, int_id = Controller.click_generate_type_building_button(
-            self.project,
-            self.window_construct_building_name_line_edit.text(),
-            self.window_construct_building_year_line_edit.text(),
-            self.window_construct_building_number_of_floors_line_edit.text(),
-            self.window_construct_building_height_of_floors_line_edit.text(),
-            "Institute 8",
-            self.window_construct_building_area_line_edit.text(),
-            self.window_construct_building_street_line_edit.text(),
-            self.window_construct_building_location_line_edit.text(),
-            self.type_building_ind_att)
-        for building in self.project.buildings:
-            if building.internal_id == int_id:
-                self.current_building = building
-        self.display_current_building()
+        '''
         
-    def check_inputs_typebuilding_institute_general(self):
-        ''' Checks if all necessary values to create a type building are
-        not empty/floats '''
-
-        # TODO: Fehler beim User-Input abfangen
-        self.fill_typebuilding_attributes()
-        self.project, int_id = Controller.click_generate_type_building_button(
-            self.project,
-            self.window_construct_building_name_line_edit.text(),
-            self.window_construct_building_year_line_edit.text(),
-            self.window_construct_building_number_of_floors_line_edit.text(),
-            self.window_construct_building_height_of_floors_line_edit.text(),
-            "Institute General",
-            self.window_construct_building_area_line_edit.text(),
-            self.window_construct_building_street_line_edit.text(),
-            self.window_construct_building_location_line_edit.text(),
-            self.type_building_ind_att)
-        for building in self.project.buildings:
-            if building.internal_id == int_id:
-                self.current_building = building
-        self.display_current_building()
-
-    def check_inputs_typebuilding_residential(self):
-        ''' Checks if all necessary values to create a type building are
-        not empty/floats '''
-
-        # TODO: Fehler beim User-Input abfangen
-        self.fill_typebuilding_attributes()
-        self.project, int_id = Controller.click_generate_type_building_button(
-            self.project,
-            self.window_construct_building_name_line_edit.text(),
-            self.window_construct_building_year_line_edit.text(),
-            self.window_construct_building_number_of_floors_line_edit.text(),
-            self.window_construct_building_height_of_floors_line_edit.text(),
-            "SingleFamilyDwelling",
-            self.window_construct_building_area_line_edit.text(),
-            self.window_construct_building_street_line_edit.text(),
-            self.window_construct_building_location_line_edit.text(),
-            self.type_building_ind_att)
-        for building in self.project.buildings:
-            if building.internal_id == int_id:
-                self.current_building = building
-        self.display_current_building()
+        # TODO: Wir wollten keine Messageboxes mehr, also userinput
+        # anders abfangen.
+        
+        try:
+            float(self.generate_new_element_area_line_edit.text())
+        except ValueError:
+            QtGui.QMessageBox.warning(
+                self, u"Warning", u"Area has to be a number.")
+            return
+
+        self.current_zone = Controller.click_add_new_element(
+            self.current_zone, self.generate_new_element_name_line_edit.text(),
+            self.generate_new_element_type_combobox.currentText(),
+            float(self.generate_new_element_area_line_edit.text()))
+        self.element_model.clear()
+
+        for inner_wall in self.current_zone.inner_walls:
+            if type(inner_wall).__name__ == "InnerWall":
+                item = TrackableItem(
+                    "Name:\t".expandtabs(8) + str(inner_wall.name) + 
+                    "\nType:\t".expandtabs(11) + 
+                    "Inner Wall \n Area:\t".expandtabs(11) + 
+                    str(inner_wall.area), inner_wall.internal_id)
+                self.element_model.appendRow(item)
+            if type(inner_wall).__name__ == "Floor":
+                item = TrackableItem(
+                    "Name:\t".expandtabs(8) + str(inner_wall.name) + 
+                    "\nType:\t".expandtabs(11) + 
+                    "Floor \n Area:\t".expandtabs(11) + 
+                    str(inner_wall.area), inner_wall.internal_id)
+                self.element_model.appendRow(item)
+            if type(inner_wall).__name__ == "Ceiling":
+                item = TrackableItem(
+                    "Name:\t".expandtabs(8) + str(inner_wall.name) + 
+                    "\nType:\t".expandtabs(11) + 
+                    "Ceiling \n Area:\t".expandtabs(11) + 
+                    str(inner_wall.area), inner_wall.internal_id)
+                self.element_model.appendRow(item)
+        for element in self.current_zone.outer_walls:
+            if type(element).__name__ == "GroundFloor":
+                item = TrackableItem(
+                    "Name:\t".expandtabs(8) + 
+                    str(element.name) + 
+                    "\nType:\t".expandtabs(11) + 
+                    "Ground Floor \n Area:\t".expandtabs(11) + 
+                    str(element.area) + 
+                    "\n Orientation:\t".expandtabs(11) + 
+                    str(element.orientation),
+                    element.internal_id)
+                self.element_model.appendRow(item)
+            if type(element).__name__ == "Rooftop":
+                item = TrackableItem(
+                    "Name:\t".expandtabs(8) + 
+                    str(element.name) + 
+                    "\nType:\t".expandtabs(11) + 
+                    "Rooftop \n Area:\t".expandtabs(11) + 
+                    str(element.area) + 
+                    "\n Orientation:\t".expandtabs(11) + 
+                    str(element.orientation),
+                    element.internal_id)
+                self.element_model.appendRow(item)
+            if type(element).__name__ == "OuterWall":
+                item = TrackableItem(
+                    "Name:\t".expandtabs(8) + 
+                    str(element.name) + 
+                    "\nType:\t".expandtabs(11) + 
+                    "Outer Wall \n Area:\t".expandtabs(11) + 
+                    str(element.area) + 
+                    "\n Orientation:\t".expandtabs(11) + 
+                    str(element.orientation),
+                    element.internal_id)
+                self.element_model.appendRow(item)
+        for element in self.current_zone.windows:
+            item = TrackableItem(
+                "Name:\t".expandtabs(8) + str(element.name) + 
+                "\nType:\t".expandtabs(11) + 
+                "Window \n Area:\t".expandtabs(11) + 
+                str(element.area), element.internal_id)
+            self.element_model.appendRow(item)
+
+    def check_new_layer_inputs(self, check):
+        ''' Adds a new layer to the current element, checks if the
+        input is correct
+
+        '''
+
+        if self.new_layer_thickness_textbox.text() is not "":
+            thick = float(self.new_layer_thickness_textbox.text())
+        else:
+            thick = 1
+        if self.new_layer_material_density_textbox.text() is not "":
+            dens = float(self.new_layer_material_density_textbox.text())
+        else:
+            dens = 1
+        if self.new_layer_material_thermal_conduc_textbox.text() is not "":
+            therm = float(
+                self.new_layer_material_thermal_conduc_textbox.text())
+        else:
+            therm = 1
+        if self.new_layer_material_heat_capac_textbox.text() is not "":
+            heat = float(self.new_layer_material_heat_capac_textbox.text())
+        else:
+            heat = 1
+        if self.new_layer_material_solar_absorp_textbox.text() is not "":
+            solar = float(self.new_layer_material_solar_absorp_textbox.text())
+        else:
+            solar = 1
+        if self.new_layer_material_ir_emissivity_textbox.text() is not "":
+            ir = float(self.new_layer_material_ir_emissivity_textbox.text())
+        else:
+            ir = 1
+        if self.new_layer_material_transmittance_textbox.text() is not "":
+            trans = float(self.new_layer_material_transmittance_textbox.text())
+        else:
+            trans = 1
+
+        if check == "Element Details Window":
+                self.current_element = Controller.click_add_new_layer(
+                    self.current_element,
+                    int(self.new_layer_position_combobox.currentText()),
+                    thick, self.new_layer_material_combobox.currentText(),
+                    dens, therm, heat, solar, ir, trans)
+
+        elif check == "set all construction window":
+            position = int(self.new_layer_position_combobox.currentText())
+            exists = False
+            for layer in self.all_constr_layer_list:
+                if layer.position == position:
+                        exists = True
+                if exists:
+                    layer.position = layer.position + 1
+
+            self.all_constr_layer_list.insert(position,
+                        Controller.click_add_new_layer( None,
+                        int(self.new_layer_position_combobox.currentText()),
+                        thick, self.new_layer_material_combobox.currentText(),
+                        dens, therm, heat, solar, ir, trans))
+
+    def change_zone_values_ui(self, item):
+        ''' Opens a window to see all attributes from the
+        currently selected zone.        
+        '''
+        
+        self.zone_element_model = QStandardItemModel()
+        current_item = self.zone_model.itemFromIndex(item)
+        for zone in self.current_building.thermal_zones:
+            if zone.internal_id == current_item.internal_id:
+                self.current_zone = zone
+                self.display_current_zone()
+
+        self.zone_value_window = QtGui.QWizardPage()
+        self.zone_value_window.setAttribute(QtCore.Qt.WA_DeleteOnClose)
+        self.zone_value_window.setAttribute(QtCore.Qt.WA_DeleteOnClose)
+        self.zone_value_window.setWindowTitle("Zone Details")
+        self.zone_value_window.setFixedWidth(450)
+        self.zone_value_window.setFixedHeight(600)
+        self.zone_value_window_layout = QtGui.QGridLayout()
+        self.zone_value_window.setLayout(self.zone_value_window_layout)
+
+        self.groupbox_general_zone_values_layout = QtGui.QGroupBox(
+            u"General Zone Values")
+        self.zone_values_tab = QTabWidget()
+        self.groupbox_save_cancel_buttons = QtGui.QGroupBox()
+        self.groupbox_zone_usage_layout = QtGui.QGroupBox(u"Usage")
+        self.general_zone_values_layout = QtGui.QGridLayout()
+        self.element_values_layout = QtGui.QGridLayout()
+        self.save_cancel_layout = QtGui.QGridLayout()
+        self.zone_usage_times_layout = QtGui.QGridLayout()
+        self.zone_usage_layout = QtGui.QGridLayout()
+        self.static_heat_layout = QtGui.QGridLayout()
+        self.static_heat_layout.setHorizontalSpacing(10)
+
+        tab_1 = QTabWidget()
+        tab_2 = QTabWidget()
+        tab_3 = QTabWidget()
+        tab_4 = QTabWidget()
+
+        self.zone_values_tab.addTab(tab_1, u"     Elements      ")
+        self.zone_values_tab.addTab(tab_2, u"      Usage        ")
+        self.zone_values_tab.addTab(tab_3, u"   Usage Times     ")
+        self.zone_values_tab.addTab(tab_4, u"  Static Heat Load ")
+        self.zone_values_tab.setStyleSheet(
+            "QTabBar::tab { height: 25px; width: 104px; }")
+
+        self.groupbox_general_zone_values_layout.setLayout(
+            self.general_zone_values_layout)
+        tab_1.setLayout(self.element_values_layout)
+        tab_2.setLayout(self.zone_usage_times_layout)
+        tab_3.setLayout(self.zone_usage_layout)
+        tab_4.setLayout(self.static_heat_layout)
+        self.groupbox_save_cancel_buttons.setLayout(self.save_cancel_layout)
+
+        self.zone_type_label = QtGui.QLabel("Zone Type")
+
+        self.zone_type_combobox = QtGui.QComboBox()
+        self.zone_type_combobox.setObjectName(_fromUtf8("ZoneTypeGroupBox"))
+        for thermal_zone_type in self.guiinfo.thermal_zone_types:
+            self.zone_type_combobox.addItem(thermal_zone_type, userData=None)
+        self.zone_type_combobox.setCurrentIndex(
+            self.zone_type_combobox.findText(
+                str(self.current_zone.use_conditions.usage)))
+        self.connect(self.zone_type_combobox, QtCore.SIGNAL(
+            "currentIndexChanged(int)"), self.switch_current_zone_type)
+
+        self.zone_id_label = QtGui.QLabel("Zone Id")
+        self.zone_id_textbox = QtGui.QLineEdit()
+        self.zone_id_textbox.setObjectName(_fromUtf8("ZoneNameTextBox"))
+        self.zone_id_textbox.setText(self.current_zone.name)
+
+        self.zone_net_leased_area_label = QtGui.QLabel("Net leased Area")
+        self.zone_net_leased_area_textbox = QtGui.QLineEdit()
+        self.zone_net_leased_area_textbox.setObjectName(_fromUtf8(
+            "ZoneNetLeasedAreaTextBox"))
+        self.zone_net_leased_area_textbox.setText(str(self.current_zone.area))
+
+        self.general_zone_values_layout.addWidget(self.zone_type_label, 1, 0)
+        self.general_zone_values_layout.addWidget(
+            self.zone_type_combobox, 1, 1)
+        self.general_zone_values_layout.addWidget(self.zone_id_label, 2, 0)
+        self.general_zone_values_layout.addWidget(self.zone_id_textbox, 2, 1)
+        self.general_zone_values_layout.addWidget(
+            self.zone_net_leased_area_label, 3, 0)
+        self.general_zone_values_layout.addWidget(
+            self.zone_net_leased_area_textbox, 3, 1)
+
+        self.zone_element_list_view = QtGui.QListView()
+        self.zone_element_list_view.setObjectName(
+            _fromUtf8("zone_element_list_view"))
+        self.zone_element_list_view.setModel(self.element_model)
+        self.zone_element_list_view.setItemDelegate(self.lVZF)
+        self.zone_element_list_view.doubleClicked.connect(
+            self.show_element_build_ui)
+        self.zone_element_list_view.setEditTriggers(
+            QtGui.QAbstractItemView.NoEditTriggers)
+        self.add_element_button = QtGui.QPushButton()
+        self.add_element_button.setText("Add new Element")
+        self.connect(self.add_element_button, SIGNAL(
+            "clicked()"), self.create_new_element_ui)
+        self.delete_element_button = QtGui.QPushButton()
+        self.delete_element_button.setText("Delete Element")
+        self.connect(self.delete_element_button, SIGNAL(
+            "clicked()"), self.delete_current_element)
+        self.element_values_layout.addWidget(self.add_element_button, 0, 0)
+        self.element_values_layout.addWidget(self.delete_element_button, 0, 1)
+        self.element_values_layout.addWidget(self.zone_element_list_view,
+                                             1, 0, 1, 2)
+
+        self.cooling_ahu_start_label = QtGui.QLabel("Cooling AHU Start: ")
+        self.cooling_ahu_end_label = QtGui.QLabel("End: ")
+        self.cooling_ahu_start_dropdown = QtGui.QComboBox()
+        self.cooling_ahu_start_dropdown.setMaximumWidth(60)
+        self.cooling_ahu_end_dropdown = QtGui.QComboBox()
+        self.cooling_ahu_end_dropdown.setMaximumWidth(60)
+
+        self.heating_ahu_start_label = QtGui.QLabel("Heating AHU Start: ")
+        self.heating_ahu_end_label = QtGui.QLabel("End: ")
+        self.heating_ahu_start_dropdown = QtGui.QComboBox()
+        self.heating_ahu_start_dropdown.setMaximumWidth(60)
+        self.heating_ahu_end_dropdown = QtGui.QComboBox()
+        self.heating_ahu_end_dropdown.setMaximumWidth(60)
+
+        for time in self.guiinfo.hoursInADay:
+            self.cooling_ahu_start_dropdown.addItem(time, userData=None)
+            self.cooling_ahu_end_dropdown.addItem(time, userData=None)
+            self.heating_ahu_start_dropdown.addItem(time, userData=None)
+            self.heating_ahu_end_dropdown.addItem(time, userData=None)
+            if len(str(self.current_zone.use_conditions.cooling_time[0])) == 1:
+                fixed_c_t_s = "0" + str(
+                    self.current_zone.use_conditions.cooling_time[0]) + ":00"
+            else:
+                fixed_c_t_s = str(
+                    self.current_zone.use_conditions.cooling_time[0]) + ":00"
+            if len(str(self.current_zone.use_conditions.cooling_time[1])) == 1:
+                fixed_c_t_e = "0" + str(
+                    self.current_zone.use_conditions.cooling_time[1]) + ":00"
+            else:
+                fixed_c_t_e = str(
+                    self.current_zone.use_conditions.cooling_time[1]) + ":00"
+            if len(str(self.current_zone.use_conditions.heating_time[0])) == 1:
+                fixed_h_t_s = "0" + str(
+                    self.current_zone.use_conditions.heating_time[0]) + ":00"
+            else:
+                fixed_h_t_s = str(
+                    self.current_zone.use_conditions.heating_time[0]) + ":00"
+            if len(str(self.current_zone.use_conditions.heating_time[1])) == 1:
+                fixed_h_t_e = "0" + str(
+                    self.current_zone.use_conditions.heating_time[1]) + ":00"
+            else:
+                fixed_h_t_e = str(
+                    self.current_zone.use_conditions.heating_time[1]) + ":00"
+            if (time == fixed_c_t_s):
+                self.cooling_ahu_start_dropdown.setCurrentIndex(
+                    self.guiinfo.hoursInADay.index(time))
+            if (time == fixed_c_t_e):
+                self.cooling_ahu_end_dropdown.setCurrentIndex(
+                    self.guiinfo.hoursInADay.index(time))
+            if (time == fixed_h_t_s):
+                self.heating_ahu_start_dropdown.setCurrentIndex(
+                    self.guiinfo.hoursInADay.index(time))
+            if (time == fixed_h_t_e):
+                self.heating_ahu_end_dropdown.setCurrentIndex(
+                    self.guiinfo.hoursInADay.index(time))
+
+        self.zone_element_save_button = QtGui.QPushButton()
+        self.zone_element_save_button.setText("Save")
+        self.connect(self.zone_element_save_button, SIGNAL(
+            "clicked()"), self.save_changed_zone_values)
+        self.connect(self.zone_element_save_button, SIGNAL(
+            "clicked()"), self.zone_value_window, QtCore.SLOT("close()"))
+
+        self.zone_element_cancel_button = QtGui.QPushButton()
+        self.zone_element_cancel_button.setText("Cancel")
+        self.connect(self.zone_element_cancel_button, SIGNAL(
+            "clicked()"), self.zone_value_window, QtCore.SLOT("close()"))
+
+        self.set_temp_heat_label_1 = QtGui.QLabel("Set Temp Heating: ")
+        self.set_temp_heat_line_edit = QtGui.QLineEdit()
+        self.set_temp_heat_line_edit.setText(str(
+            self.current_zone.use_conditions.set_temp_heat))
+        self.set_temp_heat_label_2 = QtGui.QLabel("K")
+
+        self.set_temp_cool_label_1 = QtGui.QLabel("Set Temp Cooling: ")
+        self.set_temp_cool_line_edit = QtGui.QLineEdit()
+        self.set_temp_cool_line_edit.setText(str(
+            self.current_zone.use_conditions.set_temp_cool))
+        self.set_temp_cool_label_2 = QtGui.QLabel("K")
+
+        self.temp_set_back_label_1 = QtGui.QLabel("Temp Setback: ")
+        self.temp_set_back_line_edit = QtGui.QLineEdit()
+        self.temp_set_back_line_edit.setText(str(
+            self.current_zone.use_conditions.temp_set_back))
+        self.temp_set_back_label_2 = QtGui.QLabel("K")
+
+        self.min_air_flow_label_1 = QtGui.QLabel("Minimal Airflow: ")
+        self.min_air_flow_line_edit = QtGui.QLineEdit()
+        self.min_air_flow_line_edit.setText(str(
+            self.current_zone.use_conditions.min_air_exchange))
+        self.min_air_flow_label_2 = QtGui.QLabel("m^3/(h m^2)")
+
+        self.min_ahu_label_1 = QtGui.QLabel("Minimal AHU: ")
+        self.min_ahu_line_edit = QtGui.QLineEdit()
+        self.min_ahu_line_edit.setText(str(
+            self.current_zone.use_conditions.min_ahu))
+        self.min_ahu_label_2 = QtGui.QLabel("m^3/(h m^2)")
+
+        self.max_ahu_label_1 = QtGui.QLabel("Maximal AHU: ")
+        self.max_ahu_line_edit = QtGui.QLineEdit()
+        self.max_ahu_line_edit.setText(str(
+            self.current_zone.use_conditions.max_ahu))
+        self.max_ahu_label_2 = QtGui.QLabel("m^3/(h m^2)")
+
+        self.with_ahu_label_1 = QtGui.QLabel("With AHU: ")
+        self.with_ahu_combobox = QtGui.QComboBox()
+        self.with_ahu_combobox.addItem("False", userData=None)
+        self.with_ahu_combobox.addItem("True", userData=None)
+        if (self.current_zone.use_conditions.with_ahu == "True"):
+            self.with_ahu_combobox.setCurrentIndex(
+                self.with_ahu_combobox.findText("True"))
+        else:
+            self.with_ahu_combobox.setCurrentIndex(
+                self.with_ahu_combobox.findText("False"))
+
+        self.re_humidity_label_1 = QtGui.QLabel("Relative Humidity: ")
+        self.re_humidity_line_edit = QtGui.QLineEdit()
+        self.re_humidity_line_edit.setText(str(
+            self.current_zone.use_conditions.rel_humidity))
+        self.re_humidity_label_2 = QtGui.QLabel("%")
+
+        self.persons_label_1 = QtGui.QLabel("Persons: ")
+        self.persons_line_edit = QtGui.QLineEdit()
+        self.persons_line_edit.setText(str(
+            self.current_zone.use_conditions.persons))
+        self.persons_label_2 = QtGui.QLabel("W/m^2")
+
+        self.figure_profiles = plt.figure()
+        self.canvas_profiles = FigureCanvas(self.figure_profiles)
+        data_persons = [1.0 for x in range(24)]
+        data_machines = [1.0 for x in range(24)]
+        # TODO: data_lighting = [1.0 for x in range(24)]
+        for hour in range(0,24):
+            try:
+                data_persons[hour] = self.current_zone.use_conditions.profile_persons[hour]
+                data_machines[hour] = self.current_zone.use_conditions.profile_machines[hour]
+            # TODO: data_lighting[hour] = self.current_zone.use_conditions.profile_lighting[hour]
+            except IndexError:
+                break;
+        ax_p = self.figure_profiles.add_subplot(111)
+        ax_p.hold(False)
+        ax_p.plot(data_persons, 'b-', data_machines, 'r-')
+        # TODO: ax_p.plot(data_persons, 'b-', data_machines, 'r-', data_lighting, 'g-')
+        ax_p.set_ylim([0,1])
+        self.canvas_profiles.draw()
+        # TODO: Find a better way to set up a caption to explain the colors
+        self.graph_label = QtGui.QLabel("Red: Machines, Blue: Persons")
+        # TODO: self.graph_label = QtGui.QLabel("Red: Machines, Blue: Persons", Green: Lighting)
+
+        self.usagePicPixMap = QtGui.QPixmap("GUI\\sheep_PNG2186.png")
+        self.usage_pic_label = QtGui.QLabel()
+        self.usage_pic_label.setPixmap(self.usagePicPixMap)
+
+        self.machines_label_1 = QtGui.QLabel("Machines: ")
+        self.machines_line_edit = QtGui.QLineEdit()
+        self.machines_line_edit.setText(str(
+            self.current_zone.use_conditions.machines))
+        self.machines_label_2 = QtGui.QLabel("W/m^2")
+
+        self.lighting_label_1 = QtGui.QLabel("Lighting: ")
+        self.lighting_line_edit = QtGui.QLineEdit()
+        self.lighting_line_edit.setText(str(
+            self.current_zone.use_conditions.maintained_illuminace))
+        self.lighting_label_2 = QtGui.QLabel("W/m^2")
+
+        self.mean_temp_out_label_1 = QtGui.QLabel("Mean Outdoor Temp: ")
+        self.mean_temp_outer_line_edit = QtGui.QLineEdit()
+        self.mean_temp_outer_line_edit.setText(str(self.current_zone.t_outside))
+        self.mean_temp_out_label_2 = QtGui.QLabel("K")
+
+        self.mean_temp_in_label_1 = QtGui.QLabel("Mean Indoor Temp: ")
+        self.mean_temp_inner_line_edit = QtGui.QLineEdit()
+        self.mean_temp_inner_line_edit.setText(str(self.current_zone.t_inside))
+        self.mean_temp_in_label_2 = QtGui.QLabel("K")
+
+        self.infiltration_rate_label_1 = QtGui.QLabel("Infiltration Rate: ")
+        self.infiltration_rate_line_edit = QtGui.QLineEdit()
+        if self.current_zone.infiltration_rate is not None:
+            self.infiltration_rate_line_edit.setText(str(
+                self.current_zone.infiltration_rate))
+        else:
+            self.infiltration_rate_line_edit.setText("1")
+        self.infiltration_rate_label_2 = QtGui.QLabel("1/h")
+
+        self.space_label = QtGui.QLabel() # Cheat to group the other controls on top
+
+        self.zone_usage_times_layout.addWidget(
+            self.cooling_ahu_start_label, 1, 1)
+        self.zone_usage_times_layout.addWidget(
+            self.cooling_ahu_start_dropdown, 1, 2)
+        self.zone_usage_times_layout.addWidget(
+            self.cooling_ahu_end_label, 1, 3)
+        self.zone_usage_times_layout.addWidget(
+            self.cooling_ahu_end_dropdown, 1, 4)
+        self.zone_usage_times_layout.addWidget(
+            self.heating_ahu_start_label, 2, 1)
+        self.zone_usage_times_layout.addWidget(
+            self.heating_ahu_start_dropdown, 2, 2)
+        self.zone_usage_times_layout.addWidget(
+            self.heating_ahu_end_label, 2, 3)
+        self.zone_usage_times_layout.addWidget(
+            self.heating_ahu_end_dropdown, 2, 4)
+        self.zone_usage_times_layout.addWidget(
+            self.set_temp_heat_label_1, 3, 1)
+        self.zone_usage_times_layout.addWidget(
+            self.set_temp_heat_line_edit, 3, 2)
+        self.zone_usage_times_layout.addWidget(
+            self.set_temp_heat_label_2, 3, 3)
+        self.zone_usage_times_layout.addWidget(
+            self.set_temp_cool_label_1, 4, 1)
+        self.zone_usage_times_layout.addWidget(
+            self.set_temp_cool_line_edit, 4, 2)
+        self.zone_usage_times_layout.addWidget(
+            self.set_temp_cool_label_2, 4, 3)
+        self.zone_usage_times_layout.addWidget(
+            self.temp_set_back_label_1, 5, 1)
+        self.zone_usage_times_layout.addWidget(
+            self.temp_set_back_line_edit, 5, 2)
+        self.zone_usage_times_layout.addWidget(
+            self.temp_set_back_label_2, 5, 3)
+        self.zone_usage_times_layout.addWidget(self.min_air_flow_label_1, 6, 1)
+        self.zone_usage_times_layout.addWidget(
+            self.min_air_flow_line_edit, 6, 2)
+        self.zone_usage_times_layout.addWidget(self.min_air_flow_label_2, 6, 3)
+        self.zone_usage_times_layout.addWidget(self.min_ahu_label_1, 7, 1)
+        self.zone_usage_times_layout.addWidget(self.min_ahu_line_edit, 7, 2)
+        self.zone_usage_times_layout.addWidget(self.min_ahu_label_2, 7, 3)
+        self.zone_usage_times_layout.addWidget(self.max_ahu_label_1, 8, 1)
+        self.zone_usage_times_layout.addWidget(self.max_ahu_line_edit, 8, 2)
+        self.zone_usage_times_layout.addWidget(self.max_ahu_label_2, 8, 3)
+        self.zone_usage_times_layout.addWidget(self.with_ahu_label_1, 9, 1)
+        self.zone_usage_times_layout.addWidget(self.with_ahu_combobox, 9, 2)
+        self.zone_usage_times_layout.addWidget(self.re_humidity_label_1, 10, 1)
+        self.zone_usage_times_layout.addWidget(
+            self.re_humidity_line_edit, 10, 2)
+        self.zone_usage_times_layout.addWidget(self.re_humidity_label_2, 10, 3)
+
+        self.zone_usage_layout.addWidget(self.persons_label_1, 1, 1)
+        self.zone_usage_layout.addWidget(self.persons_line_edit, 1, 2)
+        self.zone_usage_layout.addWidget(self.persons_label_2, 1, 3)
+        self.zone_usage_layout.addWidget(self.canvas_profiles, 2, 1, 2, 3)
+        self.zone_usage_layout.addWidget(self.graph_label, 4, 1)
+        self.zone_usage_layout.addWidget(self.machines_label_1, 5, 1)
+        self.zone_usage_layout.addWidget(self.machines_line_edit, 5, 2)
+        self.zone_usage_layout.addWidget(self.machines_label_2, 5, 3)
+        self.zone_usage_layout.addWidget(self.lighting_label_1, 6, 1)
+        self.zone_usage_layout.addWidget(self.lighting_line_edit, 6, 2)
+        self.zone_usage_layout.addWidget(self.lighting_label_2, 6, 3)
+
+        self.static_heat_layout.addWidget(self.mean_temp_out_label_1, 1, 1)
+        self.static_heat_layout.addWidget(
+            self.mean_temp_outer_line_edit, 1, 2)
+        self.static_heat_layout.addWidget(self.mean_temp_out_label_2, 1, 3)
+        self.static_heat_layout.addWidget(self.mean_temp_in_label_1, 2, 1)
+        self.static_heat_layout.addWidget(
+            self.mean_temp_inner_line_edit, 2, 2)
+        self.static_heat_layout.addWidget(self.mean_temp_in_label_2, 2, 3)
+        self.static_heat_layout.addWidget(self.infiltration_rate_label_1, 3, 1)
+        self.static_heat_layout.addWidget(
+            self.infiltration_rate_line_edit, 3, 2)
+        self.static_heat_layout.addWidget(self.infiltration_rate_label_2, 3, 3)
+        self.static_heat_layout.addWidget(self.space_label, 4, 0, 9, 3)
+
+        self.save_cancel_layout.addWidget(self.zone_element_save_button, 1, 0)
+        self.save_cancel_layout.addWidget(
+            self.zone_element_cancel_button, 1, 1)
+
+        self.groupbox_general_zone_values_layout.setMaximumHeight(120)
+        self.zone_value_window_layout.addWidget(
+            self.groupbox_general_zone_values_layout, 2, 0, 1, 0)
+        self.zone_value_window_layout.addWidget(
+            self.zone_values_tab, 7, 0, 1, 0)
+        self.zone_value_window_layout.addWidget(
+            self.groupbox_save_cancel_buttons, 8, 0, 1, 0)
+        self.zone_value_window.setWindowModality(Qt.ApplicationModal)
+        self.zone_value_window.show()
+
+    def change_envelopes_values_ui(self, item):
+        self.envelopes_value_window = QtGui.QWizardPage()
+        self.envelopes_value_window.setAttribute(QtCore.Qt.WA_DeleteOnClose)
+        self.envelopes_value_window.setWindowTitle("Envelopes Details")
+        self.envelopes_value_window.setFixedWidth(300)
+        self.envelopes_value_window.setFixedHeight(200)
+        self.envelopes_value_window_layout = QtGui.QGridLayout()
+        self.envelopes_value_window.setLayout(
+                                    self.envelopes_value_window_layout)
+
+        self.general_envelope_values_groupbox = QtGui.QGroupBox(
+                                                 u"General Envelope Values")
+        self.general_envelope_values_groupbox.setGeometry(
+                                              QtCore.QRect(0, 0, 120, 120))
+        self.general_envelope_values_layout = QtGui.QGridLayout()
+        self.general_envelope_values_groupbox.setLayout(
+                                      self.general_envelope_values_layout)
+
+        self.envelope_type_label = QtGui.QLabel("Type")
+        self.envelope_type_textbox = QtGui.QLineEdit()
+        self.envelope_type_textbox.setObjectName(_fromUtf8(
+                                                u"EnvelopeNameTextBox"))
+        self.envelope_type_textbox.setReadOnly(True)
+
+        self.envelope_area_label = QtGui.QLabel("Area")
+        self.envelope_area_textbox = QtGui.QLineEdit()
+        self.envelope_area_textbox.setObjectName(_fromUtf8(
+                                                u"EnvelopeAreaTextBox"))
+
+
+        self.envelope_orientation_label = QtGui.QLabel("Orientation")
+        self.envelope_orientation_combobox = QtGui.QComboBox()
+        self.envelope_orientation_combobox.setObjectName(_fromUtf8(
+                                            "EnvelopeOrientationGroupBox"))
+        for orientation in self.guiinfo.orientations:
+            self.envelope_orientation_combobox.addItem(
+                                                orientation, userData=None)
+
+        current_item = self.outer_elements_model.itemFromIndex(item)
+        string_current_item = str(current_item.text())
+        listOfCurItem = string_current_item.split()
+        self.current_envelope = string_current_item
+        if string_current_item.startswith("Outer Wall"):
+            self.envelope_type_textbox.setText(str("Outer Wall"))
+            self.envelope_area_textbox.setText(str(listOfCurItem[5]))
+            self.envelope_orientation_combobox.setCurrentIndex(
+                self.envelope_orientation_combobox.findText(
+                    str(listOfCurItem[3])))
+
+        elif string_current_item.startswith("Rooftop"):
+            self.envelope_type_textbox.setText(str("Rooftop"))
+            self.envelope_area_textbox.setText(str(listOfCurItem[4]))
+            self.envelope_orientation_combobox.setCurrentIndex(
+                self.envelope_orientation_combobox.findText(
+                    str(listOfCurItem[2])))
+
+        elif string_current_item.startswith("Ground Floor"):
+            self.envelope_type_textbox.setText(str("Ground Floor"))
+            self.envelope_area_textbox.setText(str(listOfCurItem[5]))
+            self.envelope_orientation_combobox.setCurrentIndex(
+                self.envelope_orientation_combobox.findText(
+                    str(listOfCurItem[3])))
+
+        elif string_current_item.startswith("Window"):
+            self.envelope_type_textbox.setText(str("Window"))
+            self.envelope_area_textbox.setText(str(listOfCurItem[4]))
+            self.envelope_orientation_combobox.setCurrentIndex(
+                self.envelope_orientation_combobox.findText(
+                    str(listOfCurItem[2])))
+
+        self.envelope_orientation_before_changing = \
+            str(self.envelope_orientation_combobox.currentText())
+        self.groupbox_save_cancel_buttons = QtGui.QGroupBox()
+        self.save_cancel_layout = QtGui.QGridLayout()
+        self.groupbox_save_cancel_buttons.setLayout(self.save_cancel_layout)
+
+        self.envelope_element_save_button = QtGui.QPushButton()
+        self.envelope_element_save_button.setText("Save")
+
+        self.envelope_element_cancel_button = QtGui.QPushButton()
+        self.envelope_element_cancel_button.setText("Cancel")
+
+        self.envelope_element_set_all_construction_button = QtGui.QPushButton()
+        self.envelope_element_set_all_construction_button.setText(
+                                                        "Set all construction")
+        self.connect(self.envelope_element_save_button, SIGNAL(
+           "clicked()"), self.save_changed_envelopes_values)
+        self.connect(self.envelope_element_save_button, SIGNAL(
+           "clicked()"), self.envelopes_value_window, QtCore.SLOT("close()"))
+        self.connect(self.envelope_element_cancel_button, SIGNAL(
+            "clicked()"), self.envelopes_value_window, QtCore.SLOT("close()"))
+        self.connect(self.envelope_element_set_all_construction_button, SIGNAL(
+           "clicked()"), self.create_new_envelope_ui)
+        self.save_cancel_layout.addWidget(
+                    self.envelope_element_save_button, 0, 0)
+        self.save_cancel_layout.addWidget(
+                    self.envelope_element_cancel_button, 0, 1)
+        self.save_cancel_layout.addWidget(
+            self.envelope_element_set_all_construction_button, 1, 0, 1, 0)
+
+        self.general_envelope_values_layout.addWidget(
+                                    self.envelope_type_label, 1, 0)
+        self.general_envelope_values_layout.addWidget(
+                            self.envelope_type_textbox, 1, 1)
+        self.general_envelope_values_layout.addWidget(
+                                    self.envelope_orientation_label, 2, 0)
+        self.general_envelope_values_layout.addWidget(
+                                    self.envelope_orientation_combobox, 2, 1)
+        self.general_envelope_values_layout.addWidget(
+                                    self.envelope_area_label, 3, 0)
+        self.general_envelope_values_layout.addWidget(
+                                    self.envelope_area_textbox, 3, 1)
+
+        self.general_envelope_values_groupbox.setMaximumHeight(120)
+        self.general_envelope_values_groupbox.setMinimumHeight(120)
+        self.envelope_element_list_view = QtGui.QListView()
+        self.envelope_element_list_view.setObjectName(
+            _fromUtf8("envelope_element_list_view"))
+        self.envelope_element_list_view.setModel(self.outer_elements_model)
+        self.envelope_element_list_view.setItemDelegate(self.lVZF)
+        self.envelopes_value_window_layout.addWidget(
+                                self.general_envelope_values_groupbox, 0, 0)
+        self.envelopes_value_window_layout.addWidget(
+                                self.groupbox_save_cancel_buttons, 1, 0)
+        self.envelopes_value_window.setWindowModality(Qt.ApplicationModal)
+        self.envelopes_value_window.show()
 
     def update_zone_details(self):
         ''' Updates the Zone Details window after something has been changed 
@@ -1620,2800 +3402,12 @@
                 "\nThickness:\t".expandtabs(14) + str(layer.thickness) +
                 "\t", layer.internal_id)
             self.element_layer_model_set_all_constr.appendRow(item)
-
-    def display_current_zone(self):
-        ''' Updates the lists in the main window
-        '''
-
-        if (self.current_zone):
-            self.element_model.clear()
-            self.edit_zone_area_line_edit.setText(str(self.current_zone.area))
-            self.edit_zone_name_line_edit.setText(str(self.current_zone.name))
-            self.edit_zone_volume_line_edit.setText(
-                str(self.current_zone.volume))
-            for inner_wall in self.current_zone.inner_walls:
-                if type(inner_wall).__name__ == "InnerWall":
-                    item = TrackableItem(
-                        "Name:\t".expandtabs(8) + str(inner_wall.name) + 
-                        "\nType:\t".expandtabs(11) + 
-                        "Inner Wall \n Area:\t".expandtabs(11) + 
-                        str(inner_wall.area), inner_wall.internal_id)
-                    self.element_model.appendRow(item)
-                if type(inner_wall).__name__ == "Floor":
-                    item = TrackableItem(
-                        "Name:\t".expandtabs(8) + str(inner_wall.name) + 
-                        "\nType:\t".expandtabs(11) + 
-                        "Floor \n Area:\t".expandtabs(11) + 
-                        str(inner_wall.area), inner_wall.internal_id)
-                    self.element_model.appendRow(item)
-                if type(inner_wall).__name__ == "Ceiling":
-                    item = TrackableItem(
-                        "Name:\t".expandtabs(8) + str(inner_wall.name) + 
-                        "\nType:\t".expandtabs(11) + 
-                        "Ceiling \n Area:\t".expandtabs(11) + 
-                        str(inner_wall.area), inner_wall.internal_id)
-                    self.element_model.appendRow(item)
-            for element in self.current_zone.outer_walls:
-                if type(element).__name__ == "GroundFloor":
-                    item = TrackableItem(
-                        "Name:\t".expandtabs(8) + 
-                        str(element.name) + 
-                        "\nType:\t".expandtabs(11) + 
-                        "Ground Floor \n Area:\t".expandtabs(11) + 
-                        str(element.area) + 
-                        "\n Orientation:\t".expandtabs(11) + 
-                        str(element.orientation),
-                        element.internal_id)
-                    self.element_model.appendRow(item)
-                if type(element).__name__ == "Rooftop":
-                    item = TrackableItem(
-                        "Name:\t".expandtabs(8) + 
-                        str(element.name) + 
-                        "\nType:\t".expandtabs(11) + 
-                        "Rooftop \n Area:\t".expandtabs(11) + 
-                        str(element.area) + 
-                        "\n Orientation:\t".expandtabs(11) + 
-                        str(element.orientation),
-                        element.internal_id)
-                    self.element_model.appendRow(item)
-                if type(element).__name__ == "OuterWall":
-                    item = TrackableItem(
-                        "Name:\t".expandtabs(8) + 
-                        str(element.name) + 
-                        "\nType:\t".expandtabs(11) + 
-                        "Outer Wall \n Area:\t".expandtabs(11) + 
-                        str(element.area) + 
-                        "\n Orientation:\t".expandtabs(11) + 
-                        str(element.orientation),
-                        element.internal_id)
-                    self.element_model.appendRow(item)
-            for element in self.current_zone.windows:
-                item = TrackableItem(
-                    "Name:\t".expandtabs(8) + str(element.name) + 
-                    "\nType:\t".expandtabs(11) + 
-                    "Window \n Area:\t".expandtabs(11) + 
-                    str(element.area) + "\n Orientation:\t".expandtabs(11) + 
-                    str(element.orientation), element.internal_id)
-                self.element_model.appendRow(item)
-
-    def switchBuilding(self):
-        ''' Handles the buildings combobo
-        '''
-
-        cIndex = self.side_bar_buildings_combo_box.currentIndex()
-        for building in self.project.buildings:
-            fIndex = self.side_bar_buildings_combo_box.findData(
-                str(building.internal_id))
-            if fIndex == cIndex:
-                self.current_building = building
-                self.display_current_building_after_switching()
-
-    def display_current_building_after_switching(self):
-        ''' Changes all the values to the new building after switching
-        in the buildings combobox
-        '''
-
-        if (self.current_building):
-
-            """ Displaying values on the sidebar controls"""
-
-            self.side_bar_id_line_edit.setText(str(self.current_building.name))
-            self.side_bar_construction_year_line_edit.setText(
-                str(self.current_building.year_of_construction))
-            self.side_bar_height_of_floors_line_edit.setText(
-                str(self.current_building.height_of_floors))
-            self.side_bar_location_line_edit.setText(
-                str(self.current_building.city))
-            self.side_bar_net_leased_area_line_edit.setText(
-                str(self.current_building.net_leased_area))
-            self.side_bar_number_of_floors_line_edit.setText(
-                str(self.current_building.number_of_floors))
-            self.side_bar_street_line_edit.setText(
-                str(self.current_building.street_name))
-
-            """ Displaying zones in the two list views in the main frame """
-
-            self.zone_model.clear()
-            self.element_model.clear()
-            self.outer_elements_model.clear()
-            for zone in self.project.\
-                buildings[self.project.buildings.index(
-                    self.current_building)].thermal_zones:
-                item = TrackableItem(
-                    "Name:\t".expandtabs(8) + str(zone.name) + 
-                    "\n" + "Type:\t".expandtabs(11) + 
-                    str(type(zone).__name__) + "\n Area:\t".expandtabs(11) + 
-                    str(zone.area), zone.internal_id)
-                self.zone_model.appendRow(item)
-                if zone.inner_walls:
-                    for inner_wall in zone.inner_walls:
-                        if type(inner_wall).__name__ == \
-                        "InnerWall":
-                            item = TrackableItem(
-                                "Name:\t".expandtabs(8) + str(inner_wall.name) + 
-                                "\nType:\t".expandtabs(11) + 
-                                "Inner Wall \n Area:\t".expandtabs(11) + 
-                                str(inner_wall.area),inner_wall.internal_id)
-                            self.element_model.appendRow(item)
-                        if type(inner_wall).__name__ == \
-                        "Floor":
-                            item = TrackableItem(
-                                "Name:\t".expandtabs(8) + str(inner_wall.name) + 
-                                "\nType:\t".expandtabs(11) + 
-                                "Floor \n Area:\t".expandtabs(11) + 
-                                str(inner_wall.area), inner_wall.internal_id)
-                            self.element_model.appendRow(item)
-                        if type(inner_wall).__name__ == \
-                        "Ceiling":
-                            item = TrackableItem(
-                                "Name:\t".expandtabs(8) + str(inner_wall.name) + 
-                                "\nType:\t".expandtabs(11) + 
-                                "Ceiling \n Area:\t".expandtabs(11) + 
-                                str(inner_wall.area), inner_wall.internal_id)
-                            self.element_model.appendRow(item)
-                if zone.outer_walls:
-                    for outer_wall in zone.outer_walls:
-                        if type(outer_wall).__name__ == \
-                                "GroundFloor":
-                            item = TrackableItem(
-                                "Name:\t".expandtabs(8) + 
-                                str(outer_wall.name) + 
-                                "\nType:\t".expandtabs(11) + 
-                                "Ground Floor \n Area:\t".expandtabs(11) + 
-                                str(outer_wall.area) + 
-                                "\n Orientation:\t".expandtabs(11) + 
-                                str(outer_wall.orientation),
-                                outer_wall.internal_id)
-                            self.element_model.appendRow(item)
-                        if type(outer_wall).__name__ == \
-                                "Rooftop":
-                            item = TrackableItem(
-                                "Name:\t".expandtabs(8) + 
-                                str(outer_wall.name) + 
-                                "\nType:\t".expandtabs(11) + 
-                                "Rooftop \n Area:\t".expandtabs(11) + 
-                                str(outer_wall.area) + 
-                                "\n Orientation:\t".expandtabs(11) + 
-                                str(outer_wall.orientation),
-                                outer_wall.internal_id)
-                            self.element_model.appendRow(item)
-                        if type(outer_wall).__name__ == \
-                                "OuterWall":
-                            item = TrackableItem(
-                                "Name:\t".expandtabs(8) + 
-                                str(outer_wall.name) + 
-                                "\nType:\t".expandtabs(11) + 
-                                "Outer Wall \n Area:\t".expandtabs(11) + 
-                                str(outer_wall.area) + 
-                                "\n Orientation:\t".expandtabs(11) + 
-                                str(outer_wall.orientation),
-                                outer_wall.internal_id)
-                            self.element_model.appendRow(item)
-                if zone.windows:
-                    for window in zone.windows:
-                        item = TrackableItem(
-                            "Name:\t".expandtabs(8) + str(window.name) +
-                            "\nType:\t".expandtabs(11) +
-                            "Windows \n Area:\t".expandtabs(11) +
-                            str(window.area) +
-                            "\n Orientation:\t".expandtabs(11) +
-                            str(window.orientation),
-                            window.internal_id)
-                        self.element_model.appendRow(item)
-
-            for orientation in self.guiinfo.orientations_numbers.keys():
-                if self.current_building.get_outer_wall_area(orientation) != 0:
-                    if orientation == -1:
-                        item1 = QStandardItem(
-                         "Rooftop \nOrientation:\t" +
-                         str(self.guiinfo.orientations_numbers[orientation]) +
-                         "\t".expandtabs(12) + "\n" + " Area: " +
-                         str(self.current_building.
-                             get_outer_wall_area(orientation)))
-
-                    elif orientation == -2:
-                        item1 = QStandardItem(
-                         "Ground Floor \nOrientation:\t" +
-                         str(self.guiinfo.orientations_numbers[orientation]) +
-                         "\t".expandtabs(12) + "\n" + " Area: " +
-                         str(self.current_building.
-                             get_outer_wall_area(orientation)))
-                    else:
-                        item1 = QStandardItem(
-                         "Outer Wall \nOrientation:\t" +
-                         str(self.guiinfo.orientations_numbers[orientation]) +
-                         "\t".expandtabs(12) + "\n" + " Area: " +
-                         str(self.current_building.
-                             get_outer_wall_area(orientation)))
-
-                    self.outer_elements_model.appendRow(item1)
-
-                if self.current_building.get_window_area(orientation) != 0:
-                    item2 = QStandardItem(
-                        "Window \nOrientation:\t" +
-                        str(self.guiinfo.orientations_numbers[orientation]) +
-                        "\t".expandtabs(16) + "\n" + " Area: " +
-                        str(self.current_building.
-                            get_window_area(orientation)))
-                    self.outer_elements_model.appendRow(item2)
-
-    def display_current_building(self):
-        ''' Changes all the values to the new building
-        '''
-
-        if (self.current_building):
-
-            """ Displaying values on the sidebar controls"""
-
-            self.side_bar_id_line_edit.setText(
-                str(self.current_building.name))
-            self.side_bar_construction_year_line_edit.setText(
-                str(self.current_building.year_of_construction))
-            self.side_bar_height_of_floors_line_edit.setText(
-                str(self.current_building.height_of_floors))
-            self.side_bar_location_line_edit.setText(
-                str(self.current_building.city))
-            self.side_bar_net_leased_area_line_edit.setText(
-                str(self.current_building.net_leased_area))
-            self.side_bar_number_of_floors_line_edit.setText(
-                str(self.current_building.number_of_floors))
-            self.side_bar_street_line_edit.setText(
-                str(self.current_building.street_name))
-
-            """ Updates the combobox displaying all buildings """
-
-            try:
-                if (self.side_bar_buildings_combo_box.findData(
-                        str(self.current_building.internal_id)) == -1):
-                    self.side_bar_buildings_combo_box.addItem(
-                        self.current_building.name,
-                        str(self.current_building.internal_id))
-                    self.side_bar_buildings_combo_box.setCurrentIndex(
-                        self.side_bar_buildings_combo_box.findData(
-                            str(self.current_building.internal_id)))
-                elif (self.side_bar_buildings_combo_box.currentText !=
-                      self.side_bar_id_line_edit.text):
-                    self.side_bar_buildings_combo_box.setItemText(
-                        self.side_bar_buildings_combo_box.currentIndex(),
-                        self.current_building.name)
-            except AttributeError:
-                pass
-
-            """ Displaying zones in the two list views in the main frame """
-
-            self.zone_model.clear()
-            self.outer_elements_model.clear()
-            for zone in self.project.\
-                buildings[self.project.buildings.
-                                  index(self.current_building)].thermal_zones:
-                item = TrackableItem(
-                    "Name:\t".expandtabs(8) + str(zone.name) +
-                    "\n" + "Type:\t".expandtabs(11) +
-                    str(type(zone).__name__) + "\n Area:\t".expandtabs(11) +
-                    str(zone.area), zone.internal_id)
-                self.zone_model.appendRow(item)
-
-            for orientation in self.guiinfo.orientations_numbers.keys():
-                if self.current_building.get_outer_wall_area(orientation) != 0:
-                    if orientation == -1:
-                        item1 = QStandardItem(
-                         "Rooftop \nOrientation:\t" +
-                         str(self.guiinfo.orientations_numbers[orientation]) +
-                         "\t".expandtabs(12) + "\n" + " Area: " +
-                         str(self.current_building.
-                             get_outer_wall_area(orientation)))
-
-                    elif orientation == -2:
-                        item1 = QStandardItem(
-                         "Ground Floor \nOrientation:\t" +
-                         str(self.guiinfo.orientations_numbers[orientation]) +
-                         "\t".expandtabs(12) + "\n" + " Area: " +
-                         str(self.current_building.
-                             get_outer_wall_area(orientation)))
-                    else:
-                        item1 = QStandardItem(
-                         "Outer Wall \nOrientation:\t" +
-                         str(self.guiinfo.orientations_numbers[orientation]) +
-                         "\t".expandtabs(12) + "\n" + " Area: " +
-                         str(self.current_building.
-                             get_outer_wall_area(orientation)))
-
-                    self.outer_elements_model.appendRow(item1)
-
-                if self.current_building.get_window_area(orientation) != 0:
-                    item2 = QStandardItem(
-                        "Window \nOrientation:\t" +
-                        str(self.guiinfo.orientations_numbers[orientation]) +
-                        "\t".expandtabs(16) + "\n" + " Area: " +
-                        str(self.current_building.
-                            get_window_area(orientation)))
-                    self.outer_elements_model.appendRow(item2)
-
-    def click_save_current_project(self):
-        '''Opens a dialog window for the user to input a path
-        then issues the controller to create and save the file.
-        
-        '''
-        
-        path = QtGui.QFileDialog.getSaveFileName(
-            caption='Choose Filepath',
-            directory=utilis.get_default_path()+"\\"+self.project.name,
-            filter="Teaser File (*.teaserXML);; GML (*.gml)")
-        last_name = path.split('/')
-        length = len(last_name)
-        last_part = str(last_name[length-1])
-        if last_part.endswith("teaserXML"):
-            self.project.name = last_part[:-10]
-        elif last_part.endswith("gml"):
-            self.project.name = last_part[:-4]
-        Controller.click_save_button(self.project, str(path))
-
-    def click_export_button(self):
-        # path in GUI, which is need for the output
-        path_output_folder = str(self.export_save_template_lineedit.text())
-        template_folder = self.create_path_to_template_folder()
-        os.chdir(template_folder)
-
-        list_of_building_name = []
-        for i in range(self.side_bar_buildings_combo_box.count()):
-            list_of_building_name.append(
-                self.side_bar_buildings_combo_box.itemText(i))
-
-        sender = self.sender()
-        building_model = \
-            self.export_create_template_model_combobox.currentText()
-        zone_model = self.export_create_template_zone_combobox.currentText()
-        if self.radio_button_corG_1.isChecked():
-            corG = True
-        elif self.radio_button_corG_2.isChecked():
-            corG = False
-        elemInCombobox = \
-            self.export_create_template_model_combobox.currentText()
-
-        if(sender.text() == self.export_button.text()):
-            Controller.click_export_button(self.project, building_model,
-                                           zone_model, corG, None,
-                                           path_output_folder)
-            QtGui.QMessageBox.information(self, 'Message', "Export Modelica " +
-                                          "record " + elemInCombobox +
-                                          " all building finished ")
-        elif(sender.text() == self.export_button_one.text()):
-            Controller.click_export_button(self.project, building_model,
-                                           zone_model, corG,
-                                           self.current_building.internal_id,
-                                           path_output_folder)
-            QtGui.QMessageBox.information(self, 'Message', "Export Modelica " +
-                                          "record " + elemInCombobox +
-                                          " for current building finished ")
-        utilis.create_path(str(self.file_path))
-
-    def click_browse_button(self):
-        self.export_save_template_lineedit.setText(QtGui.QFileDialog.
-                                                   getExistingDirectory())
-        if self.export_save_template_lineedit.text() != "":
-            utilis.create_path(self.export_save_template_lineedit.text())
-            self.file_path = self.export_save_template_lineedit.text()
-        else:
-            self.export_save_template_lineedit.setText(self.file_path)
-
-    def create_path_to_template_folder(self,):
-        
-        # TODO: This probably belongs to the Utilis class and not here ;)
-        path = "InputData\\RecordTemplate\\"
-        pathTemplate = utilis.get_default_path()
-        leng = len(pathTemplate)
-        fullPath = pathTemplate[:leng - 10] + path
-        return(str(fullPath))
-
-    def display_current_element(self):
-        ''' Transfers all relevant values of the current
-        element to gui controls like text fields and the list of layers.
-
-        '''
-
-        if (self.current_element):
-
-            """ Displaying values on the sidebar controls"""
-
-            self.edit_element_name_line_edit.setText(
-                str(self.current_element.name))
-            self.edit_element_area_line_edit.setText(
-                str(self.current_element.area))
-            self.edit_element_type_line_edit.setText(
-                str(self.current_element.construction_type))
-
-            """ Displaying layer in the list of layers in the main frame """
-
-            self.layer_model.clear()
-            for layer in self.current_element.layer:
-                item = TrackableItem("Name:\t".expandtabs(8) + 
-                                     str(layer.id) + "\n" + 
-                                     "Material:\t".expandtabs(11) + 
-                                     str(layer.material.name) + 
-                                     "\n Thickness:\t".expandtabs(11) + 
-                                     str(layer.thickness), layer.internal_id)
-                self.layer_model.appendRow(item)
-
-    def display_current_layer(self):
-        ''' Transfers all relevant values of the current
-        layer to gui text fields.
-
-        '''
-
-        if (self.current_layer):
-
-            self.edit_layer_name_line_edit.setText(
-                str(self.current_layer.id))
-            self.edit_layer_thickness_line_edit.setText(
-                str(self.current_layer.thickness))
-            self.edit_layer_material_name_line_edit.setText(
-                str(self.current_layer.material.name))
-            self.edit_layer_density_line_edit.setText(
-                str(self.current_layer.material.density))
-            self.edit_layer_thermal_conduct_line_edit.setText(
-                str(self.current_layer.material.thermal_conduc))
-            self.edit_layer_heat_capacity_line_edit.setText(
-                str(self.current_layer.material.heat_capac))
-            self.edit_layer_solar_absorp_line_edit.setText(
-                str(self.current_layer.material.solar_absorp))
-            self.edit_layer_ir_emissivity_line_edit.setText(
-                str(self.current_layer.material.ir_emissivity))
-            self.edit_layer_transmittance_line_edit.setText(
-                str(self.current_layer.material.transmittance))
-
-    def fill_typebuilding_attributes(self):
-        '''Fills in values for type buildings from the combo boxes
-        next to the pictures in the Create Type Building window.
-        '''
-        
-        text = self.window_construct_building_combo_box.currentText()
-
-        if text == "Office" or text == "Institute 4" or text ==\
-                "Institute 8" or text == "Institute General":
-            if self.radio_button_office_layout_1.isChecked():
-                self.type_building_ind_att['layoutArea'] = 0
-            if self.radio_button_office_layout_2.isChecked():
-                self.type_building_ind_att['layoutArea'] = 1
-            if self.radio_button_office_layout_3.isChecked():
-                self.type_building_ind_att['layoutArea'] = 2
-            if self.radio_button_office_layout_4.isChecked():
-                self.type_building_ind_att['layoutArea'] = 3
-            if self.radio_button_window_area_office_1.isChecked():
-                self.type_building_ind_att['layoutWindowArea'] = 0
-            if self.radio_button_window_area_office_2.isChecked():
-                self.type_building_ind_att['layoutWindowArea'] = 1
-            if self.radio_button_window_area_office_3.isChecked():
-                self.type_building_ind_att['layoutWindowArea'] = 2
-            if self.radio_button_window_area_office_4.isChecked():
-                self.type_building_ind_att['layoutWindowArea'] = 3
-            if self.radio_button_architecture_office_1.isChecked():
-                self.type_building_ind_att['constructionType'] = "heavy"
-            if self.radio_button_architecture_office_2.isChecked():
-                self.type_building_ind_att['constructionType'] = "heavy"
-            if self.radio_button_architecture_office_3.isChecked():
-                self.type_building_ind_att['constructionType'] = "light"
-        if text == "SingleFamilyDwelling":
-            if self.radio_button_residential_layout_1.isChecked():
-                self.type_building_ind_att['layoutArea'] = 0
-            if self.radio_button_residential_layout_2.isChecked():
-                self.type_building_ind_att['layoutArea'] = 1
-            if self.radio_button_neighbour_1.isChecked():
-                self.type_building_ind_att['neighbour_building'] = 0
-            if self.radio_button_neighbour_2.isChecked():
-                self.type_building_ind_att['neighbour_building'] = 1
-            if self.radio_button_neighbour_3.isChecked():
-                self.type_building_ind_att['neighbour_building'] = 2
-            if self.radio_button_residential_roof_1.isChecked():
-                self.type_building_ind_att['layout_attic'] = 0
-            if self.radio_button_residential_roof_2.isChecked():
-                self.type_building_ind_att['layout_attic'] = 1
-            if self.radio_button_residential_roof_3.isChecked():
-                self.type_building_ind_att['layout_attic'] = 2
-            if self.radio_button_residential_roof_4.isChecked():
-                self.type_building_ind_att['layout_attic'] = 3
-            if self.radio_button_residential_basement_1.isChecked():
-                self.type_building_ind_att['layout_cellar'] = 0
-            if self.radio_button_residential_basement_2.isChecked():
-                self.type_building_ind_att['layout_cellar'] = 1
-            if self.radio_button_residential_basement_3.isChecked():
-                self.type_building_ind_att['layout_cellar'] = 2
-            if self.radio_button_residential_basement_4.isChecked():
-                self.type_building_ind_att['layout_cellar'] = 3
-            if self.check_box_button_roof.isChecked():
-                self.type_building_ind_att['dormer'] = 1
-            else:
-                self.type_building_ind_att['dormer'] = 0
-            if self.radio_button_residential_architecture_1.isChecked():
-                self.type_building_ind_att['constructionType'] = "heavy"
-            if self.radio_button_residential_architecture_2.isChecked():
-                self.type_building_ind_att['constructionType'] = "heavy"
-            if self.radio_button_residential_architecture_3.isChecked():
-                self.type_building_ind_att['constructionType'] = "light"
->>>>>>> 745da02f
-
-        validator = QtGui.QDoubleValidator()
-
-        self.set_all_constr_element_bldg_label = QtGui.QLabel("Building")
-        self.set_all_constr_element_bldg_textbox = QtGui.QLineEdit()
-        self.set_all_constr_element_bldg_textbox.setText(
-                                                    self.current_building.name)
-        self.set_all_constr_element_bldg_textbox.setReadOnly(True)
-        self.set_all_constr_element_bldg_textbox.setMaximumHeight(24)
-
-        self.set_all_constr_element_orientation_label = QtGui.QLabel(
-                                                                 "Orientation")
-        self.set_all_constr_element_orientation_textbox = QtGui.QLineEdit()
-        self.set_all_constr_element_orientation_textbox.setText(
-                            self.envelope_orientation_combobox.currentText())
-        self.set_all_constr_element_orientation_textbox.setReadOnly(True)
-        self.set_all_constr_element_orientation_textbox.setMaximumHeight(24)
-
-        self.set_all_constr_element_type_label = QtGui.QLabel("Type")
-        self.set_all_constr_element_type_textbox = QtGui.QLineEdit()
-        self.set_all_constr_element_type_textbox.setText(
-                                            self.envelope_type_textbox.text())
-        self.set_all_constr_element_type_textbox.setReadOnly(True)
-        self.set_all_constr_element_type_textbox.setMaximumHeight(24)
-
-<<<<<<< HEAD
-        self.set_all_constr_element_tilt_label = QtGui.QLabel("Tilt")
-        self.set_all_constr_element_tilt_textbox = QtGui.QLineEdit()
-        self.set_all_constr_element_tilt_textbox.setValidator(validator)
-        self.set_all_constr_element_tilt_textbox.setMaximumHeight(24)
-=======
-    def load_constr_type(self):
-        if self.construction_type_switched is True:
-            self.current_element.load_type_element(
-                    int(self.element_year_of_construction_textbox.text()),
-                    str(self.element_construction_type_combobox.currentText()))
-
-        self.construction_type_switched = False
-
-    def switch_constr_type(self):
-        try:
-            self.construction_type_switched = True
-            self.element_material_list_view.doubleClicked.disconnect()
-        except:
-            pass
-
-    def load_material(self):
-        '''If the current material is swapped, this gets the 
-        values for the new type and updates the window
-        
-        '''
->>>>>>> 745da02f
-
-        self.set_all_constr_element_inner_con_label = QtGui.QLabel(
-                                                        "Inner Convection")
-        self.set_all_constr_element_inner_con_textbox = QtGui.QLineEdit()
-        self.set_all_constr_element_inner_con_textbox.setValidator(validator)
-        self.set_all_constr_element_inner_con_textbox.setMaximumHeight(24)
-
-        self.set_all_constr_element_inner_rad_label = QtGui.QLabel(
-                                                        "Inner Radiation")
-        self.set_all_constr_element_inner_rad_textbox = QtGui.QLineEdit()
-        self.set_all_constr_element_inner_rad_textbox.setValidator(validator)
-        self.set_all_constr_element_inner_rad_textbox.setMaximumHeight(24)
-
-        self.set_all_constr_element_outer_con_label = QtGui.QLabel(
-                                                        "Outer Convection")
-        self.set_all_constr_element_outer_con_textbox = QtGui.QLineEdit()
-        self.set_all_constr_element_outer_con_textbox.setValidator(validator)
-        self.set_all_constr_element_outer_con_textbox.setMaximumHeight(24)
-
-        self.set_all_constr_element_outer_rad_label = QtGui.QLabel(
-                                                        "Outer Radiation")
-        self.set_all_constr_element_outer_rad_textbox = QtGui.QLineEdit()
-        self.set_all_constr_element_outer_rad_textbox.setValidator(validator)
-        self.set_all_constr_element_outer_rad_textbox.setMaximumHeight(24)
-        self.set_all_constr_save_cancel_layout = QtGui.QGridLayout()
-        self.set_all_constr_save_cancel_layout_GroupBox = QtGui.QGroupBox()
-        self.set_all_constr_save_cancel_layout_GroupBox.setLayout(
-            self.set_all_constr_save_cancel_layout)
-        self.set_all_constr_save_cancel_layout_GroupBox.setMaximumHeight(48)
-
-        self.set_all_constr_element_add_material_button = QtGui.QPushButton()
-        self.set_all_constr_element_add_material_button.setText("Add Layer")
-        self.connect(self.set_all_constr_element_add_material_button,
-                     SIGNAL("clicked()"),
-                     lambda check_window="set all construction window":
-                     self.create_new_layer_ui(check_window))
-
-        self.set_all_constr_element_delete_material_button = QtGui.QPushButton()
-        self.set_all_constr_element_delete_material_button.setText(
-                                                                "Delete Layer")
-        self.connect(self.set_all_constr_element_delete_material_button,
-                     SIGNAL("clicked()"),
-                     self.delete_selected_layer_set_all_constr)
-
-        self.element_material_list_view = QtGui.QListView()
-        self.set_all_constr_element_material_list_view = QtGui.QListView()
-        self.set_all_constr_element_material_list_view.setGeometry(
-            QtCore.QRect(10, 200, 170, 300))
-        self.set_all_constr_element_material_list_view.setObjectName(
-            _fromUtf8("ElementMaterialsListView"))
-        self.set_all_constr_element_material_list_view.setModel(
-                                    self.element_layer_model_set_all_constr)
-        self.set_all_constr_element_material_list_view.setItemDelegate(
-                                                                    self.lVZF)
-        self.set_all_constr_element_material_list_view.setEditTriggers(
-            QtGui.QAbstractItemView.NoEditTriggers)
-        self.set_all_constr_element_material_list_view.doubleClicked.connect(
-            self.show_layer_build_ui)
-
-        self.set_all_constr_save_button = QtGui.QPushButton()
-        self.set_all_constr_save_button.setText("Save")
-
-        self.connect(self.set_all_constr_save_button, SIGNAL("clicked()"),
-                     self.save_input_values_set_all_constr)
-        self.connect(self.set_all_constr_save_button, SIGNAL("clicked()"),
-                     self.clear_input_values_set_all_constr)
-        self.connect(self.set_all_constr_save_button, SIGNAL("clicked()"),
-                     self.create__envelope_ui, QtCore.SLOT("close()"))
-
-        self.set_all_constr_cancel_button = QtGui.QPushButton()
-        self.set_all_constr_cancel_button.setText("Cancel")
-        self.connect(self.set_all_constr_cancel_button, SIGNAL("clicked()"),
-                     self.clear_input_values_set_all_constr)
-        self.connect(self.set_all_constr_cancel_button, SIGNAL("clicked()"),
-                     self.create__envelope_ui, QtCore.SLOT("close()"))
-
-        self.set_all_constr_element_layout.addWidget(
-                self.set_all_constr_element_bldg_label, 1, 0)
-        self.set_all_constr_element_layout.addWidget(
-            self.set_all_constr_element_bldg_textbox, 1, 1)
-        self.set_all_constr_element_layout.addWidget(
-                self.set_all_constr_element_orientation_label, 2, 0)
-        self.set_all_constr_element_layout.addWidget(
-            self.set_all_constr_element_orientation_textbox, 2, 1)
-        self.set_all_constr_element_layout.addWidget(
-                self.set_all_constr_element_type_label, 3, 0)
-        self.set_all_constr_element_layout.addWidget(
-            self.set_all_constr_element_type_textbox, 3, 1)
-        self.set_all_constr_element_layout.addWidget(
-            self.set_all_constr_element_tilt_label, 4, 0)
-        self.set_all_constr_element_layout.addWidget(
-            self.set_all_constr_element_tilt_textbox, 4, 1)
-        self.set_all_constr_element_layout.addWidget(
-            self.set_all_constr_element_inner_con_label, 5, 0)
-        self.set_all_constr_element_layout.addWidget(
-            self.set_all_constr_element_inner_con_textbox, 5, 1)
-        self.set_all_constr_element_layout.addWidget(
-            self.set_all_constr_element_inner_rad_label, 6, 0)
-        self.set_all_constr_element_layout.addWidget(
-            self.set_all_constr_element_inner_rad_textbox, 6, 1)
-        if self.set_all_constr_element_type_textbox.text() != "Ground Floor":
-            self.set_all_constr_element_layout.addWidget(
-                self.set_all_constr_element_outer_con_label, 7, 0)
-            self.set_all_constr_element_layout.addWidget(
-                self.set_all_constr_element_outer_con_textbox, 7, 1)
-            self.set_all_constr_element_layout.addWidget(
-                self.set_all_constr_element_outer_rad_label, 8, 0)
-            self.set_all_constr_element_layout.addWidget(
-                self.set_all_constr_element_outer_rad_textbox, 8, 1)
-        self.set_all_constr_element_layout.addWidget(
-            self.set_all_constr_element_add_material_button, 9, 0)
-        self.set_all_constr_element_layout.addWidget(
-            self.set_all_constr_element_delete_material_button, 9, 1)
-        self.set_all_constr_element_layout.addWidget(
-            self.set_all_constr_element_material_list_view, 10, 0, 11, 2)
-
-        self.set_all_constr_save_cancel_layout.addWidget(
-                                            self.set_all_constr_save_button,
-                                            0, 0)
-        self.set_all_constr_save_cancel_layout.addWidget(
-                                            self.set_all_constr_cancel_button,
-                                            0, 1)
-
-        self.create__envelope_ui_window_layout.addWidget(
-                    self.warning_message_groupbox, 0, 0)
-        self.create__envelope_ui_window_layout.addWidget(
-                    self.set_all_constr_element_layout_groupBox, 1, 0)
-        self.create__envelope_ui_window_layout.addWidget(
-                    self.set_all_constr_save_cancel_layout_GroupBox, 2, 0)
-
-        self.create__envelope_ui.closeEvent(self,
-                        elem_layer=self.element_layer_model_set_all_constr,
-                        layer_list=self.all_constr_layer_list)
-        self.create__envelope_ui.setWindowModality(Qt.ApplicationModal)
-        self.create__envelope_ui.show()
-
-    def create_new_layer_ui(self, check):
-        ''' Opens the window to create a new layer.
-
-        '''
-
-        self.create_layer_ui = QtGui.QWizardPage()
-        self.create_layer_ui.setAttribute(QtCore.Qt.WA_DeleteOnClose)
-        self.create_layer_ui.setWindowTitle("Layer Details")
-        self.create_layer_ui.setFixedWidth(450)
-        self.create_layer_ui.setFixedHeight(300)
-        self.create_layer_ui_window_layout = QtGui.QGridLayout()
-        self.create_layer_ui.setLayout(self.create_layer_ui_window_layout)
-        self.materials = Controller.get_materials_from_file(self.project)
-        self.is_switchable = False
-
-        self.new_layer_general_layout = QtGui.QGridLayout()
-        self.new_layer_general_layout_group_box = \
-            QtGui.QGroupBox("Layer Values")
-        self.new_layer_general_layout_group_box.setLayout(
-            self.new_layer_general_layout)
-
-        self.new_layer_position_label = QtGui.QLabel("Position")
-        self.new_layer_position_combobox = QtGui.QComboBox()
-
-        if check == "Element Details Window":
-            num_layers = len(self.current_element.layer) + 1
-        elif check == "set all construction window":
-            num_layers = len(self.all_constr_layer_list) + 1
-
-        if num_layers > 1:
-            for x in range(0, num_layers):
-                self.new_layer_position_combobox.addItem(
-                    str(x), userData=None)
-        else:
-            self.new_layer_position_combobox.addItem(
-                "0", userData=None)
-        self.new_layer_position_combobox.setCurrentIndex(num_layers - 1)
-
-        self.new_layer_thickness_label = QtGui.QLabel("Layer Thickness")
-        self.new_layer_thickness_textbox = QtGui.QLineEdit()
-        self.new_layer_thickness_textbox.setObjectName(
-            _fromUtf8("ThicknessTextBox"))
-
-        self.new_layer_material_density_label = QtGui.QLabel("Density")
-        self.new_layer_material_density_textbox = QtGui.QLineEdit()
-        self.new_layer_material_density_textbox.setObjectName(
-            _fromUtf8("MaterialDensityTextBox"))
-
-        self.new_layer_material_thermal_conduc_label = \
-            QtGui.QLabel("ThermalConduc")
-        self.new_layer_material_thermal_conduc_textbox = QtGui.QLineEdit()
-        self.new_layer_material_thermal_conduc_textbox.setObjectName(
-            _fromUtf8("MaterialThermalConducTextBox"))
-
-        self.new_layer_material_heat_capac_label = QtGui.QLabel("HeatCapac")
-        self.new_layer_material_heat_capac_textbox = QtGui.QLineEdit()
-        self.new_layer_material_heat_capac_textbox.setObjectName(
-            _fromUtf8("MaterialHeatCapacTextBox"))
-
-        self.new_layer_material_solar_absorp_label = \
-            QtGui.QLabel("SolarAbsorp")
-        self.new_layer_material_solar_absorp_textbox = QtGui.QLineEdit()
-        self.new_layer_material_solar_absorp_textbox.setObjectName(
-            _fromUtf8("MaterialSolarAbsorpTextBox"))
-
-        self.new_layer_material_ir_emissivity_label = \
-            QtGui.QLabel("IrEmissivity")
-        self.new_layer_material_ir_emissivity_textbox = QtGui.QLineEdit()
-        self.new_layer_material_ir_emissivity_textbox.setObjectName(
-            _fromUtf8("MaterialIrEmissivityTextBox"))
-
-        self.new_layer_material_transmittance_label = \
-            QtGui.QLabel("Transmittance")
-        self.new_layer_material_transmittance_textbox = QtGui.QLineEdit()
-        self.new_layer_material_transmittance_textbox.setObjectName(
-            _fromUtf8("MaterialTransmittanceTextBox"))
-
-        self.new_layer_material_label = QtGui.QLabel("Material")
-        self.new_layer_material_combobox = QtGui.QComboBox()
-        self.connect(self.new_layer_material_combobox, QtCore.SIGNAL(
-            "currentIndexChanged(int)"), self.load_material)
-        temp_list = []
-        for material in self.materials:
-            if material.name not in temp_list:
-                temp_list.append(material.name)
-        self.new_layer_material_combobox.addItems(sorted(temp_list))
-        self.is_switchable = True
-
-        self.new_layer_save_button = QtGui.QPushButton()
-        self.new_layer_save_button.setText("Save")
-        self.connect(self.new_layer_save_button, SIGNAL(
-                "clicked()"), lambda check_window=check:
-                self.check_new_layer_inputs(check_window))
-
-        if check == "Element Details Window":
-            self.connect(self.new_layer_save_button, SIGNAL(
-                "clicked()"), self.update_element_details)
-
-        elif check == "set all construction window":
-            self.connect(self.new_layer_save_button, SIGNAL(
-                "clicked()"), self.update_set_all_construction)
-
-        self.connect(self.new_layer_save_button, SIGNAL(
-            "clicked()"), self.create_layer_ui, QtCore.SLOT("close()"))
-
-        self.new_layer_cancel_button = QtGui.QPushButton()
-        self.new_layer_cancel_button.setText("Cancel")
-        self.connect(self.new_layer_cancel_button, SIGNAL(
-            "clicked()"), self.create_layer_ui, QtCore.SLOT("close()"))
-
-        self.new_layer_general_layout.addWidget(
-            self.new_layer_position_label, 1, 0)
-        self.new_layer_general_layout.addWidget(
-            self.new_layer_position_combobox, 1, 1)
-        self.new_layer_general_layout.addWidget(
-            self.new_layer_thickness_label, 2, 0)
-        self.new_layer_general_layout.addWidget(
-            self.new_layer_thickness_textbox, 2, 1)
-        self.new_layer_general_layout.addWidget(
-            self.new_layer_material_label, 3, 0)
-        self.new_layer_general_layout.addWidget(
-            self.new_layer_material_combobox, 3, 1)
-        self.new_layer_general_layout.addWidget(
-            self.new_layer_material_density_label, 4, 0)
-        self.new_layer_general_layout.addWidget(
-            self.new_layer_material_density_textbox, 4, 1)
-        self.new_layer_general_layout.addWidget(
-            self.new_layer_material_thermal_conduc_label, 5, 0)
-        self.new_layer_general_layout.addWidget(
-            self.new_layer_material_thermal_conduc_textbox, 5, 1)
-        self.new_layer_general_layout.addWidget(
-            self.new_layer_material_heat_capac_label, 6, 0)
-        self.new_layer_general_layout.addWidget(
-            self.new_layer_material_heat_capac_textbox, 6, 1)
-        self.new_layer_general_layout.addWidget(
-            self.new_layer_material_solar_absorp_label, 7, 0)
-        self.new_layer_general_layout.addWidget(
-            self.new_layer_material_solar_absorp_textbox, 7, 1)
-        self.new_layer_general_layout.addWidget(
-            self.new_layer_material_ir_emissivity_label, 8, 0)
-        self.new_layer_general_layout.addWidget(
-            self.new_layer_material_ir_emissivity_textbox, 8, 1)
-        self.new_layer_general_layout.addWidget(
-            self.new_layer_material_transmittance_label, 9, 0)
-        self.new_layer_general_layout.addWidget(
-            self.new_layer_material_transmittance_textbox, 9, 1)
-        self.new_layer_general_layout.addWidget(
-            self.new_layer_save_button, 10, 0)
-        self.new_layer_general_layout.addWidget(
-            self.new_layer_cancel_button, 10, 1)
-
-        self.create_layer_ui_window_layout.addWidget(
-            self.new_layer_general_layout_group_box)
-        self.create_layer_ui.setWindowModality(Qt.ApplicationModal)
-        self.create_layer_ui.show()
-
-    def create_path_to_template_folder(self,):
-
-        # TODO: This probably belongs to the Utilis class and not here ;)
-        path = "InputData\\RecordTemplate\\"
-        pathTemplate = utilis.get_default_path()
-        leng = len(pathTemplate)
-        fullPath = pathTemplate[:leng - 10] + path
-        return(str(fullPath))
-
-    def generate_type_building_ui(self):
-        ''' Opens a window to create a new type building.
-
-        '''
-
-        self.popup_window_type_building = QtGui.QWizardPage()
-        self.current_type_building = "Office"
-        self.popup_window_type_building.setAttribute(
-            QtCore.Qt.WA_DeleteOnClose)
-        self.popup_window_type_building.setAttribute(
-            QtCore.Qt.WA_DeleteOnClose)
-        self.popup_window_type_building.setWindowTitle(
-            u"generate " + self.current_type_building + " ...")
-        self.popup_window_type_building.setFixedWidth(520)
-        self.popup_window_type_building.setFixedHeight(800)
-        self.popup_layout_type_building = QtGui.QGridLayout()
-        self.popup_window_type_building.setLayout(
-            self.popup_layout_type_building)
-        self.group_box_type_building_sidecontrols = QtGui.QGroupBox(
-            u"General Information")
-        self.group_box_type_building_right_office = QtGui.QGroupBox(
-            u"Specific Type Building Information")
-        self.group_box_type_building_right_residential = QtGui.QGroupBox(
-            u"Specific Type Building Information")
-
-        self.window_construct_building_type_label = QtGui.QLabel(
-            self.group_box_type_building_sidecontrols)
-        self.window_construct_building_type_label.setGeometry(
-            QtCore.QRect(10, 25, 90, 25))
-        self.window_construct_building_type_label.setText("Type Building:")
-        self.window_construct_building_combo_box = QtGui.QComboBox(
-            self.group_box_type_building_sidecontrols)
-        self.window_construct_building_combo_box.setGeometry(
-            QtCore.QRect(110, 25, 120, 25))
-        for type_building in self.guiinfo.type_buildings:
-            self.window_construct_building_combo_box.addItem(type_building)
-        self.connect(self.window_construct_building_combo_box, QtCore.SIGNAL(
-            "currentIndexChanged(int)"), self.switch_type_building)
-        self.window_construct_building_name_label = QtGui.QLabel(
-            self.group_box_type_building_sidecontrols)
-        self.window_construct_building_name_label.setGeometry(
-            QtCore.QRect(10, 65, 90, 25))
-        self.window_construct_building_name_label.setText("Name:")
-        self.window_construct_building_name_line_edit = QtGui.QLineEdit(
-            self.group_box_type_building_sidecontrols)
-        self.window_construct_building_name_line_edit.setGeometry(
-            QtCore.QRect(110, 65, 120, 25))
-        self.window_construct_building_street_label = QtGui.QLabel(
-            self.group_box_type_building_sidecontrols)
-        self.window_construct_building_street_label.setGeometry(
-            QtCore.QRect(10, 105, 90, 25))
-        self.window_construct_building_street_label.setText("Street/Nr.:")
-        self.window_construct_building_street_line_edit = QtGui.QLineEdit(
-            self.group_box_type_building_sidecontrols)
-        self.window_construct_building_street_line_edit.setGeometry(
-            QtCore.QRect(110, 105, 120, 25))
-        self.window_construct_building_location_label = QtGui.QLabel(
-            self.group_box_type_building_sidecontrols)
-        self.window_construct_building_location_label.setGeometry(
-            QtCore.QRect(10, 145, 90, 25))
-        self.window_construct_building_location_label.setText("ZIP/City:")
-        self.window_construct_building_location_line_edit = QtGui.QLineEdit(
-            self.group_box_type_building_sidecontrols)
-        self.window_construct_building_location_line_edit.setGeometry(
-            QtCore.QRect(110, 145, 120, 25))
-        self.window_construct_building_year_label = QtGui.QLabel(
-            self.group_box_type_building_sidecontrols)
-        self.window_construct_building_year_label.setGeometry(
-            QtCore.QRect(10, 185, 90, 25))
-        self.window_construct_building_year_label.setText("Construction Year:")
-        self.window_construct_building_year_line_edit = QtGui.QLineEdit(
-            self.group_box_type_building_sidecontrols)
-        self.window_construct_building_year_line_edit.setGeometry(
-            QtCore.QRect(110, 185, 120, 25))
-        self.window_construct_building_number_of_floors_label = QtGui.QLabel(
-            self.group_box_type_building_sidecontrols)
-        self.window_construct_building_number_of_floors_label.setGeometry(
-            QtCore.QRect(10, 225, 90, 25))
-        self.window_construct_building_number_of_floors_label.setText(
-            "Number of Floors:")
-        self.window_construct_building_number_of_floors_line_edit = \
-            QtGui.QLineEdit(self.group_box_type_building_sidecontrols)
-        self.window_construct_building_number_of_floors_line_edit.setGeometry(
-            QtCore.QRect(110, 225, 120, 25))
-        self.window_construct_building_height_of_floors_label = QtGui.QLabel(
-            self.group_box_type_building_sidecontrols)
-        self.window_construct_building_height_of_floors_label.setGeometry(
-            QtCore.QRect(10, 265, 90, 25))
-        self.window_construct_building_height_of_floors_label.setText(
-            "Height of Floors:")
-        self.window_construct_building_height_of_floors_line_edit = \
-            QtGui.QLineEdit(self.group_box_type_building_sidecontrols)
-        self.window_construct_building_height_of_floors_line_edit.setGeometry(
-            QtCore.QRect(110, 265, 120, 25))
-        self.window_construct_building_area_label = QtGui.QLabel(
-            self.group_box_type_building_sidecontrols)
-        self.window_construct_building_area_label.setGeometry(
-            QtCore.QRect(10, 305, 90, 25))
-        self.window_construct_building_area_label.setText("Net leased Area:")
-        self.window_construct_building_area_line_edit = QtGui.QLineEdit(
-            self.group_box_type_building_sidecontrols)
-        self.window_construct_building_area_line_edit.setGeometry(
-            QtCore.QRect(110, 305, 120, 25))
-        self.test_button = QtGui.QPushButton(
-                                self.group_box_type_building_sidecontrols)
-        self.test_button.setText("Generate random parameters")
-        self.test_button.setGeometry(QtCore.QRect(10, 345, 230, 25))
-        self.connect(self.test_button,
-                     QtCore.SIGNAL("clicked()"),
-                     self.fill_random_parameters)
-
-        # Differentiates between the different types of buildings from combobox
-        
-        self.type_building_office_layout = QtGui.QGridLayout()
-        self.group_box_type_building_right_office.setLayout(
-                self.type_building_office_layout)
-
-        self.group_box_office_layout = QtGui.QGroupBox(u"Layout")
-        self.group_box_office_window_area = QtGui.QGroupBox(u"Window Layout")
-        self.group_box_office_architecture = QtGui.QGroupBox(
-            u"Construction Type")
-
-        self.office_layout = QtGui.QGridLayout()
-        self.office_layoutWindowArea = QtGui.QGridLayout()
-        self.office_layout_architecture = QtGui.QGridLayout()
-
-        self.group_box_office_layout.setLayout(self.office_layout)
-        self.group_box_office_window_area.setLayout(
-            self.office_layoutWindowArea)
-        self.group_box_office_architecture.setLayout(
-            self.office_layout_architecture)
-
-        self.radio_button_office_layout_1 = QtGui.QRadioButton(
-            u"Use default values")
-        self.radio_button_office_layout_2 = QtGui.QRadioButton(
-            u"Elongated, 1 floor")
-        self.radio_button_office_layout_3 = QtGui.QRadioButton(
-            u"Elongated, 2 floors")
-        self.radio_button_office_layout_4 = QtGui.QRadioButton(
-            u"Compact")
-        self.radio_button_office_layout_1.setChecked(True)
-
-        self.picture_layout_office_2 = QtGui.QLabel()
-        self.picture_layout_office_3 = QtGui.QLabel()
-        self.picture_layout_office_4 = QtGui.QLabel()
-        self.picture_layout_office_2.setPixmap(
-            QtGui.QPixmap(utilis.get_full_path(
-                "GUI\\GUIImages\\OfficeBuildings\\elongated1floor.png")).scaled(
-                    70, 70))
-        self.picture_layout_office_3.setPixmap(
-            QtGui.QPixmap(utilis.get_full_path(
-                "GUI\\GUIImages\\OfficeBuildings\\elongated2floors.png")).scaled(
-                    70, 70))
-        self.picture_layout_office_4.setPixmap(QtGui.QPixmap(
-            utilis.get_full_path(
-                "GUI\\GUIImages\\OfficeBuildings\\compact.png")).scaled(
-                    70, 70))
-        self.office_layout.addWidget(
-            self.radio_button_office_layout_1, 1, 0)
-        self.office_layout.addWidget(
-            self.radio_button_office_layout_2, 2, 0)
-        self.office_layout.addWidget(
-            self.radio_button_office_layout_3, 3, 0)
-        self.office_layout.addWidget(
-            self.radio_button_office_layout_4, 4, 0)
-        self.office_layout.addWidget(
-            self.picture_layout_office_2, 2, 1, Qt.AlignRight)
-        self.office_layout.addWidget(
-            self.picture_layout_office_3, 3, 1, Qt.AlignRight)
-        self.office_layout.addWidget(
-            self.picture_layout_office_4, 4, 1, Qt.AlignRight)
-
-        self.radio_button_window_area_office_1 = QtGui.QRadioButton(
-
-            u"Use default values")
-        self.radio_button_window_area_office_2 = QtGui.QRadioButton(
-
-            u"Punctuated facade")
-        self.radio_button_window_area_office_3 = QtGui.QRadioButton(
-
-            u"Banner facade")
-        self.radio_button_window_area_office_4 = QtGui.QRadioButton(
-
-            u"Full glazing")
-        self.radio_button_window_area_office_1.setChecked(True)
-
-        self.picture_window_area_office_2 = QtGui.QLabel()
-        self.picture_window_area_office_3 = QtGui.QLabel()
-        self.picture_window_area_office_4 = QtGui.QLabel()
-        self.picture_window_area_office_2.setPixmap(QtGui.QPixmap(
-            utilis.get_full_path(
-                "GUI\\GUIImages\\OfficeBuildings\\punctuatedFacade.png"))
-            .scaled(70, 70))
-        self.picture_window_area_office_3.setPixmap(QtGui.QPixmap(
-            utilis.get_full_path(
-                "GUI\\GUIImages\\OfficeBuildings\\bannerFacade.png"))
-            .scaled(70, 70))
-        self.picture_window_area_office_4.setPixmap(QtGui.QPixmap(
-            utilis.get_full_path(
-                "GUI\\GUIImages\\OfficeBuildings\\fullGlazing.png"))
-            .scaled(70, 70))
-        self.office_layoutWindowArea.addWidget(
-            self.radio_button_window_area_office_1, 1, 0)
-        self.office_layoutWindowArea.addWidget(
-            self.radio_button_window_area_office_2, 2, 0)
-        self.office_layoutWindowArea.addWidget(
-            self.radio_button_window_area_office_3, 3, 0)
-        self.office_layoutWindowArea.addWidget(
-            self.radio_button_window_area_office_4, 4, 0)
-        self.office_layoutWindowArea.addWidget(
-            self.picture_window_area_office_2, 2, 1, Qt.AlignRight)
-        self.office_layoutWindowArea.addWidget(
-            self.picture_window_area_office_3, 3, 1, Qt.AlignRight)
-        self.office_layoutWindowArea.addWidget(
-            self.picture_window_area_office_4, 4, 1, Qt.AlignRight)
-
-        self.radio_button_architecture_office_1 = QtGui.QRadioButton(
-            u"Use default values")
-        self.radio_button_architecture_office_2 = QtGui.QRadioButton(
-            u"Heavy")
-        self.radio_button_architecture_office_3 = QtGui.QRadioButton(
-            u"Light")
-        self.radio_button_architecture_office_1.setChecked(True)
-
-        self.office_layout_architecture.addWidget(
-            self.radio_button_architecture_office_1, 1, 0)
-        self.office_layout_architecture.addWidget(
-            self.radio_button_architecture_office_2, 2, 0)
-        self.office_layout_architecture.addWidget(
-            self.radio_button_architecture_office_3, 3, 0)
-
-        self.construct_type_building_button = QtGui.QPushButton(
-            u"Generate " + self.current_type_building + " Building ...")
-        self.connect(self.construct_type_building_button, SIGNAL(
-            "clicked()"), self.check_inputs_typebuilding)
-
-        self.connect(self.construct_type_building_button, SIGNAL(
-            "clicked()"), self.popup_window_type_building,
-            QtCore.SLOT("close()"))
-        self.type_building_residential_layout = QtGui.QGridLayout()
-        self.group_box_type_building_right_residential.setLayout(
-            self.type_building_residential_layout)
-
-        self.group_box_residential_neighbour_buildings = QtGui.QGroupBox(
-            u"Direct neighbour buildings")
-        self.group_box_residential_layout = QtGui.QGroupBox(u"Layout")
-        self.group_box_residential_roof = QtGui.QGroupBox(u"Roof")
-        self.group_box_residential_basement = QtGui.QGroupBox(u"Basement")
-        self.group_box_residential_architecture = QtGui.QGroupBox(
-            u"Construction Type")
-
-        self.layout_residential_neighbour_buildings = QtGui.QGridLayout()
-        self.layout_residential_layout = QtGui.QGridLayout()
-        self.layout_residential_roof = QtGui.QGridLayout()
-        self.layout_residential_basement = QtGui.QGridLayout()
-        self.layout_residential_architecture = QtGui.QGridLayout()
-
-        self.group_box_residential_neighbour_buildings.setLayout(
-            self.layout_residential_neighbour_buildings)
-        self.group_box_residential_layout.setLayout(
-            self.layout_residential_layout)
-        self.group_box_residential_roof.setLayout(
-            self.layout_residential_roof)
-        self.group_box_residential_basement.setLayout(
-            self.layout_residential_basement)
-        self.group_box_residential_architecture.setLayout(
-            self.layout_residential_architecture)
-
-        self.radio_button_neighbour_1 = QtGui.QRadioButton(
-
-            u"No neighbour")
-        self.radio_button_neighbour_2 = QtGui.QRadioButton(
-
-            u"One neighbour")
-        self.radio_button_neighbour_3 = QtGui.QRadioButton(
-            u"Two neighbours")
-        self.radio_button_neighbour_1.setChecked(True)
-
-        self.picture_neighbour_building_residential_1 = QtGui.QLabel()
-        self.picture_neighbour_building_residential_2 = QtGui.QLabel()
-        self.picture_neighbour_building_residential_3 = QtGui.QLabel()
-        self.picture_neighbour_building_residential_1.setPixmap(QPixmap(
-
-            utilis.get_full_path("GUI\\GUIImages\\Residentials\\"
-                "noNeighbour.png")).scaled(29, 23))
-        self.picture_neighbour_building_residential_2.setPixmap(QPixmap(
-
-            utilis.get_full_path("GUI\\GUIImages\\Residentials\\"
-                "oneNeighbour.png")).scaled(46, 23))
-        self.picture_neighbour_building_residential_3.setPixmap(QPixmap(
-
-            utilis.get_full_path("GUI\\GUIImages\\Residentials\\"
-                "twoNeighbours.png")).scaled(56, 23))
-        self.layout_residential_neighbour_buildings.addWidget(
-            self.radio_button_neighbour_1, 1, 0)
-        self.layout_residential_neighbour_buildings.addWidget(
-            self.radio_button_neighbour_2, 2, 0)
-        self.layout_residential_neighbour_buildings.addWidget(
-            self.radio_button_neighbour_3, 3, 0)
-        self.layout_residential_neighbour_buildings.addWidget(
-            self.picture_neighbour_building_residential_1, 1, 1,
-            Qt.AlignRight)
-        self.layout_residential_neighbour_buildings.addWidget(
-            self.picture_neighbour_building_residential_2, 2, 1,
-            Qt.AlignRight)
-        self.layout_residential_neighbour_buildings.addWidget(
-            self.picture_neighbour_building_residential_3, 3, 1,
-            Qt.AlignRight)
-
-        self.radio_button_residential_layout_1 = QtGui.QRadioButton(
-
-            u"Compact")
-        self.radio_button_residential_layout_2 = QtGui.QRadioButton(
-
-            u"Elongated/Complex")
-        self.radio_button_residential_layout_1.setChecked(True)
-
-        self.picture_layout_residential_1 = QtGui.QLabel()
-        self.picture_layout_residential_2 = QtGui.QLabel()
-        self.picture_layout_residential_1.setPixmap(QPixmap(
-
-            utilis.get_full_path("GUI\\GUIImages\\Residentials\\"
-                                 "compact.png")).scaled(28, 28))
-        self.picture_layout_residential_2.setPixmap(QPixmap(
-
-            utilis.get_full_path("GUI\\GUIImages\\Residentials\\"
-                                 "elongatedComplex.png")).scaled(28, 28))
-        self.layout_residential_layout.addWidget(
-            self.radio_button_residential_layout_1, 1, 0)
-        self.layout_residential_layout.addWidget(
-            self.radio_button_residential_layout_2, 2, 0)
-        self.layout_residential_layout.addWidget(
-            self.picture_layout_residential_1, 1, 1, Qt.AlignRight)
-        self.layout_residential_layout.addWidget(
-            self.picture_layout_residential_2, 2, 1, Qt.AlignRight)
-
-        self.radio_button_residential_roof_1 = QtGui.QRadioButton(
-
-            u"Flat Roof")
-        self.radio_button_residential_roof_2 = QtGui.QRadioButton(
-
-            u"Non heated attic")
-        self.radio_button_residential_roof_3 = QtGui.QRadioButton(
-
-            u"Partly heated attic")
-        self.radio_button_residential_roof_4 = QtGui.QRadioButton(
-
-            u"Heated attic")
-        self.radio_button_residential_roof_1.setChecked(True)
-
-        self.h_line_roof = QtGui.QFrame()
-        self.h_line_roof.setFrameShape(QtGui.QFrame.HLine)
-        self.h_line_roof.setFrameShadow(QtGui.QFrame.Sunken)
-        self.check_box_button_roof = QtGui.QCheckBox(
-            u"Dormer or similar installations")
-        self.picture_roof_residential_1 = QtGui.QLabel()
-        self.picture_roof_residential_2 = QtGui.QLabel()
-        self.picture_roof_residential_3 = QtGui.QLabel()
-        self.picture_roof_residential_4 = QtGui.QLabel()
-        self.picture_roof_residential_1.setPixmap(QPixmap(
-
-            utilis.get_full_path("GUI\\GUIImages\\Residentials\\"
-                                 "flatRoof.png")).scaled(32, 23))
-        self.picture_roof_residential_2.setPixmap(QPixmap(
-
-            utilis.get_full_path("GUI\\GUIImages\\Residentials\\"
-                                 "nonHeatedAttic.png")).
-            scaled(34, 23))
-        self.picture_roof_residential_3.setPixmap(QPixmap(
-
-            utilis.get_full_path("GUI\\GUIImages\\Residentials\\"
-                                 "partyHeatedAttic.png")).
-            scaled(34, 23))
-        self.picture_roof_residential_4.setPixmap(QPixmap(
-
-
-            utilis.get_full_path("GUI\\GUIImages\\Residentials\\"
-                                 "heatedAttic.png")).scaled(34, 23))
-        self.layout_residential_roof.addWidget(
-            self.radio_button_residential_roof_1, 1, 0)
-
-        self.layout_residential_roof.addWidget(
-            self.radio_button_residential_roof_2, 2, 0)
-
-        self.layout_residential_roof.addWidget(
-            self.radio_button_residential_roof_3, 3, 0)
-
-        self.layout_residential_roof.addWidget(
-            self.radio_button_residential_roof_4, 4, 0)
-
-        self.layout_residential_roof.addWidget(
-            self.picture_roof_residential_1, 1, 1, Qt.AlignRight)
-
-        self.layout_residential_roof.addWidget(
-            self.picture_roof_residential_2, 2, 1, Qt.AlignRight)
-
-        self.layout_residential_roof.addWidget(
-            self.picture_roof_residential_3, 3, 1, Qt.AlignRight)
-
-        self.layout_residential_roof.addWidget(
-            self.picture_roof_residential_4, 4, 1, Qt.AlignRight)
-
-        self.layout_residential_roof.addWidget(
-            self.h_line_roof, 5, 0, 1, 0)
-
-        self.layout_residential_roof.addWidget(
-            self.check_box_button_roof, 6, 0, 1, 1)
-
-        self.radio_button_residential_basement_1 = QtGui.QRadioButton(
-
-            u"No cellar")
-        self.radio_button_residential_basement_2 = QtGui.QRadioButton(
-
-            u"Non heated cellar")
-        self.radio_button_residential_basement_3 = QtGui.QRadioButton(
-
-            u"Partly heated cellar")
-        self.radio_button_residential_basement_4 = QtGui.QRadioButton(
-
-            u"Heated cellar")
-        self.radio_button_residential_basement_1.setChecked(True)
-
-        self.picture_residential_basement_1 = QtGui.QLabel()
-        self.picture_residential_basement_2 = QtGui.QLabel()
-        self.picture_residential_basement_3 = QtGui.QLabel()
-        self.picture_residential_basement_4 = QtGui.QLabel()
-        self.picture_residential_basement_1.setPixmap(QPixmap(
-
-
-            utilis.get_full_path("GUI\\GUIImages\\Residentials\\"
-                                 "noCellar.png")).scaled(32, 28))
-        self.picture_residential_basement_2.setPixmap(QPixmap(
-
-
-            utilis.get_full_path("GUI\\GUIImages\\Residentials\\"
-                                 "nonHeatedCellar.png")).scaled(32, 28))
-        self.picture_residential_basement_3.setPixmap(QPixmap(
-
-
-            utilis.get_full_path("GUI\\GUIImages\\Residentials\\"
-                                 "partlyHeatedCellar.png")).
-            scaled(32, 28))
-        self.picture_residential_basement_4.setPixmap(QPixmap(
-
-
-            utilis.get_full_path("GUI\\GUIImages\\Residentials\\"
-                                 "heatedCellar.png")).scaled(32, 28))
-        self.layout_residential_basement.addWidget(
-            self.radio_button_residential_basement_1, 1, 0)
-        self.layout_residential_basement.addWidget(
-            self.radio_button_residential_basement_2, 2, 0)
-        self.layout_residential_basement.addWidget(
-            self.radio_button_residential_basement_3, 3, 0)
-        self.layout_residential_basement.addWidget(
-            self.radio_button_residential_basement_4, 4, 0)
-        self.layout_residential_basement.addWidget(
-            self.picture_residential_basement_1, 1, 1, Qt.AlignRight)
-        self.layout_residential_basement.addWidget(
-            self.picture_residential_basement_2, 2, 1, Qt.AlignRight)
-        self.layout_residential_basement.addWidget(
-            self.picture_residential_basement_3, 3, 1, Qt.AlignRight)
-        self.layout_residential_basement.addWidget(
-            self.picture_residential_basement_4, 4, 1, Qt.AlignRight)
-
-        self.radio_button_residential_architecture_1 = QtGui.QRadioButton(
-
-            u"Use default values")
-        self.radio_button_residential_architecture_2 = QtGui.QRadioButton(
-
-            u"Heavy")
-        self.radio_button_residential_architecture_3 = QtGui.QRadioButton(
-
-            u"Light")
-        self.radio_button_residential_architecture_1.setChecked(True)
-
-        self.layout_residential_architecture.addWidget(
-            self.radio_button_residential_architecture_1, 1, 0)
-        self.layout_residential_architecture.addWidget(
-            self.radio_button_residential_architecture_2, 2, 0)
-        self.layout_residential_architecture.addWidget(
-            self.radio_button_residential_architecture_3, 3, 0)
-        self.popup_layout_type_building.addWidget(
-            self.group_box_type_building_sidecontrols, 0, 0, 5, 3)
-        self.popup_layout_type_building.addWidget(
-
-            self.group_box_office_architecture, 5, 0, 2, 3)
-        self.type_building_office_layout.addWidget(
-            self.group_box_office_layout, 0, 0, 1, 1)
-        self.type_building_office_layout.addWidget(
-            self.group_box_office_window_area, 3, 0, 1, 1)
-
-        self.type_building_residential_layout.addWidget(
-            self.group_box_residential_neighbour_buildings, 0, 0, 1, 1)
-        self.type_building_residential_layout.addWidget(
-            self.group_box_residential_layout, 1, 0, 1, 1)
-        self.type_building_residential_layout.addWidget(
-            self.group_box_residential_roof, 2, 0, 1, 1)
-        self.type_building_residential_layout.addWidget(
-            self.group_box_residential_basement, 3, 0, 1, 1)
-        self.popup_layout_type_building.addWidget(
-            self.group_box_residential_architecture, 5, 0, 2, 3)
-        self.popup_layout_type_building.addWidget(
-                self.group_box_type_building_right_office, 0, 3, 7, 1)
-        self.popup_layout_type_building.addWidget(
-                self.group_box_type_building_right_residential, 0, 3, 7, 1)
-        self.group_box_type_building_right_residential.setVisible(False)
-        self.popup_layout_type_building.addWidget(
-            self.construct_type_building_button, 7, 0, 1, 4)
-        self.popup_window_type_building.setLayout(
-            self.popup_layout_type_building)
-        self.popup_window_type_building.setWindowModality(Qt.ApplicationModal)
-        self.popup_window_type_building.show()
- 
-    def generate_zone_ui(self):
-        ''' Opens a window to create a new zone.
-        
-        '''
-        
-        self.generate_zone_ui_page = QtGui.QWizardPage()
-        self.generate_zone_ui_page.setAttribute(QtCore.Qt.WA_DeleteOnClose)
-        self.generate_zone_ui_page.setWindowTitle("Create new Zone")
-        self.generate_zone_ui_page.setFixedWidth(350)
-        self.generate_zone_ui_page.setFixedHeight(200)
-        self.generate_zone_window_layout = QtGui.QGridLayout()
-        self.generate_zone_ui_page.setLayout(self.generate_zone_window_layout)
-
-        self.generate_zone_name_label = QtGui.QLabel("Name: ")
-        self.generate_zone_name_line_edit = QtGui.QLineEdit()
-        self.generate_zone_name_line_edit.setObjectName(
-            "generate_zone_name_line_edit")
-
-        self.generate_zone_area_label = QtGui.QLabel("Area: ")
-        self.generate_zone_area_line_edit = QtGui.QLineEdit()
-        self.generate_zone_area_line_edit.setObjectName(
-            "generate_zone_area_line_edit")
-
-        self.generate_zone_usage_label = QtGui.QLabel("Type: ")
-        self.generate_zone_usage_combobox = QtGui.QComboBox()
-        self.generate_zone_usage_combobox.setObjectName(
-            "generate_zone_usage_combobox")
-        for zone_type in self.guiinfo.thermal_zone_types:
-            self.generate_zone_usage_combobox.addItem(zone_type)
-
-        self.generate_zone_save_button = QtGui.QPushButton()
-        self.generate_zone_save_button.setText("Save")
-        self.connect(self.generate_zone_save_button, SIGNAL(
-            "clicked()"), self.check_inputs_new_zone)
-        self.connect(self.generate_zone_save_button, SIGNAL(
-            "clicked()"), self.generate_zone_ui_page, QtCore.SLOT("close()"))
-
-        self.generate_zone_cancel_button = QtGui.QPushButton()
-        self.generate_zone_cancel_button.setText("Cancel")
-        self.connect(self.generate_zone_cancel_button, SIGNAL("clicked()"),
-                     self.generate_zone_ui_page, QtCore.SLOT("close()"))
-
-        self.generate_zone_window_layout.addWidget(
-            self.generate_zone_name_label, 1, 0)
-        self.generate_zone_window_layout.addWidget(
-            self.generate_zone_name_line_edit, 1, 1)
-        self.generate_zone_window_layout.addWidget(
-            self.generate_zone_area_label, 2, 0)
-        self.generate_zone_window_layout.addWidget(
-            self.generate_zone_area_line_edit, 2, 1)
-        self.generate_zone_window_layout.addWidget(
-            self.generate_zone_usage_label, 3, 0)
-        self.generate_zone_window_layout.addWidget(
-            self.generate_zone_usage_combobox, 3, 1)
-        self.generate_zone_window_layout.addWidget(
-            self.generate_zone_save_button, 4, 0)
-        self.generate_zone_window_layout.addWidget(
-            self.generate_zone_cancel_button, 4, 1)
-        self.generate_zone_ui_page.setWindowModality(Qt.ApplicationModal)
-        self.generate_zone_ui_page.show()
-
-    def save_changed_layer_values(self):
-        ''''Replaces the previous values of the current layer with the inputs
-           from the text fields.
-
-        '''
-        # TODO: Fehler beim User-Input abfangen
-        
-        for zone in self.current_building.thermal_zones:
-            if zone.internal_id == self.current_zone.internal_id:
-                for element in zone.inner_walls:
-                    if element.internal_id == self.current_element.internal_id:
-                        for layer in element.layer:
-                            if layer.internal_id == self.current_layer.\
-                                    internal_id:
-                                layer.thickness = self.thickness_textbox.text()
-                                layer.material.name = \
-                                    self.material_combobox.currentText()
-                                layer.material.density = \
-                                    self.material_density_textbox.text()
-                                layer.material.thermal_conduc = \
-                                    self.material_thermal_conduc_textbox.text()
-                                layer.material.heat_capac = \
-                                    self.material_heat_capac_textbox.text()
-                                layer.material.solar_absorp = \
-                                    self.material_solar_absorp_textbox.text()
-                                layer.material.ir_emissivity = \
-                                    self.material_ir_emissivity_textbox.text()
-                                layer.material.transmittance = \
-                                    self.material_transmittance_textbox.text()
-                                break
-                for element in zone.outer_walls:
-                    if element.internal_id == self.current_element.internal_id:
-                        for layer in element.layer:
-                            if layer.internal_id == self.current_layer.\
-                                    internal_id:
-                                layer.thickness = self.thickness_textbox.text()
-                                layer.material.name = \
-                                    self.material_combobox.currentText()
-                                layer.material.density = \
-                                    self.material_density_textbox.text()
-                                layer.material.thermal_conduc = \
-                                    self.material_thermal_conduc_textbox.text()
-                                layer.material.heat_capac = \
-                                    self.material_heat_capac_textbox.text()
-                                layer.material.solar_absorp = \
-                                    self.material_solar_absorp_textbox.text()
-                                layer.material.ir_emissivity = \
-                                    self.material_ir_emissivity_textbox.text()
-                                layer.material.transmittance = \
-                                    self.material_transmittance_textbox.text()
-                                break
-                for element in zone.windows:
-                    if element.internal_id == self.current_element.internal_id:
-                        for layer in element.layer:
-                            if layer.internal_id == self.current_layer.\
-                                    internal_id:
-                                layer.thickness = self.thickness_textbox.text()
-                                layer.material.name = \
-                                    self.material_combobox.currentText()
-                                layer.material.density = \
-                                    self.material_density_textbox.text()
-                                layer.material.thermal_conduc = \
-                                    self.material_thermal_conduc_textbox.text()
-                                layer.material.heat_capac = \
-                                    self.material_heat_capac_textbox.text()
-                                layer.material.solar_absorp = \
-                                    self.material_solar_absorp_textbox.text()
-                                layer.material.ir_emissivity = \
-                                    self.material_ir_emissivity_textbox.text()
-                                layer.material.transmittance = \
-                                    self.material_transmittance_textbox.text()
-                                break
-
-    def save_changed_layer_values_set_all_constr(self):
-        ''''Replaces the previous values of the current layer with the inputs
-           from the text fields.
-
-        '''
-
-        for layer in self.all_constr_layer_list:
-                if layer.internal_id == self.current_layer.internal_id:
-                                layer.thickness = self.thickness_textbox.text()
-                                layer.material.name =\
-                                    self.material_combobox.currentText()
-                                layer.material.density = \
-                                    self.material_density_textbox.text()
-                                layer.material.thermal_conduc = \
-                                    self.material_thermal_conduc_textbox.text()
-                                layer.material.heat_capac = \
-                                    self.material_heat_capac_textbox.text()
-                                layer.material.solar_absorp = \
-                                    self.material_solar_absorp_textbox.text()
-                                layer.material.ir_emissivity = \
-                                    self.material_ir_emissivity_textbox.text()
-                                layer.material.transmittance = \
-                                    self.material_transmittance_textbox.text()
-                                break
-
-    def save_changed_simulation_values(self):
-        '''Replaces the previous values of the current project with the inputs
-           from the text fields in the simulation window.
-           
-        '''
-        # TODO: Fehler beim User-Input abfangen
-        
-        self.project.name = self.project_name_lineedit.text()
-        self.project.modelica_info.runtime_simulation =\
-            self.simulation_runtime_lineedit.text()
-        self.project.modelica_info.interval_output =\
-            self.simulation_interval_output_lineedit.text()
-        self.project.modelica_info.current_solver =\
-            self.simulation_solver_combobox.currentText()
-        if self.simulation_equidistant_output_checkbox.isChecked():
-            self.project.modelica_info.equidistant_output = True
-        else:
-            self.project.modelica_info.equidistant_output = False
-
-    def save_changed_element_values(self):
-        '''Replaces the previous values of the current element with the inputs
-           from the text fields.
-        
-        '''
-        # TODO: Fehler beim User-Input abfangen
-        
-        for zone in self.current_building.thermal_zones:
-            if zone.internal_id == self.current_zone.internal_id:
-                for element in zone.inner_walls:
-                    if element.internal_id == self.current_element.internal_id:
-                        index = zone.inner_walls.index(element)
-                        zone.inner_walls[index].name = \
-                            str(self.element_name_textbox.text())
-                        zone.inner_walls[index].construction_type = \
-                            str(self.element_construction_type_combobox.\
-                            currentText())
-                        zone.inner_walls[index].orientation = \
-                            self.guiinfo.orientations_strings \
-                            [str(self.element_orientation_combobox.currentText())]
-                        zone.inner_walls[index].area = \
-                           str(self.element_area_textbox.text())
-                        zone.inner_walls[index].year_of_construction = \
-                            str(self.element_year_of_construction_textbox.text())
-                        zone.inner_walls[index].year_of_retrofit = \
-                            str(self.element_year_of_retrofit_textbox.text())
-                        zone.inner_walls[index].tilt = \
-                            str(self.element_tilt_textbox.text())
-                        zone.inner_walls[index].inner_convection = \
-                            str(self.element_inner_convection_textbox.text())
-                        zone.inner_walls[index].inner_radiation = \
-                            str(self.element_inner_radiation_textbox.text())
-                for element in zone.outer_walls:
-                    if element.internal_id == self.current_element.internal_id:
-                        index = zone.outer_walls.index(element)
-                        zone.outer_walls[index].name = \
-                            str(self.element_name_textbox.text())
-                        zone.outer_walls[index].construction_type = \
-                            str(self.element_construction_type_combobox.\
-                            currentText())
-                        zone.outer_walls[index].orientation = \
-                            self.guiinfo.orientations_strings\
-                            [self.element_orientation_combobox.currentText()]
-                        zone.outer_walls[index].area = \
-                            str(self.element_area_textbox.text())
-                        zone.outer_walls[index].year_of_construction = \
-                            str(self.element_year_of_construction_textbox.text())
-                        zone.outer_walls[index].year_of_retrofit = \
-                            str(self.element_year_of_retrofit_textbox.text())
-                        zone.outer_walls[index].tilt = \
-                            str(self.element_tilt_textbox.text())
-                        zone.outer_walls[index].inner_convection = \
-                            str(self.element_inner_convection_textbox.text())
-                        zone.outer_walls[index].inner_radiation = \
-                            str(self.element_inner_radiation_textbox.text())
-                        zone.outer_walls[index].outer_convection = \
-                            float(self.element_outer_convection_textbox.text())
-                        zone.outer_walls[index].outer_radiation = \
-                            float(self.element_outer_radiation_textbox.text())
-                        break
-                for element in zone.windows:
-                    if element.internal_id == self.current_element.internal_id:
-                        index = zone.windows.index(element)
-                        zone.windows[index].name = \
-                            str(self.element_name_textbox.text())
-                        zone.windows[index].construction_type = \
-                            str(self.element_construction_type_combobox.\
-                            currentText())
-                        zone.windows[index].orientation = \
-                            self.guiinfo.orientations_strings\
-                            [self.element_orientation_combobox.currentText()]
-                        zone.windows[index].area = \
-                            str(self.element_area_textbox.text())
-                        zone.windows[index].year_of_construction = \
-                            str(self.element_year_of_construction_textbox.text())
-                        zone.windows[index].year_of_retrofit = \
-                            str(self.element_year_of_retrofit_textbox.text())
-                        zone.windows[index].tilt = \
-                            str(self.element_tilt_textbox.text())
-                        zone.windows[index].inner_convection = \
-                            str(self.element_inner_convection_textbox.text())
-                        zone.windows[index].inner_radiation = \
-                            str(self.element_inner_radiation_textbox.text())
-                        zone.windows[index].outer_convection = \
-                            float(self.element_outer_convection_textbox.text())
-                        zone.windows[index].outer_radiation = \
-                            float(self.element_outer_radiation_textbox.text())
-                        break
-
-    def save_input_values_set_all_constr(self):
-
-        bldg = self.current_building
-        orientation = int(self.guiinfo.orientations_strings[
-                    str(self.set_all_constr_element_orientation_textbox.text())])
-        element_type = self.set_all_constr_element_type_textbox.text()
-
-        tilt = float(self.set_all_constr_element_tilt_textbox.text())
-        inner_con = float(self.set_all_constr_element_inner_con_textbox.text())
-        inner_rad = float(self.set_all_constr_element_inner_rad_textbox.text())
-
-        if element_type != "Ground Floor":
-            if(element_type == "Outer Wall"):
-                element_type = "OuterWall"
-            outer_con = float(self.set_all_constr_element_outer_con_textbox.text())
-            outer_rad = float(self.set_all_constr_element_outer_rad_textbox.text())
-        elif element_type == "Ground Floor":
-            element_type = "GroundFLoor"
-            outer_con = None
-            outer_rad = None
-        layer_set = self.all_constr_layer_list
-
-        Controller.click_change_all_constr(bldg, orientation, element_type,
-                                           tilt, inner_con, inner_rad,
-                                           outer_con, outer_rad, layer_set)
-        self.display_current_building()
-
-    def save_changed_zone_values(self):
-        ''' Updates the displayed details of the currently
-        selected zone after changes are saved.
-
-        '''
-
-        self.current_zone.name = self.zone_id_textbox.text()
-        self.current_zone.area = self.zone_net_leased_area_textbox.text()
-        self.current_zone.use_conditions.usage =\
-            self.zone_type_combobox.currentText()
-        if str(self.cooling_ahu_start_dropdown.currentText()).startswith('0'):
-            self.current_zone.use_conditions.cooling_time[0] = \
-                int(self.cooling_ahu_start_dropdown.currentText()[1])
-        else:
-            self.current_zone.use_conditions.cooling_time[0] = \
-                int(self.cooling_ahu_start_dropdown.currentText()[0] + 
-                    self.cooling_ahu_start_dropdown.currentText()[1])
-        if str(self.cooling_ahu_end_dropdown.currentText()).startswith('0'):
-            self.current_zone.use_conditions.cooling_time[1] = \
-                int(self.cooling_ahu_end_dropdown.currentText()[1])
-        else:
-            self.current_zone.use_conditions.cooling_time[1] = \
-                int(self.cooling_ahu_end_dropdown.currentText()[0] + 
-                    self.cooling_ahu_end_dropdown.currentText()[1])
-        if str(self.heating_ahu_start_dropdown.currentText()).startswith('0'):
-            self.current_zone.use_conditions.heating_time[0] = \
-                int(self.heating_ahu_start_dropdown.currentText()[1])
-        else:
-            self.current_zone.use_conditions.heating_time[0] = \
-                int(self.heating_ahu_start_dropdown.currentText()[0] + 
-                    self.heating_ahu_start_dropdown.currentText()[1])
-        if str(self.heating_ahu_end_dropdown.currentText()).startswith('0'):
-            self.current_zone.use_conditions.heating_time[1] = \
-                int(self.heating_ahu_end_dropdown.currentText()[1])
-        else:
-            self.current_zone.use_conditions.heating_time[1] = \
-                int(self.heating_ahu_end_dropdown.currentText()[0] + 
-                    self.heating_ahu_end_dropdown.currentText()[1])
-
-        self.current_zone.use_conditions.set_temp_heat = \
-            self.set_temp_heat_line_edit.text()
-        self.current_zone.use_conditions.set_temp_cool = \
-            self.set_temp_cool_line_edit.text()
-        self.current_zone.use_conditions.temp_set_back = \
-            self.temp_set_back_line_edit.text()
-        self.current_zone.use_conditions.min_air_exchange = \
-            self.min_air_flow_line_edit.text()
-        self.current_zone.use_conditions.min_ahu = \
-            self.min_ahu_line_edit.text()
-        self.current_zone.use_conditions.max_ahu = \
-            self.max_ahu_line_edit.text()
-        if self.with_ahu_combobox.currentText() == 'True':
-            self.current_zone.use_conditions.with_ahu = True
-        else:
-            self.current_zone.use_conditions.with_ahu = False
-        self.current_zone.use_conditions.rel_humidity = float(
-            self.re_humidity_line_edit.text())
-        self.current_zone.use_conditions.persons = \
-            self.persons_line_edit.text()
-        self.current_zone.use_conditions.machines = \
-            self.machines_line_edit.text()
-        self.current_zone.use_conditions.lighting_power = \
-            self.lighting_line_edit.text()
-
-        self.current_zone.t_inside = self.mean_temp_inner_line_edit.text()
-        self.current_zone.t_outside = self.mean_temp_outer_line_edit.text()
-        self.current_zone.infiltration_rate = \
-                                        self.infiltration_rate_line_edit.text()
-
-        # TODO: Not sure if this for loop is really necessary
-        for zone in self.current_building.thermal_zones:
-            if zone.internal_id == self.current_zone.internal_id:
-                self.current_building.thermal_zones[self.current_building.
-                                                    thermal_zones.
-                                                    index(zone)] = \
-                    self.current_zone
-
-        self.display_current_building()
-
-    def save_changed_envelopes_values(self):
-
-        orientation_before_changing = \
-            self.envelope_orientation_before_changing
-        orientation_after_changing = \
-            str(self.envelope_orientation_combobox.currentText())
-        area = float(self.envelope_area_textbox.text())
-        if self.current_envelope.startswith("Outer Wall"):
-            element_type = "Outer Wall"
-        elif self.current_envelope.startswith("Rooftop"):
-            element_type = "Rooftop"
-        elif self.current_envelope.startswith("Ground Floor"):
-            element_type = "Ground Floor"
-        elif self.current_envelope.startswith("Window"):
-            element_type = "Window"
-        if orientation_before_changing == orientation_after_changing:
-            if self.current_envelope.startswith("Window"):
-                for orientation_value in self.guiinfo.orientations_numbers.\
-                                             keys():
-                    orientation_string = str(self.guiinfo.orientations_numbers
-                                             [orientation_value])
-                    if self.envelope_orientation_combobox.currentText() == \
-                            orientation_string:
-                            self.current_building.set_window_area(
-                                float(self.envelope_area_textbox.text()),
-                                orientation_value)
-            else:
-                for orientation_value in self.guiinfo.orientations_numbers.\
-                                             keys():
-                    orientation_string = str(self.guiinfo.orientations_numbers
-                                             [orientation_value])
-                    if self.envelope_orientation_combobox.currentText() == \
-                            orientation_string:
-                            self.current_building.set_outer_wall_area(
-                                float(self.envelope_area_textbox.text()),
-                                orientation_value)
-        else:
-            orientation_number_before_changing = \
-              self.guiinfo.orientations_strings[orientation_before_changing]
-            orientation_number_after_changing = \
-              self.guiinfo.orientations_strings[orientation_after_changing]
-            Controller.click_save_envelopes(self.current_building,
-                                            orientation_number_before_changing,
-                                            orientation_number_after_changing,
-                                            element_type, area)
-        self.display_current_building()
-
-    def clear_input_values_set_all_constr(self):
-        try:
-            self.element_layer_model_set_all_constr.clear()
-            self.all_constr_layer_list.clear()
-        except:
-            self.element_layer_model_set_all_constr = QStandardItemModel()
-            self.all_constr_layer_list = []
-
-    
-
-    def check_inputs_new_zone(self):
-        '''Checks if the inputs from the new_zone window fulfill the specified
-        criteria of not being empty.
-        '''
-        # TODO: Fehler beim User-Input abfangen
-        if self.generate_zone_name_line_edit.text() == "":
-            QtGui.QMessageBox.warning(self,
-                                      u"Can't add Zone!",
-                                      u"You need to fill out the Name field.")
-        if self.generate_zone_area_line_edit.text() == "":
-            QtGui.QMessageBox.warning(self,
-                                      u"Can't add Zone!",
-                                      u"You need to fill out the Area field.")
-        if self.generate_zone_usage_combobox.currentText() == "":
-            QtGui.QMessageBox.warning(self,
-                                      u"Can't add Zone!",
-                                      u"You need to fill out the Usage field.")
-        if self.generate_zone_name_line_edit.text() != \
-            "" and self.generate_zone_area_line_edit.text() != ""\
-                and self.generate_zone_usage_combobox.currentText() != "":
-
-            Controller.click_add_zone_button(
-                self.current_building, self.generate_zone_name_line_edit.text(),
-                self.generate_zone_area_line_edit.text(),
-                self.generate_zone_usage_combobox.currentText())
-            self.display_current_building()
-
-    def check_inputs_edit_element(self):
-        '''Checks conditions for inputs from the element edit window.
-        '''
-        # TODO: Fehler beim User-Input abfangen
-        self.current_element.name = self.edit_element_name_line_edit.text()
-        self.current_element.area = float(
-            self.edit_element_area_line_edit.text())
-        self.display_current_element()
-
-    def check_inputs_edit_zone(self):
-        ''' Checks if all necessary values to edit a given zone are still
-        not empty '''
-        # TODO: Fehler beim User-Input abfangen
-        if self.edit_zone_area_line_edit.text() == "":
-            self.edit_zone_failed_label.setVisible(True)
-            self.edit_zone_area_label = self.set_text_color(
-                self.edit_zone_area_label, "red")
-            self.edit_zone_failed_label = self.set_text_color(
-                self.edit_zone_failed_label, "red")
-            self.edit_gen_inf_tab_widget.setCurrentIndex(0)
-        else:
-            self.edit_zone_area_label = self.set_text_color(
-                self.edit_zone_area_label, "black")
-        if self.new_zone_name_line_edit.text() == "":
-            self.edit_zone_failed_label.setVisible(True)
-            self.edit_zone_name_label = self.set_text_color(
-                self.edit_zone_name_label, "red")
-            self.edit_zone_failed_label = self.set_text_color(
-                self.edit_zone_failed_label, "red")
-            self.edit_gen_inf_tab_widget.setCurrentIndex(0)
-        else:
-            self.edit_zone_name_label = self.set_text_color(
-                self.edit_zone_name_label, "black")
-        if self.edit_zone_volume_line_edit.text() == "":
-            self.edit_zone_failed_label.setVisible(True)
-            self.edit_zone_volume_label = self.set_text_color(
-                self.edit_zone_volume_label, "red")
-            self.edit_zone_failed_label = self.set_text_color(
-                self.edit_zone_failed_label, "red")
-            self.edit_gen_inf_tab_widget.setCurrentIndex(0)
-        else:
-            self.edit_zone_volume_label = self.set_text_color(
-                self.edit_zone_volume_label, "black")
-        if self.edit_zone_area_line_edit.text() != ""\
-            and self.edit_zone_name_line_edit.text() != ""\
-                and self.edit_zone_volume_line_edit.text() != "":
-
-                self.current_zone.area = self.edit_zone_area_line_edit.text()
-                self.current_zone.name = self.edit_zone_name_line_edit.text()
-                self.current_zone.volume = \
-                    self.edit_zone_volume_line_edit.text()
-                self.display_current_building()
-
-    def check_inputs_typebuilding(self):
-        ''' Checks if all necessary values to create a type building are
-        not empty/floats '''
-
-        self.fill_typebuilding_attributes()
-        self.project, int_id = Controller.click_generate_type_building_button(
-            self.project,
-            self.window_construct_building_name_line_edit.text(),
-            self.window_construct_building_year_line_edit.text(),
-            self.window_construct_building_number_of_floors_line_edit.text(),
-            self.window_construct_building_height_of_floors_line_edit.text(),
-            self.current_type_building,
-            self.window_construct_building_area_line_edit.text(),
-            self.window_construct_building_street_line_edit.text(),
-            self.window_construct_building_location_line_edit.text(),
-            self.type_building_ind_att)
-        for building in self.project.buildings:
-            if building.internal_id == int_id:
-                self.current_building = building
-        self.display_current_building()
-
-    def check_new_building_inputs(self):
-        ''' Creates a new empty building
-        
-        '''
-        
-        # TODO: Eventuell wollt ihr hier mehr Optionen beim Erstellen
-        # ermöglichen, wie Grundfläche, Standort, etc. die würde ich        # allerdings optional machen
-        
-        self.current_building = Controller.click_add_new_building(
-            self.project, "temp")
-        self.current_building.name = \
-            self.generate_new_building_id_line_edit.text()
-        self.project.buildings.append(self.current_building)
-        self.display_current_building()
-
-    def check_new_element_inputs(self):
-        ''' Checks if all inputted values are correct and then updates
-        the list of elements of the currently displayed zone.
-        
-        '''
-        
-        # TODO: Wir wollten keine Messageboxes mehr, also userinput
-        # anders abfangen.
-        
-        try:
-            float(self.generate_new_element_area_line_edit.text())
-        except ValueError:
-            QtGui.QMessageBox.warning(
-                self, u"Warning", u"Area has to be a number.")
-            return
-
-        self.current_zone = Controller.click_add_new_element(
-            self.current_zone, self.generate_new_element_name_line_edit.text(),
-            self.generate_new_element_type_combobox.currentText(),
-            float(self.generate_new_element_area_line_edit.text()))
-        self.element_model.clear()
-
-        for inner_wall in self.current_zone.inner_walls:
-            if type(inner_wall).__name__ == "InnerWall":
-                item = TrackableItem(
-                    "Name:\t".expandtabs(8) + str(inner_wall.name) + 
-                    "\nType:\t".expandtabs(11) + 
-                    "Inner Wall \n Area:\t".expandtabs(11) + 
-                    str(inner_wall.area), inner_wall.internal_id)
-                self.element_model.appendRow(item)
-            if type(inner_wall).__name__ == "Floor":
-                item = TrackableItem(
-                    "Name:\t".expandtabs(8) + str(inner_wall.name) + 
-                    "\nType:\t".expandtabs(11) + 
-                    "Floor \n Area:\t".expandtabs(11) + 
-                    str(inner_wall.area), inner_wall.internal_id)
-                self.element_model.appendRow(item)
-            if type(inner_wall).__name__ == "Ceiling":
-                item = TrackableItem(
-                    "Name:\t".expandtabs(8) + str(inner_wall.name) + 
-                    "\nType:\t".expandtabs(11) + 
-                    "Ceiling \n Area:\t".expandtabs(11) + 
-                    str(inner_wall.area), inner_wall.internal_id)
-                self.element_model.appendRow(item)
-        for element in self.current_zone.outer_walls:
-            if type(element).__name__ == "GroundFloor":
-                item = TrackableItem(
-                    "Name:\t".expandtabs(8) + 
-                    str(element.name) + 
-                    "\nType:\t".expandtabs(11) + 
-                    "Ground Floor \n Area:\t".expandtabs(11) + 
-                    str(element.area) + 
-                    "\n Orientation:\t".expandtabs(11) + 
-                    str(element.orientation),
-                    element.internal_id)
-                self.element_model.appendRow(item)
-            if type(element).__name__ == "Rooftop":
-                item = TrackableItem(
-                    "Name:\t".expandtabs(8) + 
-                    str(element.name) + 
-                    "\nType:\t".expandtabs(11) + 
-                    "Rooftop \n Area:\t".expandtabs(11) + 
-                    str(element.area) + 
-                    "\n Orientation:\t".expandtabs(11) + 
-                    str(element.orientation),
-                    element.internal_id)
-                self.element_model.appendRow(item)
-            if type(element).__name__ == "OuterWall":
-                item = TrackableItem(
-                    "Name:\t".expandtabs(8) + 
-                    str(element.name) + 
-                    "\nType:\t".expandtabs(11) + 
-                    "Outer Wall \n Area:\t".expandtabs(11) + 
-                    str(element.area) + 
-                    "\n Orientation:\t".expandtabs(11) + 
-                    str(element.orientation),
-                    element.internal_id)
-                self.element_model.appendRow(item)
-        for element in self.current_zone.windows:
-            item = TrackableItem(
-                "Name:\t".expandtabs(8) + str(element.name) + 
-                "\nType:\t".expandtabs(11) + 
-                "Window \n Area:\t".expandtabs(11) + 
-                str(element.area), element.internal_id)
-            self.element_model.appendRow(item)
-
-    def check_new_layer_inputs(self, check):
-        ''' Adds a new layer to the current element, checks if the
-        input is correct
-
-        '''
-
-        if self.new_layer_thickness_textbox.text() is not "":
-            thick = float(self.new_layer_thickness_textbox.text())
-        else:
-            thick = 1
-        if self.new_layer_material_density_textbox.text() is not "":
-            dens = float(self.new_layer_material_density_textbox.text())
-        else:
-            dens = 1
-        if self.new_layer_material_thermal_conduc_textbox.text() is not "":
-            therm = float(
-                self.new_layer_material_thermal_conduc_textbox.text())
-        else:
-            therm = 1
-        if self.new_layer_material_heat_capac_textbox.text() is not "":
-            heat = float(self.new_layer_material_heat_capac_textbox.text())
-        else:
-            heat = 1
-        if self.new_layer_material_solar_absorp_textbox.text() is not "":
-            solar = float(self.new_layer_material_solar_absorp_textbox.text())
-        else:
-            solar = 1
-        if self.new_layer_material_ir_emissivity_textbox.text() is not "":
-            ir = float(self.new_layer_material_ir_emissivity_textbox.text())
-        else:
-            ir = 1
-        if self.new_layer_material_transmittance_textbox.text() is not "":
-            trans = float(self.new_layer_material_transmittance_textbox.text())
-        else:
-            trans = 1
-
-        if check == "Element Details Window":
-                self.current_element = Controller.click_add_new_layer(
-                    self.current_element,
-                    int(self.new_layer_position_combobox.currentText()),
-                    thick, self.new_layer_material_combobox.currentText(),
-                    dens, therm, heat, solar, ir, trans)
-
-        elif check == "set all construction window":
-            position = int(self.new_layer_position_combobox.currentText())
-            exists = False
-            for layer in self.all_constr_layer_list:
-                if layer.position == position:
-                        exists = True
-                if exists:
-                    layer.position = layer.position + 1
-
-            self.all_constr_layer_list.insert(position,
-                        Controller.click_add_new_layer( None,
-                        int(self.new_layer_position_combobox.currentText()),
-                        thick, self.new_layer_material_combobox.currentText(),
-                        dens, therm, heat, solar, ir, trans))
-
-    def change_zone_values_ui(self, item):
-        ''' Opens a window to see all attributes from the
-        currently selected zone.        
-        '''
-        
-        self.zone_element_model = QStandardItemModel()
-        current_item = self.zone_model.itemFromIndex(item)
-        for zone in self.current_building.thermal_zones:
-            if zone.internal_id == current_item.internal_id:
-                self.current_zone = zone
-                self.display_current_zone()
-
-        self.zone_value_window = QtGui.QWizardPage()
-        self.zone_value_window.setAttribute(QtCore.Qt.WA_DeleteOnClose)
-        self.zone_value_window.setAttribute(QtCore.Qt.WA_DeleteOnClose)
-        self.zone_value_window.setWindowTitle("Zone Details")
-        self.zone_value_window.setFixedWidth(450)
-        self.zone_value_window.setFixedHeight(600)
-        self.zone_value_window_layout = QtGui.QGridLayout()
-        self.zone_value_window.setLayout(self.zone_value_window_layout)
-
-        self.groupbox_general_zone_values_layout = QtGui.QGroupBox(
-            u"General Zone Values")
-        self.zone_values_tab = QTabWidget()
-        self.groupbox_save_cancel_buttons = QtGui.QGroupBox()
-        self.groupbox_zone_usage_layout = QtGui.QGroupBox(u"Usage")
-        self.general_zone_values_layout = QtGui.QGridLayout()
-        self.element_values_layout = QtGui.QGridLayout()
-        self.save_cancel_layout = QtGui.QGridLayout()
-        self.zone_usage_times_layout = QtGui.QGridLayout()
-        self.zone_usage_layout = QtGui.QGridLayout()
-        self.static_heat_layout = QtGui.QGridLayout()
-        self.static_heat_layout.setHorizontalSpacing(10)
-
-        tab_1 = QTabWidget()
-        tab_2 = QTabWidget()
-        tab_3 = QTabWidget()
-        tab_4 = QTabWidget()
-
-        self.zone_values_tab.addTab(tab_1, u"     Elements      ")
-        self.zone_values_tab.addTab(tab_2, u"      Usage        ")
-        self.zone_values_tab.addTab(tab_3, u"   Usage Times     ")
-        self.zone_values_tab.addTab(tab_4, u"  Static Heat Load ")
-        self.zone_values_tab.setStyleSheet(
-            "QTabBar::tab { height: 25px; width: 104px; }")
-
-        self.groupbox_general_zone_values_layout.setLayout(
-            self.general_zone_values_layout)
-        tab_1.setLayout(self.element_values_layout)
-        tab_2.setLayout(self.zone_usage_times_layout)
-        tab_3.setLayout(self.zone_usage_layout)
-        tab_4.setLayout(self.static_heat_layout)
-        self.groupbox_save_cancel_buttons.setLayout(self.save_cancel_layout)
-
-        self.zone_type_label = QtGui.QLabel("Zone Type")
-
-        self.zone_type_combobox = QtGui.QComboBox()
-        self.zone_type_combobox.setObjectName(_fromUtf8("ZoneTypeGroupBox"))
-        for thermal_zone_type in self.guiinfo.thermal_zone_types:
-            self.zone_type_combobox.addItem(thermal_zone_type, userData=None)
-        self.zone_type_combobox.setCurrentIndex(
-            self.zone_type_combobox.findText(
-                str(self.current_zone.use_conditions.usage)))
-        self.connect(self.zone_type_combobox, QtCore.SIGNAL(
-            "currentIndexChanged(int)"), self.switch_current_zone_type)
-
-        self.zone_id_label = QtGui.QLabel("Zone Id")
-        self.zone_id_textbox = QtGui.QLineEdit()
-        self.zone_id_textbox.setObjectName(_fromUtf8("ZoneNameTextBox"))
-        self.zone_id_textbox.setText(self.current_zone.name)
-
-        self.zone_net_leased_area_label = QtGui.QLabel("Net leased Area")
-        self.zone_net_leased_area_textbox = QtGui.QLineEdit()
-        self.zone_net_leased_area_textbox.setObjectName(_fromUtf8(
-            "ZoneNetLeasedAreaTextBox"))
-        self.zone_net_leased_area_textbox.setText(str(self.current_zone.area))
-
-        self.general_zone_values_layout.addWidget(self.zone_type_label, 1, 0)
-        self.general_zone_values_layout.addWidget(
-            self.zone_type_combobox, 1, 1)
-        self.general_zone_values_layout.addWidget(self.zone_id_label, 2, 0)
-        self.general_zone_values_layout.addWidget(self.zone_id_textbox, 2, 1)
-        self.general_zone_values_layout.addWidget(
-            self.zone_net_leased_area_label, 3, 0)
-        self.general_zone_values_layout.addWidget(
-            self.zone_net_leased_area_textbox, 3, 1)
-
-        self.zone_element_list_view = QtGui.QListView()
-        self.zone_element_list_view.setObjectName(
-            _fromUtf8("zone_element_list_view"))
-        self.zone_element_list_view.setModel(self.element_model)
-        self.zone_element_list_view.setItemDelegate(self.lVZF)
-        self.zone_element_list_view.doubleClicked.connect(
-            self.show_element_build_ui)
-        self.zone_element_list_view.setEditTriggers(
-            QtGui.QAbstractItemView.NoEditTriggers)
-        self.add_element_button = QtGui.QPushButton()
-        self.add_element_button.setText("Add new Element")
-        self.connect(self.add_element_button, SIGNAL(
-            "clicked()"), self.create_new_element_ui)
-        self.delete_element_button = QtGui.QPushButton()
-        self.delete_element_button.setText("Delete Element")
-        self.connect(self.delete_element_button, SIGNAL(
-            "clicked()"), self.delete_current_element)
-        self.element_values_layout.addWidget(self.add_element_button, 0, 0)
-        self.element_values_layout.addWidget(self.delete_element_button, 0, 1)
-        self.element_values_layout.addWidget(self.zone_element_list_view,
-                                             1, 0, 1, 2)
-
-        self.cooling_ahu_start_label = QtGui.QLabel("Cooling AHU Start: ")
-        self.cooling_ahu_end_label = QtGui.QLabel("End: ")
-        self.cooling_ahu_start_dropdown = QtGui.QComboBox()
-        self.cooling_ahu_start_dropdown.setMaximumWidth(60)
-        self.cooling_ahu_end_dropdown = QtGui.QComboBox()
-        self.cooling_ahu_end_dropdown.setMaximumWidth(60)
-
-        self.heating_ahu_start_label = QtGui.QLabel("Heating AHU Start: ")
-        self.heating_ahu_end_label = QtGui.QLabel("End: ")
-        self.heating_ahu_start_dropdown = QtGui.QComboBox()
-        self.heating_ahu_start_dropdown.setMaximumWidth(60)
-        self.heating_ahu_end_dropdown = QtGui.QComboBox()
-        self.heating_ahu_end_dropdown.setMaximumWidth(60)
-
-        for time in self.guiinfo.hoursInADay:
-            self.cooling_ahu_start_dropdown.addItem(time, userData=None)
-            self.cooling_ahu_end_dropdown.addItem(time, userData=None)
-            self.heating_ahu_start_dropdown.addItem(time, userData=None)
-            self.heating_ahu_end_dropdown.addItem(time, userData=None)
-            if len(str(self.current_zone.use_conditions.cooling_time[0])) == 1:
-                fixed_c_t_s = "0" + str(
-                    self.current_zone.use_conditions.cooling_time[0]) + ":00"
-            else:
-                fixed_c_t_s = str(
-                    self.current_zone.use_conditions.cooling_time[0]) + ":00"
-            if len(str(self.current_zone.use_conditions.cooling_time[1])) == 1:
-                fixed_c_t_e = "0" + str(
-                    self.current_zone.use_conditions.cooling_time[1]) + ":00"
-            else:
-                fixed_c_t_e = str(
-                    self.current_zone.use_conditions.cooling_time[1]) + ":00"
-            if len(str(self.current_zone.use_conditions.heating_time[0])) == 1:
-                fixed_h_t_s = "0" + str(
-                    self.current_zone.use_conditions.heating_time[0]) + ":00"
-            else:
-                fixed_h_t_s = str(
-                    self.current_zone.use_conditions.heating_time[0]) + ":00"
-            if len(str(self.current_zone.use_conditions.heating_time[1])) == 1:
-                fixed_h_t_e = "0" + str(
-                    self.current_zone.use_conditions.heating_time[1]) + ":00"
-            else:
-                fixed_h_t_e = str(
-                    self.current_zone.use_conditions.heating_time[1]) + ":00"
-            if (time == fixed_c_t_s):
-                self.cooling_ahu_start_dropdown.setCurrentIndex(
-                    self.guiinfo.hoursInADay.index(time))
-            if (time == fixed_c_t_e):
-                self.cooling_ahu_end_dropdown.setCurrentIndex(
-                    self.guiinfo.hoursInADay.index(time))
-            if (time == fixed_h_t_s):
-                self.heating_ahu_start_dropdown.setCurrentIndex(
-                    self.guiinfo.hoursInADay.index(time))
-            if (time == fixed_h_t_e):
-                self.heating_ahu_end_dropdown.setCurrentIndex(
-                    self.guiinfo.hoursInADay.index(time))
-
-        self.zone_element_save_button = QtGui.QPushButton()
-        self.zone_element_save_button.setText("Save")
-        self.connect(self.zone_element_save_button, SIGNAL(
-            "clicked()"), self.save_changed_zone_values)
-        self.connect(self.zone_element_save_button, SIGNAL(
-            "clicked()"), self.zone_value_window, QtCore.SLOT("close()"))
-
-        self.zone_element_cancel_button = QtGui.QPushButton()
-        self.zone_element_cancel_button.setText("Cancel")
-        self.connect(self.zone_element_cancel_button, SIGNAL(
-            "clicked()"), self.zone_value_window, QtCore.SLOT("close()"))
-
-        self.set_temp_heat_label_1 = QtGui.QLabel("Set Temp Heating: ")
-        self.set_temp_heat_line_edit = QtGui.QLineEdit()
-        self.set_temp_heat_line_edit.setText(str(
-            self.current_zone.use_conditions.set_temp_heat))
-        self.set_temp_heat_label_2 = QtGui.QLabel("K")
-
-        self.set_temp_cool_label_1 = QtGui.QLabel("Set Temp Cooling: ")
-        self.set_temp_cool_line_edit = QtGui.QLineEdit()
-        self.set_temp_cool_line_edit.setText(str(
-            self.current_zone.use_conditions.set_temp_cool))
-        self.set_temp_cool_label_2 = QtGui.QLabel("K")
-
-        self.temp_set_back_label_1 = QtGui.QLabel("Temp Setback: ")
-        self.temp_set_back_line_edit = QtGui.QLineEdit()
-        self.temp_set_back_line_edit.setText(str(
-            self.current_zone.use_conditions.temp_set_back))
-        self.temp_set_back_label_2 = QtGui.QLabel("K")
-
-        self.min_air_flow_label_1 = QtGui.QLabel("Minimal Airflow: ")
-        self.min_air_flow_line_edit = QtGui.QLineEdit()
-        self.min_air_flow_line_edit.setText(str(
-            self.current_zone.use_conditions.min_air_exchange))
-        self.min_air_flow_label_2 = QtGui.QLabel("m^3/(h m^2)")
-
-        self.min_ahu_label_1 = QtGui.QLabel("Minimal AHU: ")
-        self.min_ahu_line_edit = QtGui.QLineEdit()
-        self.min_ahu_line_edit.setText(str(
-            self.current_zone.use_conditions.min_ahu))
-        self.min_ahu_label_2 = QtGui.QLabel("m^3/(h m^2)")
-
-        self.max_ahu_label_1 = QtGui.QLabel("Maximal AHU: ")
-        self.max_ahu_line_edit = QtGui.QLineEdit()
-        self.max_ahu_line_edit.setText(str(
-            self.current_zone.use_conditions.max_ahu))
-        self.max_ahu_label_2 = QtGui.QLabel("m^3/(h m^2)")
-
-        self.with_ahu_label_1 = QtGui.QLabel("With AHU: ")
-        self.with_ahu_combobox = QtGui.QComboBox()
-        self.with_ahu_combobox.addItem("False", userData=None)
-        self.with_ahu_combobox.addItem("True", userData=None)
-        if (self.current_zone.use_conditions.with_ahu == "True"):
-            self.with_ahu_combobox.setCurrentIndex(
-                self.with_ahu_combobox.findText("True"))
-        else:
-            self.with_ahu_combobox.setCurrentIndex(
-                self.with_ahu_combobox.findText("False"))
-
-        self.re_humidity_label_1 = QtGui.QLabel("Relative Humidity: ")
-        self.re_humidity_line_edit = QtGui.QLineEdit()
-        self.re_humidity_line_edit.setText(str(
-            self.current_zone.use_conditions.rel_humidity))
-        self.re_humidity_label_2 = QtGui.QLabel("%")
-
-        self.persons_label_1 = QtGui.QLabel("Persons: ")
-        self.persons_line_edit = QtGui.QLineEdit()
-        self.persons_line_edit.setText(str(
-            self.current_zone.use_conditions.persons))
-        self.persons_label_2 = QtGui.QLabel("W/m^2")
-
-        self.figure_profiles = plt.figure()
-        self.canvas_profiles = FigureCanvas(self.figure_profiles)
-        data_persons = [1.0 for x in range(24)]
-        data_machines = [1.0 for x in range(24)]
-        # TODO: data_lighting = [1.0 for x in range(24)]
-        for hour in range(0,24):
-            try:
-                data_persons[hour] = self.current_zone.use_conditions.profile_persons[hour]
-                data_machines[hour] = self.current_zone.use_conditions.profile_machines[hour]
-            # TODO: data_lighting[hour] = self.current_zone.use_conditions.profile_lighting[hour]
-            except IndexError:
-                break;
-        ax_p = self.figure_profiles.add_subplot(111)
-        ax_p.hold(False)
-        ax_p.plot(data_persons, 'b-', data_machines, 'r-')
-        # TODO: ax_p.plot(data_persons, 'b-', data_machines, 'r-', data_lighting, 'g-')
-        ax_p.set_ylim([0,1])
-        self.canvas_profiles.draw()
-        # TODO: Find a better way to set up a caption to explain the colors
-        self.graph_label = QtGui.QLabel("Red: Machines, Blue: Persons")
-        # TODO: self.graph_label = QtGui.QLabel("Red: Machines, Blue: Persons", Green: Lighting)
-
-        self.usagePicPixMap = QtGui.QPixmap("GUI\\sheep_PNG2186.png")
-        self.usage_pic_label = QtGui.QLabel()
-        self.usage_pic_label.setPixmap(self.usagePicPixMap)
-
-        self.machines_label_1 = QtGui.QLabel("Machines: ")
-        self.machines_line_edit = QtGui.QLineEdit()
-        self.machines_line_edit.setText(str(
-            self.current_zone.use_conditions.machines))
-        self.machines_label_2 = QtGui.QLabel("W/m^2")
-
-        self.lighting_label_1 = QtGui.QLabel("Lighting: ")
-        self.lighting_line_edit = QtGui.QLineEdit()
-        self.lighting_line_edit.setText(str(
-            self.current_zone.use_conditions.maintained_illuminace))
-        self.lighting_label_2 = QtGui.QLabel("W/m^2")
-
-        self.mean_temp_out_label_1 = QtGui.QLabel("Mean Outdoor Temp: ")
-        self.mean_temp_outer_line_edit = QtGui.QLineEdit()
-        self.mean_temp_outer_line_edit.setText(str(self.current_zone.t_outside))
-        self.mean_temp_out_label_2 = QtGui.QLabel("K")
-
-        self.mean_temp_in_label_1 = QtGui.QLabel("Mean Indoor Temp: ")
-        self.mean_temp_inner_line_edit = QtGui.QLineEdit()
-        self.mean_temp_inner_line_edit.setText(str(self.current_zone.t_inside))
-        self.mean_temp_in_label_2 = QtGui.QLabel("K")
-
-        self.infiltration_rate_label_1 = QtGui.QLabel("Infiltration Rate: ")
-        self.infiltration_rate_line_edit = QtGui.QLineEdit()
-        if self.current_zone.infiltration_rate is not None:
-            self.infiltration_rate_line_edit.setText(str(
-                self.current_zone.infiltration_rate))
-        else:
-            self.infiltration_rate_line_edit.setText("1")
-        self.infiltration_rate_label_2 = QtGui.QLabel("1/h")
-
-        self.space_label = QtGui.QLabel() # Cheat to group the other controls on top
-
-        self.zone_usage_times_layout.addWidget(
-            self.cooling_ahu_start_label, 1, 1)
-        self.zone_usage_times_layout.addWidget(
-            self.cooling_ahu_start_dropdown, 1, 2)
-        self.zone_usage_times_layout.addWidget(
-            self.cooling_ahu_end_label, 1, 3)
-        self.zone_usage_times_layout.addWidget(
-            self.cooling_ahu_end_dropdown, 1, 4)
-        self.zone_usage_times_layout.addWidget(
-            self.heating_ahu_start_label, 2, 1)
-        self.zone_usage_times_layout.addWidget(
-            self.heating_ahu_start_dropdown, 2, 2)
-        self.zone_usage_times_layout.addWidget(
-            self.heating_ahu_end_label, 2, 3)
-        self.zone_usage_times_layout.addWidget(
-            self.heating_ahu_end_dropdown, 2, 4)
-        self.zone_usage_times_layout.addWidget(
-            self.set_temp_heat_label_1, 3, 1)
-        self.zone_usage_times_layout.addWidget(
-            self.set_temp_heat_line_edit, 3, 2)
-        self.zone_usage_times_layout.addWidget(
-            self.set_temp_heat_label_2, 3, 3)
-        self.zone_usage_times_layout.addWidget(
-            self.set_temp_cool_label_1, 4, 1)
-        self.zone_usage_times_layout.addWidget(
-            self.set_temp_cool_line_edit, 4, 2)
-        self.zone_usage_times_layout.addWidget(
-            self.set_temp_cool_label_2, 4, 3)
-        self.zone_usage_times_layout.addWidget(
-            self.temp_set_back_label_1, 5, 1)
-        self.zone_usage_times_layout.addWidget(
-            self.temp_set_back_line_edit, 5, 2)
-        self.zone_usage_times_layout.addWidget(
-            self.temp_set_back_label_2, 5, 3)
-        self.zone_usage_times_layout.addWidget(self.min_air_flow_label_1, 6, 1)
-        self.zone_usage_times_layout.addWidget(
-            self.min_air_flow_line_edit, 6, 2)
-        self.zone_usage_times_layout.addWidget(self.min_air_flow_label_2, 6, 3)
-        self.zone_usage_times_layout.addWidget(self.min_ahu_label_1, 7, 1)
-        self.zone_usage_times_layout.addWidget(self.min_ahu_line_edit, 7, 2)
-        self.zone_usage_times_layout.addWidget(self.min_ahu_label_2, 7, 3)
-        self.zone_usage_times_layout.addWidget(self.max_ahu_label_1, 8, 1)
-        self.zone_usage_times_layout.addWidget(self.max_ahu_line_edit, 8, 2)
-        self.zone_usage_times_layout.addWidget(self.max_ahu_label_2, 8, 3)
-        self.zone_usage_times_layout.addWidget(self.with_ahu_label_1, 9, 1)
-        self.zone_usage_times_layout.addWidget(self.with_ahu_combobox, 9, 2)
-        self.zone_usage_times_layout.addWidget(self.re_humidity_label_1, 10, 1)
-        self.zone_usage_times_layout.addWidget(
-            self.re_humidity_line_edit, 10, 2)
-        self.zone_usage_times_layout.addWidget(self.re_humidity_label_2, 10, 3)
-
-        self.zone_usage_layout.addWidget(self.persons_label_1, 1, 1)
-        self.zone_usage_layout.addWidget(self.persons_line_edit, 1, 2)
-        self.zone_usage_layout.addWidget(self.persons_label_2, 1, 3)
-        self.zone_usage_layout.addWidget(self.canvas_profiles, 2, 1, 2, 3)
-        self.zone_usage_layout.addWidget(self.graph_label, 4, 1)
-        self.zone_usage_layout.addWidget(self.machines_label_1, 5, 1)
-        self.zone_usage_layout.addWidget(self.machines_line_edit, 5, 2)
-        self.zone_usage_layout.addWidget(self.machines_label_2, 5, 3)
-        self.zone_usage_layout.addWidget(self.lighting_label_1, 6, 1)
-        self.zone_usage_layout.addWidget(self.lighting_line_edit, 6, 2)
-        self.zone_usage_layout.addWidget(self.lighting_label_2, 6, 3)
-
-        self.static_heat_layout.addWidget(self.mean_temp_out_label_1, 1, 1)
-        self.static_heat_layout.addWidget(
-            self.mean_temp_outer_line_edit, 1, 2)
-        self.static_heat_layout.addWidget(self.mean_temp_out_label_2, 1, 3)
-        self.static_heat_layout.addWidget(self.mean_temp_in_label_1, 2, 1)
-        self.static_heat_layout.addWidget(
-            self.mean_temp_inner_line_edit, 2, 2)
-        self.static_heat_layout.addWidget(self.mean_temp_in_label_2, 2, 3)
-        self.static_heat_layout.addWidget(self.infiltration_rate_label_1, 3, 1)
-        self.static_heat_layout.addWidget(
-            self.infiltration_rate_line_edit, 3, 2)
-        self.static_heat_layout.addWidget(self.infiltration_rate_label_2, 3, 3)
-        self.static_heat_layout.addWidget(self.space_label, 4, 0, 9, 3)
-
-        self.save_cancel_layout.addWidget(self.zone_element_save_button, 1, 0)
-        self.save_cancel_layout.addWidget(
-            self.zone_element_cancel_button, 1, 1)
-
-        self.groupbox_general_zone_values_layout.setMaximumHeight(120)
-        self.zone_value_window_layout.addWidget(
-            self.groupbox_general_zone_values_layout, 2, 0, 1, 0)
-        self.zone_value_window_layout.addWidget(
-            self.zone_values_tab, 7, 0, 1, 0)
-        self.zone_value_window_layout.addWidget(
-            self.groupbox_save_cancel_buttons, 8, 0, 1, 0)
-        self.zone_value_window.setWindowModality(Qt.ApplicationModal)
-        self.zone_value_window.show()
-
-    def change_envelopes_values_ui(self, item):
-        self.envelopes_value_window = QtGui.QWizardPage()
-        self.envelopes_value_window.setAttribute(QtCore.Qt.WA_DeleteOnClose)
-        self.envelopes_value_window.setWindowTitle("Envelopes Details")
-        self.envelopes_value_window.setFixedWidth(300)
-        self.envelopes_value_window.setFixedHeight(200)
-        self.envelopes_value_window_layout = QtGui.QGridLayout()
-        self.envelopes_value_window.setLayout(
-                                    self.envelopes_value_window_layout)
-
-        self.general_envelope_values_groupbox = QtGui.QGroupBox(
-                                                 u"General Envelope Values")
-        self.general_envelope_values_groupbox.setGeometry(
-                                              QtCore.QRect(0, 0, 120, 120))
-        self.general_envelope_values_layout = QtGui.QGridLayout()
-        self.general_envelope_values_groupbox.setLayout(
-                                      self.general_envelope_values_layout)
-
-        self.envelope_type_label = QtGui.QLabel("Type")
-        self.envelope_type_textbox = QtGui.QLineEdit()
-        self.envelope_type_textbox.setObjectName(_fromUtf8(
-                                                u"EnvelopeNameTextBox"))
-        self.envelope_type_textbox.setReadOnly(True)
-
-        self.envelope_area_label = QtGui.QLabel("Area")
-        self.envelope_area_textbox = QtGui.QLineEdit()
-        self.envelope_area_textbox.setObjectName(_fromUtf8(
-                                                u"EnvelopeAreaTextBox"))
-
-
-        self.envelope_orientation_label = QtGui.QLabel("Orientation")
-        self.envelope_orientation_combobox = QtGui.QComboBox()
-        self.envelope_orientation_combobox.setObjectName(_fromUtf8(
-                                            "EnvelopeOrientationGroupBox"))
-        for orientation in self.guiinfo.orientations:
-            self.envelope_orientation_combobox.addItem(
-                                                orientation, userData=None)
-
-        current_item = self.outer_elements_model.itemFromIndex(item)
-        string_current_item = str(current_item.text())
-        listOfCurItem = string_current_item.split()
-        self.current_envelope = string_current_item
-        if string_current_item.startswith("Outer Wall"):
-            self.envelope_type_textbox.setText(str("Outer Wall"))
-            self.envelope_area_textbox.setText(str(listOfCurItem[5]))
-            self.envelope_orientation_combobox.setCurrentIndex(
-                self.envelope_orientation_combobox.findText(
-                    str(listOfCurItem[3])))
-
-        elif string_current_item.startswith("Rooftop"):
-            self.envelope_type_textbox.setText(str("Rooftop"))
-            self.envelope_area_textbox.setText(str(listOfCurItem[4]))
-            self.envelope_orientation_combobox.setCurrentIndex(
-                self.envelope_orientation_combobox.findText(
-                    str(listOfCurItem[2])))
-
-        elif string_current_item.startswith("Ground Floor"):
-            self.envelope_type_textbox.setText(str("Ground Floor"))
-            self.envelope_area_textbox.setText(str(listOfCurItem[5]))
-            self.envelope_orientation_combobox.setCurrentIndex(
-                self.envelope_orientation_combobox.findText(
-                    str(listOfCurItem[3])))
-
-        elif string_current_item.startswith("Window"):
-            self.envelope_type_textbox.setText(str("Window"))
-            self.envelope_area_textbox.setText(str(listOfCurItem[4]))
-            self.envelope_orientation_combobox.setCurrentIndex(
-                self.envelope_orientation_combobox.findText(
-                    str(listOfCurItem[2])))
-
-        self.envelope_orientation_before_changing = \
-            str(self.envelope_orientation_combobox.currentText())
-        self.groupbox_save_cancel_buttons = QtGui.QGroupBox()
-        self.save_cancel_layout = QtGui.QGridLayout()
-        self.groupbox_save_cancel_buttons.setLayout(self.save_cancel_layout)
-
-        self.envelope_element_save_button = QtGui.QPushButton()
-        self.envelope_element_save_button.setText("Save")
-
-        self.envelope_element_cancel_button = QtGui.QPushButton()
-        self.envelope_element_cancel_button.setText("Cancel")
-
-        self.envelope_element_set_all_construction_button = QtGui.QPushButton()
-        self.envelope_element_set_all_construction_button.setText(
-                                                        "Set all construction")
-        self.connect(self.envelope_element_save_button, SIGNAL(
-           "clicked()"), self.save_changed_envelopes_values)
-        self.connect(self.envelope_element_save_button, SIGNAL(
-           "clicked()"), self.envelopes_value_window, QtCore.SLOT("close()"))
-        self.connect(self.envelope_element_cancel_button, SIGNAL(
-            "clicked()"), self.envelopes_value_window, QtCore.SLOT("close()"))
-        self.connect(self.envelope_element_set_all_construction_button, SIGNAL(
-           "clicked()"), self.create_new_envelope_ui)
-        self.save_cancel_layout.addWidget(
-                    self.envelope_element_save_button, 0, 0)
-        self.save_cancel_layout.addWidget(
-                    self.envelope_element_cancel_button, 0, 1)
-        self.save_cancel_layout.addWidget(
-            self.envelope_element_set_all_construction_button, 1, 0, 1, 0)
-
-        self.general_envelope_values_layout.addWidget(
-                                    self.envelope_type_label, 1, 0)
-        self.general_envelope_values_layout.addWidget(
-                            self.envelope_type_textbox, 1, 1)
-        self.general_envelope_values_layout.addWidget(
-                                    self.envelope_orientation_label, 2, 0)
-        self.general_envelope_values_layout.addWidget(
-                                    self.envelope_orientation_combobox, 2, 1)
-        self.general_envelope_values_layout.addWidget(
-                                    self.envelope_area_label, 3, 0)
-        self.general_envelope_values_layout.addWidget(
-                                    self.envelope_area_textbox, 3, 1)
-
-        self.general_envelope_values_groupbox.setMaximumHeight(120)
-        self.general_envelope_values_groupbox.setMinimumHeight(120)
-        self.envelope_element_list_view = QtGui.QListView()
-        self.envelope_element_list_view.setObjectName(
-            _fromUtf8("envelope_element_list_view"))
-        self.envelope_element_list_view.setModel(self.outer_elements_model)
-        self.envelope_element_list_view.setItemDelegate(self.lVZF)
-        self.envelopes_value_window_layout.addWidget(
-                                self.general_envelope_values_groupbox, 0, 0)
-        self.envelopes_value_window_layout.addWidget(
-                                self.groupbox_save_cancel_buttons, 1, 0)
-        self.envelopes_value_window.setWindowModality(Qt.ApplicationModal)
-        self.envelopes_value_window.show()
-
-    def update_zone_details(self):
-        ''' Updates the Zone Details window after something has been changed 
-        
-        '''
-        self.element_model.clear()
-        if self.current_zone.inner_walls:
-            for inner_wall in self.current_zone.inner_walls:
-                if type(inner_wall).__name__ == \
-                "InnerWall":
-                    item = TrackableItem(
-                        "Name:\t".expandtabs(8) + str(inner_wall.name) + 
-                        "\nType:\t".expandtabs(11) + 
-                        "Inner Wall \n Area:\t".expandtabs(11) + 
-                        str(inner_wall.area), inner_wall.internal_id)
-                    self.element_model.appendRow(item)
-                if type(inner_wall).__name__ == \
-                "Floor":
-                    item = TrackableItem(
-                        "Name:\t".expandtabs(8) + str(inner_wall.name) + 
-                        "\nType:\t".expandtabs(11) + 
-                        "Floor \n Area:\t".expandtabs(11) + 
-                        str(inner_wall.area), inner_wall.internal_id)
-                    self.element_model.appendRow(item)
-                if type(inner_wall).__name__ == \
-                "Ceiling":
-                    item = TrackableItem(
-                        "Name:\t".expandtabs(8) + str(inner_wall.name) + 
-                        "\nType:\t".expandtabs(11) + 
-                        "Ceiling \n Area:\t".expandtabs(11) + 
-                        str(inner_wall.area), inner_wall.internal_id)
-                    self.element_model.appendRow(item)
-        if self.current_zone.outer_walls:
-            for outer_wall in self.current_zone.outer_walls:
-                if type(outer_wall).__name__ == "OuterWall":
-                    item = TrackableItem(
-                        "Name:\t".expandtabs(8) + 
-                        str(outer_wall.name) + 
-                        "\nType:\t".expandtabs(11) + 
-                        "Outer Wall \n Area:\t".expandtabs(11) + 
-                        str(outer_wall.area) + 
-                        "\n Orientation:\t".expandtabs(11) + 
-                        str(outer_wall.orientation),
-                        outer_wall.internal_id)
-                    self.element_model.appendRow(item)
-                if type(outer_wall).__name__ == \
-                        "GroundFloor":
-                    item = TrackableItem(
-                        "Name:\t".expandtabs(8) + 
-                        str(outer_wall.name) + 
-                        "\nType:\t".expandtabs(11) + 
-                        "Ground Floor \n Area:\t".expandtabs(11) + 
-                        str(outer_wall.area) + 
-                        "\n Orientation:\t".expandtabs(11) + 
-                        str(outer_wall.orientation),
-                        outer_wall.internal_id)
-                    self.element_model.appendRow(item)
-                if type(outer_wall).__name__ == "Rooftop":
-                    item = TrackableItem(
-                        "Name:\t".expandtabs(8) + 
-                        str(outer_wall.name) + 
-                        "\nType:\t".expandtabs(11) + 
-                        "Rooftop \n Area:\t".expandtabs(11) + 
-                        str(outer_wall.area) + 
-                        "\n Orientation:\t".expandtabs(11) + 
-                        str(outer_wall.orientation),
-                        outer_wall.internal_id)
-                    self.element_model.appendRow(item)
-        if self.current_zone.windows:
-            for window in self.current_zone.windows:
-                item = TrackableItem(
-                    "Name:\t".expandtabs(8) + str(window.name) + 
-                    "\nType:\t".expandtabs(11) + 
-                    "Windows \n Area:\t".expandtabs(11) + 
-                    str(window.area) + 
-                    "\n Orientation:\t".expandtabs(11) + 
-                    str(window.orientation), window.internal_id)
-                self.element_model.appendRow(item)
-        
-        for time in self.guiinfo.hoursInADay:
-            if len(str(self.current_zone.use_conditions.cooling_time[0])) == 1:
-                fixed_c_t_s = "0" + str(
-                    self.current_zone.use_conditions.cooling_time[0]) + ":00"
-            else:
-                fixed_c_t_s = str(
-                    self.current_zone.use_conditions.cooling_time[0]) + ":00"
-            if len(str(self.current_zone.use_conditions.cooling_time[1])) == 1:
-                fixed_c_t_e = "0" + str(
-                    self.current_zone.use_conditions.cooling_time[1]) + ":00"
-            else:
-                fixed_c_t_e = str(
-                    self.current_zone.use_conditions.cooling_time[1]) + ":00"
-            if len(str(self.current_zone.use_conditions.heating_time[0])) == 1:
-                fixed_h_t_s = "0" + str(
-                    self.current_zone.use_conditions.heating_time[0]) + ":00"
-            else:
-                fixed_h_t_s = str(
-                    self.current_zone.use_conditions.heating_time[0]) + ":00"
-            if len(str(self.current_zone.use_conditions.heating_time[1])) == 1:
-                fixed_h_t_e = "0" + str(
-                    self.current_zone.use_conditions.heating_time[1]) + ":00"
-            else:
-                fixed_h_t_e = str(
-                    self.current_zone.use_conditions.heating_time[1]) + ":00"
-            if (time == fixed_c_t_s):
-                self.cooling_ahu_start_dropdown.setCurrentIndex(
-                    self.guiinfo.hoursInADay.index(time))
-            if (time == fixed_c_t_e):
-                self.cooling_ahu_end_dropdown.setCurrentIndex(
-                    self.guiinfo.hoursInADay.index(time))
-            if (time == fixed_h_t_s):
-                self.heating_ahu_start_dropdown.setCurrentIndex(
-                    self.guiinfo.hoursInADay.index(time))
-            if (time == fixed_h_t_e):
-                self.heating_ahu_end_dropdown.setCurrentIndex(
-                    self.guiinfo.hoursInADay.index(time))
-        self.set_temp_heat_line_edit.setText(str(
-            self.current_zone.use_conditions.set_temp_heat))
-        self.set_temp_cool_line_edit.setText(str(
-            self.current_zone.use_conditions.set_temp_cool))
-        self.temp_set_back_line_edit.setText(str(
-            self.current_zone.use_conditions.temp_set_back))
-        self.min_air_flow_line_edit.setText(str(
-            self.current_zone.use_conditions.min_air_exchange))
-        self.min_ahu_line_edit.setText(str(
-            self.current_zone.use_conditions.min_ahu))
-        self.max_ahu_line_edit.setText(str(
-            self.current_zone.use_conditions.max_ahu))
-        if (self.current_zone.use_conditions.with_ahu == "True"):
-            self.with_ahu_combobox.setCurrentIndex(
-                self.with_ahu_combobox.findText("True"))
-        else:
-            self.with_ahu_combobox.setCurrentIndex(
-                self.with_ahu_combobox.findText("False"))
-        self.re_humidity_line_edit.setText(str(
-            self.current_zone.use_conditions.rel_humidity))
-        self.persons_line_edit.setText(str(
-            self.current_zone.use_conditions.persons))
-        self.machines_line_edit.setText(str(
-            self.current_zone.use_conditions.machines))
-        self.lighting_line_edit.setText(str(
-            self.current_zone.use_conditions.maintained_illuminace))
-        self.mean_temp_outer_line_edit.setText(str(
-            self.current_zone.t_outside))
-        self.mean_temp_inner_line_edit.setText(str(
-            self.current_zone.t_inside))
-        self.infiltration_rate_line_edit.setText(str(
-            self.current_zone.infiltration_rate))
-        self.canvas_profiles.repaint()
-        data_persons = [1.0 for x in range(24)]
-        data_machines = [1.0 for x in range(24)]
-        # TODO: data_lighting = [1.0 for x in range(24)]
-        for hour in range(0,24):
-            try:
-                data_persons[hour] = self.current_zone.use_conditions.profile_persons[hour]
-                data_machines[hour] = self.current_zone.use_conditions.profile_machines[hour]
-            except IndexError:
-                break;
-            # TODO: data_lighting[hour] = self.current_zone.use_conditions.profile_lighting[hour]
-        ax_p = self.figure_profiles.add_subplot(111)
-        ax_p.hold(False)
-        ax_p.plot(range(24), data_persons, 'b-', range(24), data_machines, 'r-')
-        # TODO: ax_p.plot(range(24), data_persons, 'b-', range(24), data_machines, 'r-', data_lighting, 'g-')
-        ax_p.set_ylim([0,1])
-        self.canvas_profiles.draw()
-
-    def update_element_details(self):
-        ''' Updates the element details after layers have been changed 
-        
-        '''
-        self.element_layer_model.clear()
-        for layer in self.current_element.layer:
-            item = TrackableItem(
-                "Material:\t".expandtabs(8) + str(layer.material.name) + 
-                "\nThickness:\t".expandtabs(14) + str(layer.thickness) + 
-                "\t", layer.internal_id)
-            self.element_layer_model.appendRow(item)
-            
-    def update_set_all_construction(self):
-        ''' Updates the set all construction after layers have been changed 
-        
-        '''
-        
-        self.element_layer_model_set_all_constr.clear()
-        for layer in self.all_constr_layer_list:
-            item = TrackableItem(
-                "Material:\t".expandtabs(8) + str(layer.material.name) +
-                "\nThickness:\t".expandtabs(14) + str(layer.thickness) +
-                "\t", layer.internal_id)
-            self.element_layer_model_set_all_constr.appendRow(item)
             
     def show_element_build_ui(self, item):
         ''' Opens a window to display all attributes
         of the currently selected element.
         '''
-        
+
         self.element_build_ui = QtGui.QWizardPage()
         self.element_build_ui.setAttribute(QtCore.Qt.WA_DeleteOnClose)
         self.element_build_ui.setWindowTitle("Element Details")
@@ -4484,6 +3478,8 @@
             self.element_construction_type_combobox.setCurrentIndex(0)
         if self.current_element.construction_type == "light":
             self.element_construction_type_combobox.setCurrentIndex(1)
+        self.connect(self.element_construction_type_combobox, QtCore.SIGNAL(
+            "currentIndexChanged(int)"), self.switch_constr_type)
 
         self.element_orientation_label = QtGui.QLabel("Orientation")
         self.element_orientation_combobox = QtGui.QComboBox()
@@ -4628,6 +3624,9 @@
 
         self.element_save_button = QtGui.QPushButton()
         self.element_save_button.setText("Save")
+
+        self.connect(self.element_save_button, SIGNAL("clicked()"),
+                     self.load_constr_type)
         self.connect(self.element_save_button, SIGNAL("clicked()"),
                      self.save_changed_element_values)
         self.connect(self.element_save_button, SIGNAL("clicked()"),
@@ -5432,7 +4431,6 @@
         then issues the controller to create and save the file.
         
         '''
-<<<<<<< HEAD
         
         path = QtGui.QFileDialog.getSaveFileName(
             caption='Choose Filepath',
@@ -5446,16 +4444,6 @@
         elif last_part.endswith("gml"):
             self.project.name = last_part[:-4]
         Controller.click_save_button(self.project, str(path))
-=======
-
-        self.element_build_ui = QtGui.QWizardPage()
-        self.element_build_ui.setAttribute(QtCore.Qt.WA_DeleteOnClose)
-        self.element_build_ui.setWindowTitle("Element Details")
-        self.element_build_ui.setFixedWidth(450)
-        self.element_build_ui.setFixedHeight(600)
-        self.element_build_ui_window_layout = QtGui.QGridLayout()
-        self.element_build_ui.setLayout(self.element_build_ui_window_layout)
->>>>>>> 745da02f
 
     def click_export_button(self):
         # path in GUI, which is need for the output
@@ -5521,23 +4509,7 @@
         '''After changing the index of the combobox this function replaces
         the controls to fit the current type building.
 
-<<<<<<< HEAD
         '''
-=======
-        self.element_construction_type_label = QtGui.QLabel(
-            "Construction Type")
-        self.element_construction_type_combobox = QtGui.QComboBox()
-        self.element_construction_type_combobox.setObjectName(
-            _fromUtf8("ElementConstructionTypeComboBox"))
-        self.element_construction_type_combobox.addItem("heavy", userData=None)
-        self.element_construction_type_combobox.addItem("light", userData=None)
-        if self.current_element.construction_type == "heavy":
-            self.element_construction_type_combobox.setCurrentIndex(0)
-        if self.current_element.construction_type == "light":
-            self.element_construction_type_combobox.setCurrentIndex(1)
-        self.connect(self.element_construction_type_combobox, QtCore.SIGNAL(
-            "currentIndexChanged(int)"), self.switch_constr_type)
->>>>>>> 745da02f
 
         cIndex = self.window_construct_building_combo_box.currentText()
         self.current_type_building = str(cIndex)
@@ -5764,25 +4736,9 @@
                                       u"No layer selected",
                                       u"You need to select a layer first.")
 
-<<<<<<< HEAD
     def edit_building(self):
         ''' Goes into edit mode and darkens the uneditable parts.
         '''
-=======
-        self.element_save_button = QtGui.QPushButton()
-        self.element_save_button.setText("Save")
-
-        self.connect(self.element_save_button, SIGNAL("clicked()"),
-                     self.load_constr_type)
-        self.connect(self.element_save_button, SIGNAL("clicked()"),
-                     self.save_changed_element_values)
-        self.connect(self.element_save_button, SIGNAL("clicked()"),
-                     self.update_zone_details)
-        self.connect(self.element_save_button, SIGNAL("clicked()"),
-                     self.element_build_ui, QtCore.SLOT("close()"))
-        # self.connect(self.element_save_button, SIGNAL("clicked()"),
-        #              self.zone_value_window, QtCore.SLOT("update()"))
->>>>>>> 745da02f
 
         # TODO: Ok das Design hat sich nicht wirklich durchgesetzt und
         # es funktioniert grad nicht besonders, Vorschlag: stattdessen
