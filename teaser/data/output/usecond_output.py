"""This module contains function to save UseConditions classes."""

import collections
import json
import warnings
import teaser.logic.utilities as utilities


def save_use_conditions(use_cond, data_class):
    """Use conditions saver.

    Saves use conditions according to their usage type in the the JSON file
    for use conditions in InputData. If the Project parent is set, it
    automatically saves it to the file given in Project.data. Alternatively
    you can specify a path to a file of UseConditions. If this
    file does not exist, a new file is created.

    Parameters
    ----------
    bound_cond : UseCondtiions()
        Instance of TEASERs
        BuildingObjects.UseCondtiions
    data_class : DataClass()
        DataClass containing the bindings for TypeBuildingElement and
        Material (typically this is the data class stored in prj.data,
        but the user can individually change that.ile

    """
    if use_cond.usage in data_class.conditions_bind.keys():
        add_to_json = False
        warnings.warn("Usage already exist in this JSON, consider " +
                      "revising your inputs. The UseConditions is  " +
                      "NOT saved into JSON")
    else:
        add_to_json = True

    data_class.conditions_bind["version"] = "0.7"

    if add_to_json is True:
        data_class.conditions_bind[use_cond.usage] = collections.OrderedDict()
        data_class.conditions_bind[use_cond.usage][
            "typical_length"] = use_cond.typical_length
        data_class.conditions_bind[use_cond.usage][
            "typical_width"] = use_cond.typical_width
        data_class.conditions_bind[use_cond.usage][
            "with_heating"] = use_cond.with_heating
        data_class.conditions_bind[use_cond.usage][
            "T_threshold_heating"] = use_cond.T_threshold_heating
        data_class.conditions_bind[use_cond.usage][
            "with_cooling"] = use_cond.with_cooling
        data_class.conditions_bind[use_cond.usage][
<<<<<<< HEAD
            "fixed_heat_flow_rate_persons"] = \
            use_cond.fixed_heat_flow_rate_persons
        data_class.conditions_bind[use_cond.usage][
            "activity_degree_persons"] = use_cond.activity_degree_persons
        data_class.conditions_bind[use_cond.usage][
            "activity_degree_persons"] = use_cond.activity_degree_persons
=======
            "T_threshold_cooling"] = use_cond.T_threshold_cooling
>>>>>>> 0cceb607
        data_class.conditions_bind[use_cond.usage][
            "persons"] = use_cond.persons
        data_class.conditions_bind[use_cond.usage][
            "internal_gains_moisture_no_people"] = use_cond.\
            internal_gains_moisture_no_people
        data_class.conditions_bind[use_cond.usage][
            "ratio_conv_rad_persons"] = use_cond.ratio_conv_rad_persons
        data_class.conditions_bind[use_cond.usage][
            "machines"] = use_cond.machines
        data_class.conditions_bind[use_cond.usage][
            "ratio_conv_rad_machines"] = use_cond.ratio_conv_rad_machines
        data_class.conditions_bind[use_cond.usage][
            "lighting_power"] = use_cond.lighting_power
        data_class.conditions_bind[use_cond.usage][
            "ratio_conv_rad_lighting"] = use_cond.ratio_conv_rad_lighting
        data_class.conditions_bind[use_cond.usage][
            "use_constant_infiltration"] = use_cond.use_constant_infiltration
        data_class.conditions_bind[use_cond.usage][
            "infiltration_rate"] = use_cond.infiltration_rate
        data_class.conditions_bind[use_cond.usage][
            "max_user_infiltration"] = use_cond.max_user_infiltration
        data_class.conditions_bind[
            use_cond.usage][
            "max_overheating_infiltration"] = \
            use_cond.max_overheating_infiltration
        data_class.conditions_bind[use_cond.usage][
            "max_summer_infiltration"] = use_cond.max_summer_infiltration
        data_class.conditions_bind[
            use_cond.usage][
            "winter_reduction_infiltration"] = \
            use_cond.winter_reduction_infiltration
        data_class.conditions_bind[use_cond.usage][
            "min_ahu"] = use_cond.min_ahu
        data_class.conditions_bind[use_cond.usage][
            "max_ahu"] = use_cond.max_ahu
        data_class.conditions_bind[use_cond.usage][
            "with_ahu"] = use_cond.with_ahu
        data_class.conditions_bind[use_cond.usage][
            "heating_profile"] = use_cond.heating_profile
        data_class.conditions_bind[use_cond.usage][
            "cooling_profile"] = use_cond.cooling_profile
        data_class.conditions_bind[use_cond.usage][
            "persons_profile"] = use_cond.persons_profile
        data_class.conditions_bind[use_cond.usage][
            "machines_profile"] = use_cond.machines_profile
        data_class.conditions_bind[use_cond.usage][
            "lighting_profile"] = use_cond.lighting_profile
        data_class.conditions_bind[use_cond.usage][
            "with_ideal_thresholds"] = use_cond.with_ideal_thresholds

    with open(utilities.get_full_path(data_class.path_uc), 'w') as file:
        file.write(json.dumps(
            data_class.conditions_bind,
            indent=4,
            separators=(',', ': ')))<|MERGE_RESOLUTION|>--- conflicted
+++ resolved
@@ -28,9 +28,11 @@
     """
     if use_cond.usage in data_class.conditions_bind.keys():
         add_to_json = False
-        warnings.warn("Usage already exist in this JSON, consider " +
-                      "revising your inputs. The UseConditions is  " +
-                      "NOT saved into JSON")
+        warnings.warn(
+            "Usage already exist in this JSON, consider "
+            + "revising your inputs. The UseConditions is  "
+            + "NOT saved into JSON"
+        )
     else:
         add_to_json = True
 
@@ -39,78 +41,90 @@
     if add_to_json is True:
         data_class.conditions_bind[use_cond.usage] = collections.OrderedDict()
         data_class.conditions_bind[use_cond.usage][
-            "typical_length"] = use_cond.typical_length
+            "typical_length"
+        ] = use_cond.typical_length
         data_class.conditions_bind[use_cond.usage][
-            "typical_width"] = use_cond.typical_width
+            "typical_width"
+        ] = use_cond.typical_width
         data_class.conditions_bind[use_cond.usage][
-            "with_heating"] = use_cond.with_heating
+            "with_heating"
+        ] = use_cond.with_heating
         data_class.conditions_bind[use_cond.usage][
-            "T_threshold_heating"] = use_cond.T_threshold_heating
+            "T_threshold_heating"
+        ] = use_cond.T_threshold_heating
         data_class.conditions_bind[use_cond.usage][
-            "with_cooling"] = use_cond.with_cooling
+            "T_threshold_cooling"
+        ] = use_cond.T_threshold_cooling
         data_class.conditions_bind[use_cond.usage][
-<<<<<<< HEAD
-            "fixed_heat_flow_rate_persons"] = \
-            use_cond.fixed_heat_flow_rate_persons
+            "with_cooling"
+        ] = use_cond.with_cooling
         data_class.conditions_bind[use_cond.usage][
-            "activity_degree_persons"] = use_cond.activity_degree_persons
+            "fixed_heat_flow_rate_persons"
+        ] = use_cond.fixed_heat_flow_rate_persons
         data_class.conditions_bind[use_cond.usage][
-            "activity_degree_persons"] = use_cond.activity_degree_persons
-=======
-            "T_threshold_cooling"] = use_cond.T_threshold_cooling
->>>>>>> 0cceb607
+            "activity_degree_persons"
+        ] = use_cond.activity_degree_persons
         data_class.conditions_bind[use_cond.usage][
-            "persons"] = use_cond.persons
+            "activity_degree_persons"
+        ] = use_cond.activity_degree_persons
+        data_class.conditions_bind[use_cond.usage]["persons"] = use_cond.persons
         data_class.conditions_bind[use_cond.usage][
-            "internal_gains_moisture_no_people"] = use_cond.\
-            internal_gains_moisture_no_people
+            "internal_gains_moisture_no_people"
+        ] = use_cond.internal_gains_moisture_no_people
         data_class.conditions_bind[use_cond.usage][
-            "ratio_conv_rad_persons"] = use_cond.ratio_conv_rad_persons
+            "ratio_conv_rad_persons"
+        ] = use_cond.ratio_conv_rad_persons
+        data_class.conditions_bind[use_cond.usage]["machines"] = use_cond.machines
         data_class.conditions_bind[use_cond.usage][
-            "machines"] = use_cond.machines
+            "ratio_conv_rad_machines"
+        ] = use_cond.ratio_conv_rad_machines
         data_class.conditions_bind[use_cond.usage][
-            "ratio_conv_rad_machines"] = use_cond.ratio_conv_rad_machines
+            "lighting_power"
+        ] = use_cond.lighting_power
         data_class.conditions_bind[use_cond.usage][
-            "lighting_power"] = use_cond.lighting_power
+            "ratio_conv_rad_lighting"
+        ] = use_cond.ratio_conv_rad_lighting
         data_class.conditions_bind[use_cond.usage][
-            "ratio_conv_rad_lighting"] = use_cond.ratio_conv_rad_lighting
+            "use_constant_infiltration"
+        ] = use_cond.use_constant_infiltration
         data_class.conditions_bind[use_cond.usage][
-            "use_constant_infiltration"] = use_cond.use_constant_infiltration
+            "infiltration_rate"
+        ] = use_cond.infiltration_rate
         data_class.conditions_bind[use_cond.usage][
-            "infiltration_rate"] = use_cond.infiltration_rate
+            "max_user_infiltration"
+        ] = use_cond.max_user_infiltration
         data_class.conditions_bind[use_cond.usage][
-            "max_user_infiltration"] = use_cond.max_user_infiltration
-        data_class.conditions_bind[
-            use_cond.usage][
-            "max_overheating_infiltration"] = \
-            use_cond.max_overheating_infiltration
+            "max_overheating_infiltration"
+        ] = use_cond.max_overheating_infiltration
         data_class.conditions_bind[use_cond.usage][
-            "max_summer_infiltration"] = use_cond.max_summer_infiltration
-        data_class.conditions_bind[
-            use_cond.usage][
-            "winter_reduction_infiltration"] = \
-            use_cond.winter_reduction_infiltration
+            "max_summer_infiltration"
+        ] = use_cond.max_summer_infiltration
         data_class.conditions_bind[use_cond.usage][
-            "min_ahu"] = use_cond.min_ahu
+            "winter_reduction_infiltration"
+        ] = use_cond.winter_reduction_infiltration
+        data_class.conditions_bind[use_cond.usage]["min_ahu"] = use_cond.min_ahu
+        data_class.conditions_bind[use_cond.usage]["max_ahu"] = use_cond.max_ahu
+        data_class.conditions_bind[use_cond.usage]["with_ahu"] = use_cond.with_ahu
         data_class.conditions_bind[use_cond.usage][
-            "max_ahu"] = use_cond.max_ahu
+            "heating_profile"
+        ] = use_cond.heating_profile
         data_class.conditions_bind[use_cond.usage][
-            "with_ahu"] = use_cond.with_ahu
+            "cooling_profile"
+        ] = use_cond.cooling_profile
         data_class.conditions_bind[use_cond.usage][
-            "heating_profile"] = use_cond.heating_profile
+            "persons_profile"
+        ] = use_cond.persons_profile
         data_class.conditions_bind[use_cond.usage][
-            "cooling_profile"] = use_cond.cooling_profile
+            "machines_profile"
+        ] = use_cond.machines_profile
         data_class.conditions_bind[use_cond.usage][
-            "persons_profile"] = use_cond.persons_profile
+            "lighting_profile"
+        ] = use_cond.lighting_profile
         data_class.conditions_bind[use_cond.usage][
-            "machines_profile"] = use_cond.machines_profile
-        data_class.conditions_bind[use_cond.usage][
-            "lighting_profile"] = use_cond.lighting_profile
-        data_class.conditions_bind[use_cond.usage][
-            "with_ideal_thresholds"] = use_cond.with_ideal_thresholds
+            "with_ideal_thresholds"
+        ] = use_cond.with_ideal_thresholds
 
-    with open(utilities.get_full_path(data_class.path_uc), 'w') as file:
-        file.write(json.dumps(
-            data_class.conditions_bind,
-            indent=4,
-            separators=(',', ': ')))+    with open(utilities.get_full_path(data_class.path_uc), "w") as file:
+        file.write(
+            json.dumps(data_class.conditions_bind, indent=4, separators=(",", ": "))
+        )