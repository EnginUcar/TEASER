# Created July 2015
# TEASER 4 Development Team

"""This module contains an example how to create a type Buidling, to retrofit
that building and to export that building to internal XML and a Modelica record
"""


def example_type_building():
<<<<<<< HEAD
=======


>>>>>>> 3c622f0c
    """"First thing we need to do is to import our Project API module"""

    from teaser.Project import Project

<<<<<<< HEAD
    """We instantiate the Project class. The parameter load_data = True \
    indicates
    that we load the XML data bases into our Project. This can take a few \
    sec."""

    prj = Project(load_data=True)

    """The five functions starting with type_bldg giving us the \
    opportunity to create the specific type building \
    (e.g. type_bldg_residential).
    The function automatically calculates all the necessary parameter. \
    If not specified different it uses vdi calculation method."""

    prj.type_bldg_residential(name="ResidentialBuilding",
                              year_of_construction=1988,
                              number_of_floors=2,
                              height_of_floors=3.5,
                              net_leased_area=100,
                              residential_layout=1,
                              neighbour_buildings=1,
                              attic=1,
                              cellar=1,
                              construction_type="heavy",
                              dormer=1)

    """To export the parameters to a Modelica record, we use the export_record
    function. path = None indicates, that we want to store the records in \
    TEASER'S Output folder"""

    prj.export_record(model_type='AixLibMultizone',
                      path=None)

    """Now we retrofit all buildings in the year 2015 (EnEV2014). \
    That includes new insulation layer and new windows. The name is changed \
    to Retrofit"""

    prj.name = "Project_Retrofit"
    prj.retrofit_all_buildings(2015)
    prj.export_record(model_type='AixLibMultizone',
                      path=None)

    """To load our retrofitted building in TEASER, we can save to project \
    into a XML file"""
=======
    """We instantiate the Project class. The parameter load_data = True indicates
    that we load the XML data bases into our Project. 
    This can take a few sec."""
    
    prj = Project(load_data = True)

    """The five functions starting with type_bldg giving us the opportunity to
    create the specific type building (e.g. type_bldg_residential). The function
    automatically calculates all the necessary parameter. If not specified different
    it uses vdi calculation method."""

    prj.type_bldg_residential(name = "ResidentialBuilding",
                              year_of_construction = 1988,
                              number_of_floors = 2,
                              height_of_floors = 3.5,
                              net_leased_area = 100,
                              residential_layout = 1,
                              neighbour_buildings = 1,
                              attic = 1,
                              cellar =  1,
                              construction_type = "heavy",
                              dormer = 1)

    """To export the parameters to a Modelica record, we use the export_record
    function. path = None indicates, that we want to store the records in 
    TEASER'S Output folder""" 
    
    prj.export_record(model_type = 'AixLib',
                      path = None)

    """Now we retrofit all buildings in the year 2015 (EnEV2014). That includes new 
    insulation layer and new windows. The name is changed to Retrofit"""

    prj.name = "Project_Retrofit"
    prj.retrofit_all_buildings(2015)
    prj.export_record(model_type = 'AixLib',
                      path = None)

    """To load our retrofitted building in TEASER, we can save to project into a
    XML file"""
>>>>>>> 3c622f0c

    prj.save_project("Retrofit_Building",
                     path=None)

    '''Save the human readable output txt'''
    prj.export_parameters_txt(path=None)

<<<<<<< HEAD
=======
    '''   
    Save the human readable output txt
    '''
    prj.save_citygml(path=None)
>>>>>>> 3c622f0c

if __name__ == '__main__':
    example_type_building()
    print("That's it! :)")<|MERGE_RESOLUTION|>--- conflicted
+++ resolved
@@ -7,60 +7,12 @@
 
 
 def example_type_building():
-<<<<<<< HEAD
-=======
 
 
->>>>>>> 3c622f0c
     """"First thing we need to do is to import our Project API module"""
 
     from teaser.Project import Project
 
-<<<<<<< HEAD
-    """We instantiate the Project class. The parameter load_data = True \
-    indicates
-    that we load the XML data bases into our Project. This can take a few \
-    sec."""
-
-    prj = Project(load_data=True)
-
-    """The five functions starting with type_bldg giving us the \
-    opportunity to create the specific type building \
-    (e.g. type_bldg_residential).
-    The function automatically calculates all the necessary parameter. \
-    If not specified different it uses vdi calculation method."""
-
-    prj.type_bldg_residential(name="ResidentialBuilding",
-                              year_of_construction=1988,
-                              number_of_floors=2,
-                              height_of_floors=3.5,
-                              net_leased_area=100,
-                              residential_layout=1,
-                              neighbour_buildings=1,
-                              attic=1,
-                              cellar=1,
-                              construction_type="heavy",
-                              dormer=1)
-
-    """To export the parameters to a Modelica record, we use the export_record
-    function. path = None indicates, that we want to store the records in \
-    TEASER'S Output folder"""
-
-    prj.export_record(model_type='AixLibMultizone',
-                      path=None)
-
-    """Now we retrofit all buildings in the year 2015 (EnEV2014). \
-    That includes new insulation layer and new windows. The name is changed \
-    to Retrofit"""
-
-    prj.name = "Project_Retrofit"
-    prj.retrofit_all_buildings(2015)
-    prj.export_record(model_type='AixLibMultizone',
-                      path=None)
-
-    """To load our retrofitted building in TEASER, we can save to project \
-    into a XML file"""
-=======
     """We instantiate the Project class. The parameter load_data = True indicates
     that we load the XML data bases into our Project. 
     This can take a few sec."""
@@ -85,23 +37,23 @@
                               dormer = 1)
 
     """To export the parameters to a Modelica record, we use the export_record
-    function. path = None indicates, that we want to store the records in 
-    TEASER'S Output folder""" 
-    
-    prj.export_record(model_type = 'AixLib',
-                      path = None)
+    function. path = None indicates, that we want to store the records in \
+    TEASER'S Output folder"""
 
-    """Now we retrofit all buildings in the year 2015 (EnEV2014). That includes new 
-    insulation layer and new windows. The name is changed to Retrofit"""
+    prj.export_record(model_type='AixLibMultizone',
+                      path=None)
+
+    """Now we retrofit all buildings in the year 2015 (EnEV2014). \
+    That includes new insulation layer and new windows. The name is changed \
+    to Retrofit"""
 
     prj.name = "Project_Retrofit"
     prj.retrofit_all_buildings(2015)
-    prj.export_record(model_type = 'AixLib',
-                      path = None)
+    prj.export_record(model_type='AixLibMultizone',
+                      path=None)
 
-    """To load our retrofitted building in TEASER, we can save to project into a
-    XML file"""
->>>>>>> 3c622f0c
+    """To load our retrofitted building in TEASER, we can save to project \
+    into a XML file"""
 
     prj.save_project("Retrofit_Building",
                      path=None)
@@ -109,13 +61,10 @@
     '''Save the human readable output txt'''
     prj.export_parameters_txt(path=None)
 
-<<<<<<< HEAD
-=======
     '''   
     Save the human readable output txt
     '''
     prj.save_citygml(path=None)
->>>>>>> 3c622f0c
 
 if __name__ == '__main__':
     example_type_building()
