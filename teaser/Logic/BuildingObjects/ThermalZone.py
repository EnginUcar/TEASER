--- conflicted
+++ resolved
@@ -547,13 +547,8 @@
         else:
             raise ValueError("specify calculation method correctly")
 
-<<<<<<< HEAD
-        self.calc_g_sunblind(orientation_win)
-        self.calc_window_area_list(orientation_win)
-=======
         self.fill_sunblind_list(orientation_win)
         self.fill_win_area_list(orientation_win)
->>>>>>> f0fd312b
 
     def compare_area_dicts(self, dict1, dict2):
         '''Compares the orientations of the dicts
@@ -566,15 +561,10 @@
                 dict1[key] = 0.0
         return dict1, dict2
 
-<<<<<<< HEAD
-    def calc_g_sunblind(self, orientation_dict):
-        '''calculates the g value if the sunblind is closed'''
-=======
     def fill_sunblind_list(self, orientation_dict):
         '''fills the g_sunblind_list in the right order with the right g values
         when the sundblind is closed (needed for modelica specific export)
         '''
->>>>>>> f0fd312b
 
         roof_help = 0.0
         for key in orientation_dict:
@@ -593,15 +583,10 @@
                         roof_help = window.shading_g_total
         self.g_sunblind_list.append(roof_help)
 
-<<<<<<< HEAD
-    def calc_window_area_list(self, orientation_dict):
-        '''calculates the window area list for modelica'''
-=======
     def fill_win_area_list(self, orientation_dict):
         '''fills the window_area_list in the right order with the right window
         areas (needed for modelica specific export)
         '''
->>>>>>> f0fd312b
 
         roof_help = 0.0
         for key in orientation_dict:
