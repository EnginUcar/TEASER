# created June 2015
# by TEASER4 Development Team
"""UseConditions18599

This module is a container for UseConditions following 18599 and SIA
"""

from teaser.Logic.BuildingObjects.UseConditions import UseConditions
import teaser.Data.SchemaBindings.UseConditions18599Bind as uc_bind
import teaser.Logic.Utilis as utilis
import warnings


class UseConditions18599(UseConditions):

    '''Use Conditions DIN 18599

    CLass that contains the boundary conditions of use for non-residential
    buildings defined in DIN V 18599-10


    Attributes
    ----------

    Note: the attributes description are the translation from DIN guideline

    USAGE AND OPERATION TIMES

    usage: str
        usage type - Nutzungsart

    typical_length:
        typical length of a usage zone - typische Zonenlaenge

    typical width:
        typical width of a usage zone - typische Zonenbreite

    usage_time : [int]
        usage time [begin, end] (h) -  Nutzungszeit

    daily_usage_hours : int
        daily usage time (h) - taegliche Nutzungsstunden

    yearly_usage_days : int
        operating days per year (d) - jaehrliche Nutzungstage

    yearly_usage_hours_day : int
        operating hours per year during daytime (h) -
        jaehrliche Nutzungsstunden zur Tagzeit

    yearly_usage_hours_night : int
        operating hours per year during nighttime (h) - jaehrliche
        Nutzungsstunden zur Nachtzeit

    daily_operation_ahu_cooling: int
        operating hours of AHU and cooling  - taegliche Betriebsstunden RLT und
        Kuehlung

    yearly_ahu_days : int
       operating days AHU per year (d) -  jaehrliche Betriebstage fuer RLT

    yearly_heating_days : int
        operating days heating per year - jaehrliche Betriebstage fuer Heizung

    yearly_cooling_days : int
        operating days Cooling per year (h) - jaehrliche Betriebstage
        fuer Kuehlung

    daily_operation_heating : int
        operating hours of heating (h) - taegliche Betriebsstunden Heizung

    LIGHTING

    maintained_illuminace : int
        maintained illuminance value (lx) - Wartungswert der
        Beleuchtungsstaerke

    usage_level_hight: float
        hight of the usage level (m)  - Hoehe der Nutzebene

    red_factor_visual : float
       reduction factor for visual task Sector -  Minderungsfaktor Bereich
       Sehaufgabe

    rel_absence : float
        relative absence - Raumindex

    room_index : float
        room Index - jaehrliche Betriebstage fuer Kuehlung

    part_load_factor_lighting : float
        part load factor of building usage time for lighting -
        Teilbetriebsfaktor der Gebaeudebetriebszeit fuer Beleuchtung

    ratio_conv_rad_lighting : float
        describes the ratio between convective and radiative heat transfer
        of the lighting

    ROOM CLIMATE

    set_temp_heat: float
        internal set temperature heating - Raum-Solltemperatur Heizung

    set_temp_cool: float
        internal set temperature cooling - Raum-Solltemperatur Kuehlung

    temp_set_back: float
        set back in reduced operation - Temperaturabsenkung reduzierter Betrieb

    min_temp_heat : float
        design minimal temperature heating -  Minimaltemperatur
        Auslegung Heizung

    max_temp_cool : float
        design maximal temperature cooling - Maximaltemperatur
        Auslegung Kuehlung

    rel_humidity : float
        relative humidity - Feuchteanforderung d

    min_air_exchange : float
        required minimal air exchange, due to usage -
        Mindestaussenluftvolumenstrom

    rel_absence_ahu : float
        relative absence for AHU - Relative Abwesenheit RLT

    part_load_factor_ahu: float
        part load factor of building usage time for AHU  - Teilbetriebsfaktor
        der Gebaeudebetriebszeit RLT

    cooling_time : [int]
      cooling time [begin, end] -  Beginn/Ende Betriebszeit RLT und Kuehlung

    heating_time : [int]
        heating time [begin, end] - Beginn/End Betriebszeit Heizung

    INTERNAL GAINS

    persons : int
        number of persons - Personen

    activity_type_persons : int
        persons activity

    ratio_conv_rad_persons : float
        describes the ratio between convective and radiative heat transfer
        of the persons

    profile_persons : [float]
        timeline of internal gains (persons) from 0 - 100 - Nutzungsprofil 
        Personen

    machines: float
        number of Machines  - Arbeitshilfen

    activity_type_machines : int
        machines activity

    ratio_conv_rad_machines : float
        describes the ratio between convective and radiative heat transfer
        of the lighting

    profile_machines : [float]
      timeline of internal gains (machines) from 0 - 100  -  Nutzungsprofil 
      Geraete

    lighting_power : float
        spec. elektr. Power for lighting - spez. Elektr.
        Leistung-Raumbeleuchtung
        
    profile_lighting : [float]
      timeline of internal gains (lighting) from 0 - 100  -  Nutzungsprofil 
      Licht

    MISC/AHU

    min_ahu: float
        min ahu  - minAHU

    max_ahu : float
      max ahu - maxAHU

    with_ahu : boolean
        with ahu - withAHU

    use_constant_ach_rate : boolean
        choose if a constant ACH rate should be used

    base_ach : float
        base value for the infiltration rate

    max_user_ach : float
        additional infiltration rate for maximum persons activity

    max_overheating_ach : list
        additional infiltration rate when overheating appears

    max_summer_ach : list
        additional infiltration rate in the summer with
        [infiltration_rate, Tmin, Tmax]

    winter_reduction : list
        reduction factor of userACH for cold weather with
        [infiltration_rate, Tmin, Tmax]
    '''

    def __init__(self, parent=None):
        '''Constructor UseConditions18599
        '''

        super(UseConditions18599, self).__init__(parent)

        self.usage = "Single office"

        self._typical_length = 123.0
        self._typical_width = 123.0

        self.usage_time = [7, 18]
        self.daily_usage_hours = 11
        self.yearly_usage_days = 250
        self.yearly_usage_hours_day = 2543
        self.yearly_usage_hours_night = 207
        self.daily_operation_ahu_cooling = 13
        self.yearly_ahu_days = 250
        self.yearly_heating_days = 250
        self.yearly_cooling_days = 250
        self.daily_operation_heating = 13

        self.maintained_illuminace = 500
        self.usage_level_hight = 0.8
        self.red_factor_visual = 0.84
        self.rel_absence = 0.3
        self.room_index = 0.9
        self.part_load_factor_lighting = 0.7
        self.ratio_conv_rad_lighting = 0.5

        self._set_temp_heat = 294.15
        self._set_temp_cool = 297.15
        self._temp_set_back = 4.0
        self._min_temp_heat = 20.0
        self._max_temp_cool = 26.0
        self._rel_humidity = 45
        self._min_air_exchange = 0.5
        self.rel_absence_ahu = 0.3
        self.part_load_factor_ahu = 1.0
        self.cooling_time = [5, 18]
        self.heating_time = [5, 18]

<<<<<<< HEAD
        self._persons = 0
        self.activity_type_persons = 3  # physical activity
        self.ratio_conv_rad_persons = 0.5
        self._profile_persons = []
        self._machines = 0.0
        self.activity_type_machines = 2
        self.ratio_conv_rad_machines = 0.5
        self._profile_machines = []
        self._lighting_power = 0.0
        self._profile_lighting = None

=======
        self._persons = 5.0
        self.profile_persons = [0.0, 0.0, 0.0, 0.0, 0.0, 0.0, 0.0, 0.2, 0.4,
                                0.6, 0.8, 0.8, 0.4, 0.6, 0.8, 0.8, 0.4, 0.2,
                                0.0, 0.0, 0.0, 0.0, 0.0, 0.0]
        self._machines = 7.0
        self.profile_machines = [0.1, 0.1, 0.1, 0.1, 0.1, 0.1, 0.1, 0.2, 0.4,
                                 0.6, 0.8, 0.8, 0.4, 0.6, 0.8, 0.8, 0.4, 0.2,
                                 0.1, 0.1, 0.1, 0.1, 0.1, 0.1]
        self._lighting_power = 15.9
        
>>>>>>> 41013cb7
        self._min_ahu = 0.0
        self._max_ahu = 2.6
        self.with_ahu = True

        self.use_constant_ach_rate = False
        self.base_ach = 0.2
        self.max_user_ach = 1.0
        self.max_overheating_ach = [3.0, 2.0]
        self.max_summer_ach = [1.0, 273.15 + 10, 273.15 + 17]
        self.winter_reduction = [0.2, 273.15, 273.15 + 10]

    def load_use_conditions(self, zone_usage):
        '''load typical use conditions

        loads Use conditions specified in the XML, according to 18599

        Parameters
        ----------
        zone_usage : str
            code list for zone_usage according to 18599
        '''

        ass_error_1 = ("you need to specify parents for "
                       "use cond and thermal zone")

        assert self.parent.parent.parent is not None, ass_error_1

        for usage in \
            self.parent.parent.parent.data.conditions_bind.\
                UseConditions18599:

            if usage.usage == zone_usage:

                self.typical_length = usage.typical_length
                self.typical_width = usage.typical_width

                self.usage = usage.usage
                self.usage_time = usage.UsageOperationTime.usage_time
                self.daily_usage_hours = \
                    usage.UsageOperationTime.daily_usage_hours
                self.yearly_usage_days = \
                    usage.UsageOperationTime.yearly_usage_days
                self.yearly_usage_hours_day = \
                    usage.UsageOperationTime.yearly_usage_hours_day
                self.yearly_usage_hours_night = \
                    usage.UsageOperationTime.yearly_usage_hours_night
                self.daily_operation_ahu_cooling = \
                    usage.UsageOperationTime.daily_operation_ahu_cooling
                self.yearly_heating_days = \
                    usage.UsageOperationTime.yearly_heating_days
                self.yearly_ahu_days = \
                    usage.UsageOperationTime.yearly_ahu_days
                self.yearly_cooling_days = \
                    usage.UsageOperationTime.yearly_cooling_days
                self.daily_operation_heating = \
                    usage.UsageOperationTime.daily_operation_heating

                self.maintained_illuminace = \
                    usage.Lighting.maintained_illuminace
                self.usage_level_hight = usage.Lighting.usage_level_hight
                self.red_factor_visual = usage.Lighting.red_factor_visual
                self.rel_absence = usage.Lighting.rel_absence
                self.room_index = usage.Lighting.room_index
                self.part_load_factor_lighting = \
                    usage.Lighting.part_load_factor_lighting
                self.ratio_conv_rad_lighting = \
                    usage.Lighting.ratio_conv_rad_lighting

                self.set_temp_heat = usage.RoomClimate.set_temp_heat
                self.set_temp_cool = usage.RoomClimate.set_temp_cool
                self.temp_set_back = usage.RoomClimate.temp_set_back
                self.min_temp_heat = usage.RoomClimate.min_temp_heat
                self.max_temp_cool = usage.RoomClimate.max_temp_cool
                self.rel_humidity = usage.RoomClimate.rel_humidity
                self.cooling_time = usage.RoomClimate.cooling_time
                self.heating_time = usage.RoomClimate.heating_time
                self.min_air_exchange = usage.RoomClimate.min_air_exchange
                self.rel_absence_ahu = usage.RoomClimate.rel_absence_ahu
                self.part_load_factor_ahu = \
                    usage.RoomClimate.part_load_factor_ahu

                self.persons = usage.InternalGains.persons
                self.profile_persons = usage.InternalGains.profile_persons
                self.machines = usage.InternalGains.machines
                self.profile_machines = usage.InternalGains.profile_machines
                self.lighting_power = usage.InternalGains.lighting_power
                self.profile_lighting = usage.InternalGains.profile_lighting
                self.min_ahu = usage.AHU.min_ahu
                self.max_ahu = usage.AHU.max_ahu
                self.with_ahu = usage.AHU.with_ahu

    def save_use_conditions(self, path=None, file_name=None):
        '''Use conditions saver.

        Saves use conditions according to their usage type in the the XML file
        for use conditions in InputData. If the Project parent is set, it
        automatically saves it to the file given in Project.data. Alternatively
        you can specify a path to a file of UseConditions. If this
        file does not exist, a new file is created.

        Parameters
        ----------

        path : str
            path where unique file should be stored
        name : str
            name of of unique file
        '''

        if self.parent is not None:
            path = self.parent.parent.parent.data.path_uc
            xml_parse = self.parent.parent.parent.data.conditions_bind
        else:
            path = path + "\\" + file_name + ".xml"
            try:
                xml_file = open(utilis.get_full_path(path))
                xml_parse = uc_bind.CreateFromDocument(xml_file.read())
            except:
                xml_parse = uc_bind.UseConditions()

        add_to_xml = True

        for check in xml_parse.UseConditions18599:
            if check.usage == self.usage:
                warnings.warn("Usage already exist in this XML, consider " +
                              "revising your inputs. The UseConditions is  " +
                              "NOT saved into XML")
                add_to_xml = False
                break

        if add_to_xml is True:

            usage_pyxb = uc_bind.UseConditions18599Type()
            usage_pyxb.UsageOperationTime = uc_bind.UsageOperationTimeType()
            usage_pyxb.Lighting = uc_bind.LightingType()
            usage_pyxb.RoomClimate = uc_bind.RoomClimateType()
            usage_pyxb.InternalGains = uc_bind.InternalGainsType()
            usage_pyxb.AHU = uc_bind.AHUType()

            usage_pyxb.usage = self.usage

            usage_pyxb.UsageOperationTime.usage_time =\
                self.usage_time
            usage_pyxb.UsageOperationTime.daily_usage_hours = \
                self.daily_usage_hours
            usage_pyxb.UsageOperationTime.yearly_usage_days = \
                self.yearly_usage_days
            usage_pyxb.UsageOperationTime.yearly_usage_hours_day = \
                self.yearly_usage_hours_day
            usage_pyxb.UsageOperationTime.yearly_usage_hours_night = \
                self.yearly_usage_hours_night
            usage_pyxb.UsageOperationTime.daily_operation_ahu_cooling = \
                self.daily_operation_ahu_cooling
            usage_pyxb.UsageOperationTime.yearly_heating_days = \
                self.yearly_heating_days
            usage_pyxb.UsageOperationTime.yearly_ahu_days = \
                self.yearly_ahu_days
            usage_pyxb.UsageOperationTime.yearly_cooling_days = \
                self.yearly_cooling_days
            usage_pyxb.UsageOperationTime.daily_operation_heating = \
                self.daily_operation_heating

            usage_pyxb.Lighting.maintained_illuminace = \
                self.maintained_illuminace
            usage_pyxb.Lighting.usage_level_hight = self.usage_level_hight
            usage_pyxb.Lighting.red_factor_visual = self.red_factor_visual
            usage_pyxb.Lighting.rel_absence = self.rel_absence
            usage_pyxb.Lighting.room_index = self.room_index
            usage_pyxb.Lighting.part_load_factor_lighting = \
                self.part_load_factor_lighting
            usage_pyxb.Lighting.ratio_conv_rad_lighting = \
                self.ratio_conv_rad_lighting

            usage_pyxb.RoomClimate.set_temp_heat = self.set_temp_heat
            usage_pyxb.RoomClimate.set_temp_cool = self.set_temp_cool
            usage_pyxb.RoomClimate.temp_set_back = self.temp_set_back
            usage_pyxb.RoomClimate.min_temp_heat = self.min_temp_heat
            usage_pyxb.RoomClimate.max_temp_cool = self.max_temp_cool
            usage_pyxb.RoomClimate.rel_humidity = self.rel_humidity
            usage_pyxb.RoomClimate.cooling_time = self.cooling_time
            usage_pyxb.RoomClimate.heating_time = self.heating_time
            usage_pyxb.RoomClimate.min_air_exchange = self.min_air_exchange
            usage_pyxb.RoomClimate.rel_absence_ahu = self.rel_absence_ahu
            usage_pyxb.RoomClimate.part_load_factor_ahu = \
                self.part_load_factor_ahu

            usage_pyxb.InternalGains.persons = self.persons
            usage_pyxb.InternalGains.profile_persons = self.profile_persons
            usage_pyxb.InternalGains.machines = self.machines
            usage_pyxb.InternalGains.profile_machines = self.profile_machines
            usage_pyxb.InternalGains.lighting_power = self.lighting_power
            usage_pyxb.InternalGains.profile_lighting = self.profile_lighting
            
            usage_pyxb.AHU.min_ahu = self.min_ahu
            usage_pyxb.AHU.max_ahu = self.max_ahu
            usage_pyxb.AHU.with_ahu = self.with_ahu
            usage_pyxb.typical_length = self.typical_length
            usage_pyxb.typical_width = self.typical_width

            xml_parse.append(usage_pyxb)

            out_file = open(utilis.get_full_path(path), 'w')

            out_file.write(xml_parse.toDOM().toprettyxml())

    @property
    def typical_length(self):
        return self._typical_length

    @typical_length.setter
    def typical_length(self, value):

        if self.parent is not None:
            self.parent.typical_length = self._typical_length

        self._typical_length = value

    @property
    def typical_width(self):
        return self._typical_width

    @typical_width.setter
    def typical_width(self, value):

        if self.parent is not None:
            self.parent.typical_width = self._typical_width

        self._typical_width = value
    @property
    def profile_persons(self):
        return self._profile_persons

    @profile_persons.setter
    def profile_persons(self, value):
        
        if self._profile_persons is None:
            pass
        else:
            if self.parent.parent.file_internal_gains is None:
                self.parent.parent.file_internal_gains = ("\\InternalGains_" +
                                               self.parent.parent.name +
                                               ".mat")
        self._profile_persons = value
                     
    @property
    def profile_machines(self):
        return self._profile_machines

    @profile_machines.setter
    def profile_machines(self, value):
        
        if self._profile_machines is None:
            pass
        else:
            if self.parent.parent.file_internal_gains is None:
                self.parent.parent.file_internal_gains = ("\\InternalGains_" +
                                               self.parent.parent.name +
                                               ".mat")
        self._profile_machines = value  
                                 
    @property
    def profile_lighting(self):
        return self._profile_lighting

    @profile_lighting.setter
    def profile_lighting(self, value):
        
        if self._profile_lighting is None:
            pass
        else:
            if self.parent.parent.file_internal_gains is None:
                self.parent.parent.file_internal_gains = ("\\InternalGains_" +
                                               self.parent.parent.name +
                                               ".mat")
                                           
        self._profile_lighting = value
        
    @property
    def set_temp_heat(self):
        return self._set_temp_heat

    @set_temp_heat.setter
    def set_temp_heat(self, value):

        if isinstance(value, float):
            pass
        elif value is None:
            pass
        else:
            try:
                value = float(value)
            except:
                raise ValueError("Can't convert temperature to float")        
        
        if self._set_temp_heat is None:
            pass
        else:
            if self.parent.parent.file_set_t is None:
                self.parent.parent.file_set_t = ("\\TSet" +
                                               self.parent.parent.name +
                                               ".mat")
                                           
        self._set_temp_heat = value
        
    @property
    def set_temp_cool(self):
        return self._set_temp_cool

    @set_temp_cool.setter
    def set_temp_cool(self, value):
                
        if isinstance(value, float):
            pass
        elif value is None:
            pass
        else:
            try:
                value = float(value)
            except:
                raise ValueError("Can't convert temperature to float")  

        if self._set_temp_cool is None:
            pass
        else:
            if self.parent.parent.file_set_t is None:
                self.parent.parent.file_set_t = ("\\TSet_" +
                                               self.parent.parent.name +
                                               ".mat")
                                           
        self._set_temp_cool = value
          
    @property
    def temp_set_back(self):        
        return self._temp_set_back

    @temp_set_back.setter
    def temp_set_back(self, value):

        if isinstance(value, float):
            self._temp_set_back = value
        elif value is None:
            self._temp_set_back = value
        else:
            try:
                value = float(value)
                self._temp_set_back = value
            except:
                raise ValueError("Can't convert temperature to float")
                
    @property
    def min_temp_heat(self):        
        return self._min_temp_heat

    @min_temp_heat.setter
    def min_temp_heat(self, value):

        if isinstance(value, float):
            self._min_temp_heat = value
        elif value is None:
            self._min_temp_heat = value
        else:
            try:
                value = float(value)
                self._min_temp_heat = value
            except:
                raise ValueError("Can't convert temperature to float")
    @property
    def max_temp_cool(self):        
        return self._max_temp_cool

    @max_temp_cool.setter
    def max_temp_cool(self, value):

        if isinstance(value, float):
            self._max_temp_cool = value
        elif value is None:
            self._max_temp_cool = value
        else:
            try:
                value = float(value)
                self._max_temp_cool = value
            except:
                raise ValueError("Can't convert temperature to float")
                
    @property
    def rel_humidity(self):        
        return self._rel_humidity

    @rel_humidity.setter
    def rel_humidity(self, value):

        if isinstance(value, float):
            pass
        elif value is None:
            pass
        else:
            try:
                value = float(value)
            except:
                raise ValueError("Can't convert humidity to float")

        if self._rel_humidity is None:
            pass
        else:
            if self.parent.parent.file_ahu is None:
                self.parent.parent.file_ahu = ("\\AHU_" +
                                               self.parent.parent.name +
                                               ".mat")                 
        self._rel_humidity = value  

    @property
    def min_air_exchange(self):
        return self._min_air_exchange

    @min_air_exchange.setter
    def min_air_exchange(self, value):

        if isinstance(value, float):
            pass
        elif value is None:
            pass
        else:
            try:
                value = float(value)
            except:
                raise ValueError("Can't convert min_air_exchange to float")

        if self._min_air_exchange is None:
            pass
        else:
            if self.parent.parent.file_ahu is None:
                self.parent.parent.file_ahu = ("\\AHU_" +
                                               self.parent.parent.name +
                                               ".mat")                 
        self._min_air_exchange = value
                
    @property
    def min_ahu(self):
        return self._min_ahu

    @min_ahu.setter
    def min_ahu(self, value):

        if isinstance(value, float):
            pass
        elif value is None:
            pass
        else:
            try:
                value = float(value)
            except:
                raise ValueError("Can't convert AHU airflow to float") 

        if self._min_ahu is None:
            pass
        else:
            if self.parent.parent.file_ahu is None:
                self.parent.parent.file_ahu = ("\\AHU_" +
                                               self.parent.parent.name +
                                               ".mat")                 
        self._min_ahu = value
              
    @property
    def max_ahu(self):
        return self._max_ahu

    @max_ahu.setter
    def max_ahu(self, value):

        if isinstance(value, float):
            pass
        elif value is None:
            pass
        else:
            try:
                value = float(value)
            except:
                raise ValueError("Can't convert AHU airflow to float") 

        if self._max_ahu is None:
            pass
        else:
            if self.parent.parent.file_ahu is None:
                self.parent.parent.file_ahu = ("\\AHU_" +
                                               self.parent.parent.name +
                                               ".mat")                 
        self._max_ahu = value
                
    @property
    def persons(self):
        return self._persons

    @persons.setter
    def persons(self, value):

        if isinstance(value, float):
            pass
        elif value is None:
            pass
        else:
            try:
                value = float(value)
            except:
                raise ValueError("Can't convert persons to float")

        if self._persons is None:
            pass
        else:
            if self.parent.parent.file_internal_gains is None:
                self.parent.parent.file_internal_gains = ("\\InternalGains_" +
                                               self.parent.parent.name +
                                               ".mat")           
        self._persons = value
                        
    @property
    def machines(self):
        return self._machines

    @machines.setter
    def machines(self, value):

        if isinstance(value, float):
            pass
        elif value is None:
            pass
        else:
            try:
                value = float(value)
            except:
                raise ValueError("Can't convert machines to float")

        if self._machines is None:
            pass
        else:
            if self.parent.parent.file_internal_gains is None:
                self.parent.parent.file_internal_gains = ("\\InternalGains_" +
                                               self.parent.parent.name +
                                               ".mat")           
        self._machines = value
                
    @property
    def lighting_power(self):
        return self._lighting_power

    @lighting_power.setter
    def lighting_power(self, value):

        if isinstance(value, float):
            pass
        elif value is None:
            pass
        else:
            try:
                value = float(value)
            except:
                raise ValueError("Can't convert lighting_power to float")

        if self._lighting_power is None:
            pass
        else:
            if self.parent.parent.file_internal_gains is None:
                self.parent.parent.file_internal_gains = ("\\InternalGains_" +
                                               self.parent.parent.name +
                                               ".mat")           
        self._lighting_power = value<|MERGE_RESOLUTION|>--- conflicted
+++ resolved
@@ -247,31 +247,22 @@
         self.cooling_time = [5, 18]
         self.heating_time = [5, 18]
 
-<<<<<<< HEAD
-        self._persons = 0
-        self.activity_type_persons = 3  # physical activity
+		self._persons = 5.0
+		self.activity_type_persons = 3  # physical activity
         self.ratio_conv_rad_persons = 0.5
-        self._profile_persons = []
-        self._machines = 0.0
-        self.activity_type_machines = 2
-        self.ratio_conv_rad_machines = 0.5
-        self._profile_machines = []
-        self._lighting_power = 0.0
-        self._profile_lighting = None
-
-=======
-        self._persons = 5.0
         self.profile_persons = [0.0, 0.0, 0.0, 0.0, 0.0, 0.0, 0.0, 0.2, 0.4,
                                 0.6, 0.8, 0.8, 0.4, 0.6, 0.8, 0.8, 0.4, 0.2,
                                 0.0, 0.0, 0.0, 0.0, 0.0, 0.0]
         self._machines = 7.0
+		self.activity_type_machines = 2
+        self.ratio_conv_rad_machines = 0.5
         self.profile_machines = [0.1, 0.1, 0.1, 0.1, 0.1, 0.1, 0.1, 0.2, 0.4,
                                  0.6, 0.8, 0.8, 0.4, 0.6, 0.8, 0.8, 0.4, 0.2,
                                  0.1, 0.1, 0.1, 0.1, 0.1, 0.1]
-        self._lighting_power = 15.9
-        
->>>>>>> 41013cb7
-        self._min_ahu = 0.0
+		self._lighting_power = 15.9
+		self._profile_lighting = [0.0, 0.0, 0.0, 0.0, 0.0, 0.0, 1.0, 1.0, 1.0,
+								  1.0, 1.0, 1.0, 1.0, 1.0, 1.0, 1.0, 1.0, 1.0,
+								  0.0, 0.0, 0.0, 0.0, 0.0, 0.0]        self._min_ahu = 0.0
         self._max_ahu = 2.6
         self.with_ahu = True
 
