# created June 2015
# by TEASER4 Development Team


import math
from teaser.Logic.BuildingObjects.TypeBuildings.TypeBuilding\
 import TypeBuilding
from teaser.Logic.BuildingObjects.ThermalZone import ThermalZone
from teaser.Logic.BuildingObjects.TypeBuildings.UseConditions18599\
 import UseConditions18599 as UseCond
from teaser.Logic.BuildingObjects.BuildingPhysics.GroundFloor\
 import GroundFloor
from teaser.Logic.BuildingObjects.BuildingPhysics.OuterWall import OuterWall
from teaser.Logic.BuildingObjects.BuildingPhysics.Rooftop import Rooftop
from teaser.Logic.BuildingObjects.BuildingPhysics.InnerWall import InnerWall
from teaser.Logic.BuildingObjects.BuildingPhysics.Window import Window
from teaser.Logic.BuildingObjects.BuildingPhysics.Floor import Floor
from teaser.Logic.BuildingObjects.BuildingPhysics.Ceiling import Ceiling


class Office(TypeBuilding):
    '''Type Office Building

    Subclass from TypeBuilding to represent office buildings. Allows for
    easier distinction between different building types and specific functions
    and attributes.
    Superclass for institute building.

    German office building, containing 6 zones. Each zone has 4 outer walls,
    4 windows a roof and a floor. Default values are given according to BMVBS.
    Changing these default values is expert mode.

    Parameters
    ----------
    parent: Project()
        The parent class of this object, the Project the Building belongs
        to. Allows for better control of hierarchical structures.
        Default is None

    name : str
        individual name

    year_of_construction : int
        year of first construction

    number_of_floors : int
        number of floors above ground

    height_of_floors : float
        average height of the floors

    net_leased_area : float
        total net leased area of building

    with_ahu : boolean
        if building has a central AHU or not    

    office_layout : int
        type of floor plan (default = 0)

        0: use default values
        1: elongated 1 floor
        2: elongated 2 floors
        3: compact

    window_layout : int
        type of window layout (default = 0)

        0: use default values
        1: punctuated facade
        2: banner facade
        3: full glazing

    construction_type : str
        construction type (default = "heavy")

        heavy: heavy construction
        light: light construction


    Note
    ----------
    
    The listed attributes are just the ones that are set by the user
    calculated values are not included in this list.


    Attributes
    ----------
   
    zone_area_factors : dict
        This dictionary contains the name of the zone (str), the
        zone area factor (float) and the zone usage (str). The values can be
        taken from Lichtmess

    outer_wall_names : dict
        This dictionary contains the name of the outer walls, their orientation
        and tilt

    roof_names : dict
        This dictionary contains the name of the roofs, their orientation
        and tilt

    ground_floor_names : dict
        This dictionary contains the name of the ground floors, their
        orientation and tilt

    window_names : dict
        This dictionary contains the name of the window, their
        orientation and tilt

    inner_wall_names : dict
        This dictionary contains the name of the inner walls, their
        orientation and tilt

    ceiling_names : dict
        This dictionary contains the name of the ceilings, their
        orientation and tilt

    floor_names : dict
        This dictionary contains the name of the floors, their
        orientation and tilt

    gross_factor : float
        gross factor used to calculate the area of the different zones

    est_factor_wall_area : float
        estimation factor to calculate outer wall area

    est_exponent_wall : float
        another estimation factor to calculate outer wall area

    est_factor_win_area : float
        estimation factor to calculate window area

    est_exponent_win : float
        another estimation factor to calculate window area

    '''

    def __init__(self,
                 parent=None,
                 name=None,
                 year_of_construction=None,
                 number_of_floors=None,
                 height_of_floors=None,
                 net_leased_area=None,
                 with_ahu=False,
                 office_layout=None,
                 window_layout=None,
                 construction_type=None):
        '''Constructor of Office

        
        '''
        super(Office, self).__init__(parent, 
                                     name,
                                     year_of_construction,
                                     number_of_floors,
                                     height_of_floors,
                                     net_leased_area, 
                                     with_ahu)

        self.office_layout = office_layout
        self.window_layout = window_layout
        self.construction_type = construction_type
        # Parameters are default values for current
        # calculation following Lichtmess

        # [area factor, usage type(has to be set)]
        self.zone_area_factors = \
            {"Meeting": [0.04, "Meeting, Conference, seminar"],
             "Storage": [0.15, "Stock, technical equipment, archives"],
             "Office": [0.5, "Group Office (between 2 and 6 employees)"],
             "Restroom": [0.04, "WC and sanitary rooms in non-residential buildings"],
             "ICT": [0.02, "Data center"],
             "Floor": [0.25, "Traffic area"]}

        # [tilt, orientation]
        self.outer_wall_names = {"Exterior Facade North": [90, 0],
                                 "Exterior Facade East": [90, 90],
                                 "Exterior Facade South": [90, 180],
                                 "Exterior Facade West": [90, 270]}

        self.roof_names = {"Rooftop": [0, -1]}

        self.ground_floor_names = {"Ground Floor": [0, -2]}

        self.window_names = {"Window Facade North": [90, 0],
                             "Window Facade East": [90, 90],
                             "Window Facade South": [90, 180],
                             "Window Facade West": [90, 270]}

        self.inner_wall_names = {"InnerWall": [90, 0]}

        self.ceiling_names = {"Ceiling": [0, -1]}

        self.floor_names = {"Floor": [0, -2]}

        self.gross_factor = 1.15
        self.est_factor_wall_area = 0.7658
        self.est_exponent_wall = 0.9206
        self.est_factor_win_area = 0.074
        self.est_exponent_win = 1.0889

        # estimated intermediate calculated values
        self._est_outer_wall_area = 0
        self._est_win_area = 0
        self._est_roof_area = 0
        self._est_floor_area = 0
        self._est_facade_area = 0
        self._est_width = 0
        self._est_length = 0

        if self.window_layout == 0:
            self.corr_factor_wall = 1.0
            self.corr_factor_win = 1.0
        elif self.window_layout == 1:
            self.corr_factor_wall = 0.75
            self.corr_factor_win = 0.25
        elif self.window_layout == 2:
            self.corr_factor_wall = 0.5
            self.corr_factor_win = 0.5
        elif self.window_layout == 3:
            self.corr_factor_wall = 0.1
            self.corr_factor_win = 0.9
        else:
            raise ValueError("window_layout value has to be between 0 - 3")

        if self.office_layout == 0 or self.office_layout == 1:
            self._est_width = 13.0
        elif self.office_layout == 2:
            self._est_width = 15.0
        elif self.office_layout == 3:
            self._est_width = math.sqrt((self.net_leased_area / 
                                         self.number_of_floors) * 
                                         self.gross_factor)
        else:
            raise ValueError("office_layout value has to be between 0 - 3")

        self._est_length = ((self.net_leased_area / self.number_of_floors) * 
                            self.gross_factor) / self._est_width

<<<<<<< HEAD

        if self.with_ahu is True:
            self.central_ahu.profile_temperature = (7*[293.15] +
                                                    12*[295.15] +
                                                    6*[293.15])
            self.central_ahu.profile_min_relative_humidity = (25*[0.45])
            self.central_ahu.profile_max_relative_humidity = (25*[0.55])
            self.central_ahu.profile_v_flow = (7*[0.0] + 12*[1.0] +  6*[0.0])
        """
        self.file_ahu = "\Tables\asdasdOffice\AHU_Office.mat"
        self.file_internal_gains = "./Tables/Office/InternalGains_Office.mat"
        self.file_set_t = "\Tables\zOffice\Tset_Office.mat"
        self.file_weather = "./Tables/" + self.parent.weather_file_name
        """
=======
        self.file_ahu = "Office/AHU_Office.mat"
        self.file_internal_gains = "Office/InternalGains_Office.mat"
        self.file_set_t = "Office/Tset_Office.mat"
        self.file_weather = self.parent.weather_file_name

>>>>>>> 951cb9bf
    def generate_office(self):
        '''Generates an office building.

        With given values, this class generates a type building according to
        TEASER requirements.

        '''
        #help area for the correct building area setting while using typeBldgs
        type_bldg_area = self.net_leased_area
        self.net_leased_area = 0.0
        # create zones with their corresponding area, name and usage
        for key, value in self.zone_area_factors.items():
            zone = ThermalZone(self)
            zone.area = type_bldg_area * value[0]
            zone.name = key
            use_cond = UseCond(zone)
            use_cond.load_use_conditions(value[1])
            zone.use_conditions = use_cond

            zone.use_conditions.persons = zone.area * 0.01 * \
                zone.use_conditions.persons
            zone.use_conditions.machines = zone.area * 0.01 * \
                zone.use_conditions.machines

            # self.thermal_zones.append(zone)

        # statistical estimation of the facade

        self._est_outer_wall_area = self.est_factor_wall_area * \
                                type_bldg_area ** self.est_exponent_wall
        self._est_win_area = self.est_factor_win_area * \
                             type_bldg_area ** self.est_exponent_win
        self._est_roof_area = (type_bldg_area / self.number_of_floors) * \
                              self.gross_factor
        self._est_floor_area = (type_bldg_area / self.number_of_floors) * \
                               self.gross_factor

        # manipulation of wall according to facade design 
        # (received from window_layout)

        self._est_facade_area = self._est_outer_wall_area + self._est_win_area

        if not self.window_layout == 0:
            self._est_outer_wall_area = self._est_facade_area * \
                                        self.corr_factor_wall
            self._est_win_area = self._est_facade_area * self.corr_factor_win
        else:
            pass

        # set the facade area to the four orientations

        for key, value in self.outer_wall_names.items():
            # North and South
            if value[1] == 0 or value[1] == 180:
                self.outer_area[value[1]] = self._est_outer_wall_area * \
                 (self._est_length / (2 * self._est_width + 2 * self._est_length))
            # East and West
            elif value[1] == 90 or value[1] == 270:

                self.outer_area[value[1]] = self._est_outer_wall_area * \
                (self._est_width / (2 * self._est_width + 2 * self._est_length))
            for zone in self.thermal_zones:
                # create wall and set building elements
                outer_wall = OuterWall(zone)
                outer_wall.load_type_element(self.year_of_construction,
                                             self.construction_type)
                outer_wall.name = key
                outer_wall.tilt = value[0]
                outer_wall.orientation = value[1]

        for key, value in self.window_names.items():

            if value[1] == 0 or value[1] == 180:

                self.window_area[value[1]] = self._est_win_area * \
                (self._est_length / (2 * self._est_width + 2 * self._est_length))

            elif value[1] == 90 or value[1] == 270:

                self.window_area[value[1]] = self._est_win_area * \
                (self._est_width / (2 * self._est_width + 2 * self._est_length))

            '''
            There is no real classification for windows, so this is a bit hard
            code - will be fixed sometime.
            '''
            for zone in self.thermal_zones:
                window = Window(zone)
                window.load_type_element(self.year_of_construction,
                                         "Kunststofffenster, Isolierverglasung")
                window.name = key
                window.tilt = value[0]
                window.orientation = value[1]

        for key, value in self.roof_names.items():

            self.outer_area[value[1]] = self._est_roof_area

            for zone in self.thermal_zones:
                roof = Rooftop(zone)
                roof.load_type_element(self.year_of_construction,
                                       self.construction_type)
                roof.name = key
                roof.tilt = value[0]
                roof.orientation = value[1]
                # zone.outer_walls.append(roof)

        for key, value in self.ground_floor_names.items():

            self.outer_area[value[1]] = self._est_floor_area

            for zone in self.thermal_zones:
                ground_floor = GroundFloor(zone)
                ground_floor.load_type_element(self.year_of_construction,
                                               self.construction_type)
                ground_floor.name = key
                ground_floor.tilt = value[0]
                ground_floor.orientation = value[1]
                # zone.outer_walls.append(ground_floor)

        for key, value in self.inner_wall_names.items():

            for zone in self.thermal_zones:
                inner_wall = InnerWall(zone)
                inner_wall.load_type_element(self.year_of_construction,
                                             self.construction_type)
                inner_wall.name = key
                inner_wall.tilt = value[0]
                inner_wall.orientation = value[1]
                # zone.inner_walls.append(inner_wall)

        if self.number_of_floors > 1:

            for key, value in self.ceiling_names.items():

                for zone in self.thermal_zones:
                    ceiling = Ceiling(zone)
                    ceiling.load_type_element(self.year_of_construction,
                                              self.construction_type)
                    ceiling.name = key
                    ceiling.tilt = value[0]
                    ceiling.orientation = value[1]
                    # zone.inner_walls.append(ceiling)

            for key, value in self.floor_names.items():

                for zone in self.thermal_zones:
                    floor = Floor(zone)
                    floor.load_type_element(self.year_of_construction,
                                            self.construction_type)
                    floor.name = key
                    floor.tilt = value[0]
                    floor.orientation = value[1]
                    # zone.inner_walls.append(floor)
        else:
            pass

        for key, value in self.outer_area.items():
            self.set_outer_wall_area(value, key)
        for key, value in self.window_area.items():
            self.set_window_area(value, key)

        for zone in self.thermal_zones:
            zone.set_inner_wall_area()
            zone.set_volume_zone()

    @property
    def office_layout(self):
        return self._office_layout

    @office_layout.setter
    def office_layout(self, value):
        if value is not None:
            self._office_layout = value
        else:
            self._office_layout = 0

    @property
    def window_layout(self):
        return self._window_layout

    @window_layout.setter
    def window_layout(self, value):
        if value is not None:
            self._window_layout = value
        else:
            self._window_layout = 0

    @property
    def construction_type(self):
        return self._construction_type

    @construction_type.setter
    def construction_type(self, value):
        if value is not None:
            if value == "heavy" or value == "light":
                self._construction_type = value
            else:
                raise ValueError("Construction_type has to be light or heavy")
        else:
            self._construction_type = "heavy"<|MERGE_RESOLUTION|>--- conflicted
+++ resolved
@@ -241,28 +241,16 @@
         self._est_length = ((self.net_leased_area / self.number_of_floors) * 
                             self.gross_factor) / self._est_width
 
-<<<<<<< HEAD
-
-        if self.with_ahu is True:
+        self.file_ahu = "./Tables/Office/AHU_Office.mat"
+        self.file_internal_gains = "./Tables/Office/InternalGains_Office.mat"
+        self.file_set_t = "./Tables/Office/Tset_Office.mat"
+        self.file_weather = "./Tables/" + self.parent.weather_file_name		if self.with_ahu is True:
             self.central_ahu.profile_temperature = (7*[293.15] +
                                                     12*[295.15] +
                                                     6*[293.15])
             self.central_ahu.profile_min_relative_humidity = (25*[0.45])
             self.central_ahu.profile_max_relative_humidity = (25*[0.55])
             self.central_ahu.profile_v_flow = (7*[0.0] + 12*[1.0] +  6*[0.0])
-        """
-        self.file_ahu = "\Tables\asdasdOffice\AHU_Office.mat"
-        self.file_internal_gains = "./Tables/Office/InternalGains_Office.mat"
-        self.file_set_t = "\Tables\zOffice\Tset_Office.mat"
-        self.file_weather = "./Tables/" + self.parent.weather_file_name
-        """
-=======
-        self.file_ahu = "Office/AHU_Office.mat"
-        self.file_internal_gains = "Office/InternalGains_Office.mat"
-        self.file_set_t = "Office/Tset_Office.mat"
-        self.file_weather = self.parent.weather_file_name
-
->>>>>>> 951cb9bf
     def generate_office(self):
         '''Generates an office building.
 
