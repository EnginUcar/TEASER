# created June 2015
# by TEASER4 Development Team


import math
from teaser.Logic.BuildingObjects.TypeBuildings.TypeBuilding\
 import TypeBuilding
from teaser.Logic.BuildingObjects.ThermalZone import ThermalZone
from teaser.Logic.BuildingObjects.TypeBuildings.UseConditions18599\
 import UseConditions18599 as UseCond
from teaser.Logic.BuildingObjects.BuildingPhysics.GroundFloor\
 import GroundFloor
from teaser.Logic.BuildingObjects.BuildingPhysics.OuterWall import OuterWall
from teaser.Logic.BuildingObjects.BuildingPhysics.Rooftop import Rooftop
from teaser.Logic.BuildingObjects.BuildingPhysics.InnerWall import InnerWall
from teaser.Logic.BuildingObjects.BuildingPhysics.Window import Window
from teaser.Logic.BuildingObjects.BuildingPhysics.Floor import Floor
from teaser.Logic.BuildingObjects.BuildingPhysics.Ceiling import Ceiling


class Office(TypeBuilding):
    '''Type Office Building

    Subclass from TypeBuilding to represent office buildings. Allows for
    easier distinction between different building types and specific functions
    and attributes.
    Superclass for institute building.

    German office building, containing 6 zones. Each zone has 4 outer walls,
    4 windows a roof and a floor. Default values are given according to BMVBS.
    Changing these default values is expert mode.

    Parameters
    ----------
    parent: Project()
        The parent class of this object, the Project the Building belongs
        to. Allows for better control of hierarchical structures.
        Default is None

    name : str
        individual name

    year_of_construction : int
        year of first construction

    number_of_floors : int
        number of floors above ground

    height_of_floors : float
        average height of the floors

    net_leased_area : float
        total net leased area of building

    with_ahu : boolean
        if building has a central AHU or not    

    office_layout : int
        type of floor plan (default = 0)

        0: use default values
        1: elongated 1 floor
        2: elongated 2 floors
        3: compact

    window_layout : int
        type of window layout (default = 0)

        0: use default values
        1: punctuated facade
        2: banner facade
        3: full glazing

    construction_type : str
        construction type (default = "heavy")

        heavy: heavy construction
        light: light construction


    Note
    ----------
    
    The listed attributes are just the ones that are set by the user
    calculated values are not included in this list.


    Attributes
    ----------
   
    zone_area_factors : dict
        This dictionary contains the name of the zone (str), the
        zone area factor (float) and the zone usage (str). The values can be
        taken from Lichtmess

    outer_wall_names : dict
        This dictionary contains the name of the outer walls, their orientation
        and tilt

    roof_names : dict
        This dictionary contains the name of the roofs, their orientation
        and tilt

    ground_floor_names : dict
        This dictionary contains the name of the ground floors, their
        orientation and tilt

    window_names : dict
        This dictionary contains the name of the window, their
        orientation and tilt

    inner_wall_names : dict
        This dictionary contains the name of the inner walls, their
        orientation and tilt

    ceiling_names : dict
        This dictionary contains the name of the ceilings, their
        orientation and tilt

    floor_names : dict
        This dictionary contains the name of the floors, their
        orientation and tilt

    gross_factor : float
        gross factor used to calculate the area of the different zones

    est_factor_wall_area : float
        estimation factor to calculate outer wall area

    est_exponent_wall : float
        another estimation factor to calculate outer wall area

    est_factor_win_area : float
        estimation factor to calculate window area

    est_exponent_win : float
        another estimation factor to calculate window area

    '''

<<<<<<< HEAD
    def __init__(self, parent=None,
=======
    def __init__(self,
                 parent=None,
>>>>>>> d68ba307
                 name=None,
                 year_of_construction=None,
                 number_of_floors=None,
                 height_of_floors=None,
                 net_leased_area=None,
<<<<<<< HEAD
                 with_ahu=False,
=======
>>>>>>> d68ba307
                 office_layout=None,
                 window_layout=None,
                 construction_type=None):
        '''Constructor of Office

        
        '''
<<<<<<< HEAD
        super(Office, self).__init__(parent, name, year_of_construction,
                                     number_of_floors, height_of_floors,
                                     net_leased_area, with_ahu)
=======
        super(Office, self).__init__(parent, 
                                     name,
                                     year_of_construction,
                                     number_of_floors,
                                     height_of_floors,
                                     net_leased_area)
>>>>>>> d68ba307

        self.office_layout = office_layout
        self.window_layout = window_layout
        self.construction_type = construction_type
        # Parameters are default values for current
        # calculation following Lichtmess

        # [area factor, usage type(has to be set)]
        self.zone_area_factors = \
            {"Meeting": [0.04, "Meeting, Conference, seminar"],
             "Storage": [0.15, "Stock, technical equipment, archives"],
             "Office": [0.5, "Group Office (between 2 and 6 employees)"],
             "Restroom": [0.04, "WC and sanitary rooms in non-residential buildings"],
             "ICT": [0.02, "Data center"],
             "Floor": [0.25, "Traffic area"]}

        # [tilt, orientation]
        self.outer_wall_names = {"Exterior Facade North": [90, 0],
                                 "Exterior Facade East": [90, 90],
                                 "Exterior Facade South": [90, 180],
                                 "Exterior Facade West": [90, 270]}

        self.roof_names = {"Rooftop": [0, -1]}

        self.ground_floor_names = {"Ground Floor": [0, -2]}

        self.window_names = {"Window Facade North": [90, 0],
                             "Window Facade East": [90, 90],
                             "Window Facade South": [90, 180],
                             "Window Facade West": [90, 270]}

        self.inner_wall_names = {"InnerWall": [90, 0]}

        self.ceiling_names = {"Ceiling": [0, -1]}

        self.floor_names = {"Floor": [0, -2]}

        self.gross_factor = 1.15
        self.est_factor_wall_area = 0.7658
        self.est_exponent_wall = 0.9206
        self.est_factor_win_area = 0.074
        self.est_exponent_win = 1.0889

        # estimated intermediate calculated values
        self._est_outer_wall_area = 0
        self._est_win_area = 0
        self._est_roof_area = 0
        self._est_floor_area = 0
        self._est_facade_area = 0
        self._est_width = 0
        self._est_length = 0

        if self.window_layout == 0:
            self.corr_factor_wall = 1.0
            self.corr_factor_win = 1.0
        elif self.window_layout == 1:
            self.corr_factor_wall = 0.75
            self.corr_factor_win = 0.25
        elif self.window_layout == 2:
            self.corr_factor_wall = 0.5
            self.corr_factor_win = 0.5
        elif self.window_layout == 3:
            self.corr_factor_wall = 0.1
            self.corr_factor_win = 0.9
        else:
            raise ValueError("window_layout value has to be between 0 - 3")

        if self.office_layout == 0 or self.office_layout == 1:
            self._est_width = 13.0
        elif self.office_layout == 2:
            self._est_width = 15.0
        elif self.office_layout == 3:
            self._est_width = math.sqrt((self.net_leased_area / 
                                         self.number_of_floors) * 
                                         self.gross_factor)
        else:
            raise ValueError("office_layout value has to be between 0 - 3")

        self._est_length = ((self.net_leased_area / self.number_of_floors) * 
                            self.gross_factor) / self._est_width


        if self.with_ahu is True:
            self.central_ahu.profile_temperature = (7*[293.15] +
                                                    12*[295.15] +
                                                    6*[293.15])
            self.central_ahu.profile_min_relative_humidity = (25*[0.45])
            self.central_ahu.profile_max_relative_humidity = (25*[0.55])
            self.central_ahu.profile_v_flow = (7*[0.0] + 12*[1.0] +  6*[0.0])

        self.file_ahu = "./Tables/Office/AHU_Office.mat"
        self.file_internal_gains = "./Tables/Office/InternalGains_Office.mat"
        self.file_set_t = "./Tables/Office/Tset_Office.mat"
        self.file_weather = "./Tables/" + self.parent.weather_file_name

    def generate_office(self):
        '''Generates an office building.

        With given values, this class generates a type building according to
        TEASER requirements.

        '''
        #help area for the correct building area setting while using typeBldgs
        type_bldg_area = self.net_leased_area
        self.net_leased_area = 0.0
        # create zones with their corresponding area, name and usage
        for key, value in self.zone_area_factors.items():
            zone = ThermalZone(self)
            zone.area = type_bldg_area * value[0]
            zone.name = key
            use_cond = UseCond(zone)
            use_cond.load_use_conditions(value[1])
            zone.use_conditions = use_cond

            zone.use_conditions.persons = zone.area * 0.01 * \
                zone.use_conditions.persons
            zone.use_conditions.machines = zone.area * 0.01 * \
                zone.use_conditions.machines

            # self.thermal_zones.append(zone)

        # statistical estimation of the facade

        self._est_outer_wall_area = self.est_factor_wall_area * \
                                type_bldg_area ** self.est_exponent_wall
        self._est_win_area = self.est_factor_win_area * \
                             type_bldg_area ** self.est_exponent_win
        self._est_roof_area = (type_bldg_area / self.number_of_floors) * \
                              self.gross_factor
        self._est_floor_area = (type_bldg_area / self.number_of_floors) * \
                               self.gross_factor

        # manipulation of wall according to facade design 
        # (received from window_layout)

        self._est_facade_area = self._est_outer_wall_area + self._est_win_area

        if not self.window_layout == 0:
            self._est_outer_wall_area = self._est_facade_area * \
                                        self.corr_factor_wall
            self._est_win_area = self._est_facade_area * self.corr_factor_win
        else:
            pass

        # set the facade area to the four orientations

        for key, value in self.outer_wall_names.items():
            # North and South
            if value[1] == 0 or value[1] == 180:
                self.outer_area[value[1]] = self._est_outer_wall_area * \
                 (self._est_length / (2 * self._est_width + 2 * self._est_length))
            # East and West
            elif value[1] == 90 or value[1] == 270:

                self.outer_area[value[1]] = self._est_outer_wall_area * \
                (self._est_width / (2 * self._est_width + 2 * self._est_length))
            for zone in self.thermal_zones:
                # create wall and set building elements
                outer_wall = OuterWall(zone)
                outer_wall.load_type_element(self.year_of_construction,
                                             self.construction_type)
                outer_wall.name = key
                outer_wall.tilt = value[0]
                outer_wall.orientation = value[1]

        for key, value in self.window_names.items():

            if value[1] == 0 or value[1] == 180:

                self.window_area[value[1]] = self._est_win_area * \
                (self._est_length / (2 * self._est_width + 2 * self._est_length))

            elif value[1] == 90 or value[1] == 270:

                self.window_area[value[1]] = self._est_win_area * \
                (self._est_width / (2 * self._est_width + 2 * self._est_length))

            '''
            There is no real classification for windows, so this is a bit hard
            code - will be fixed sometime.
            '''
            for zone in self.thermal_zones:
                window = Window(zone)
                window.load_type_element(self.year_of_construction,
                                         "Kunststofffenster, Isolierverglasung")
                window.name = key
                window.tilt = value[0]
                window.orientation = value[1]

        for key, value in self.roof_names.items():

            self.outer_area[value[1]] = self._est_roof_area

            for zone in self.thermal_zones:
                roof = Rooftop(zone)
                roof.load_type_element(self.year_of_construction,
                                       self.construction_type)
                roof.name = key
                roof.tilt = value[0]
                roof.orientation = value[1]
                # zone.outer_walls.append(roof)

        for key, value in self.ground_floor_names.items():

            self.outer_area[value[1]] = self._est_floor_area

            for zone in self.thermal_zones:
                ground_floor = GroundFloor(zone)
                ground_floor.load_type_element(self.year_of_construction,
                                               self.construction_type)
                ground_floor.name = key
                ground_floor.tilt = value[0]
                ground_floor.orientation = value[1]
                # zone.outer_walls.append(ground_floor)

        for key, value in self.inner_wall_names.items():

            for zone in self.thermal_zones:
                inner_wall = InnerWall(zone)
                inner_wall.load_type_element(self.year_of_construction,
                                             self.construction_type)
                inner_wall.name = key
                inner_wall.tilt = value[0]
                inner_wall.orientation = value[1]
                # zone.inner_walls.append(inner_wall)

        if self.number_of_floors > 1:

            for key, value in self.ceiling_names.items():

                for zone in self.thermal_zones:
                    ceiling = Ceiling(zone)
                    ceiling.load_type_element(self.year_of_construction,
                                              self.construction_type)
                    ceiling.name = key
                    ceiling.tilt = value[0]
                    ceiling.orientation = value[1]
                    # zone.inner_walls.append(ceiling)

            for key, value in self.floor_names.items():

                for zone in self.thermal_zones:
                    floor = Floor(zone)
                    floor.load_type_element(self.year_of_construction,
                                            self.construction_type)
                    floor.name = key
                    floor.tilt = value[0]
                    floor.orientation = value[1]
                    # zone.inner_walls.append(floor)
        else:
            pass

        for key, value in self.outer_area.items():
            self.set_outer_wall_area(value, key)
        for key, value in self.window_area.items():
            self.set_window_area(value, key)

        for zone in self.thermal_zones:
            zone.set_inner_wall_area()
            zone.set_volume_zone()

    @property
    def office_layout(self):
        return self._office_layout

    @office_layout.setter
    def office_layout(self, value):
        if value is not None:
            self._office_layout = value
        else:
            self._office_layout = 0

    @property
    def window_layout(self):
        return self._window_layout

    @window_layout.setter
    def window_layout(self, value):
        if value is not None:
            self._window_layout = value
        else:
            self._window_layout = 0

    @property
    def construction_type(self):
        return self._construction_type

    @construction_type.setter
    def construction_type(self, value):
        if value is not None:
            if value == "heavy" or value == "light":
                self._construction_type = value
            else:
                raise ValueError("Construction_type has to be light or heavy")
        else:
            self._construction_type = "heavy"<|MERGE_RESOLUTION|>--- conflicted
+++ resolved
@@ -138,21 +138,13 @@
 
     '''
 
-<<<<<<< HEAD
-    def __init__(self, parent=None,
-=======
     def __init__(self,
                  parent=None,
->>>>>>> d68ba307
                  name=None,
                  year_of_construction=None,
                  number_of_floors=None,
                  height_of_floors=None,
                  net_leased_area=None,
-<<<<<<< HEAD
-                 with_ahu=False,
-=======
->>>>>>> d68ba307
                  office_layout=None,
                  window_layout=None,
                  construction_type=None):
@@ -160,18 +152,12 @@
 
         
         '''
-<<<<<<< HEAD
-        super(Office, self).__init__(parent, name, year_of_construction,
-                                     number_of_floors, height_of_floors,
-                                     net_leased_area, with_ahu)
-=======
         super(Office, self).__init__(parent, 
                                      name,
                                      year_of_construction,
                                      number_of_floors,
                                      height_of_floors,
-                                     net_leased_area)
->>>>>>> d68ba307
+                                     net_leased_area, with_ahu)
 
         self.office_layout = office_layout
         self.window_layout = window_layout
