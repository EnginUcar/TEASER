# created June 2015
# by TEASER4 Development Team


from teaser.Logic.ArchetypeBuildings.BMVBS.Office import Office
<<<<<<< HEAD
=======

>>>>>>> c421600f

class Institute4(Office):
    '''Type Institute Building (type 4)
    '''

    def __init__(self, parent=None,
                 name=None,
                 year_of_construction=None,
                 number_of_floors=None,
                 height_of_floors=None,
                 net_leased_area=None,
                 with_ahu=False,
                 office_layout=None,
                 window_layout=None,
                 construction_type=None):
        '''Constructor of Institute4

        adds an additional zone "Laboratory"

        '''

        super(Institute4, self).__init__(parent,
                                        name,
                                        year_of_construction,
                                        number_of_floors,
                                        height_of_floors,
                                        net_leased_area,
                                        with_ahu,
                                        office_layout,
                                        window_layout,
                                        construction_type)
        self.zone_area_factors =\
            {"Meeting": [0.04, "Meeting, Conference, seminar"],
             "Storage": [0.1, "Stock, technical equipment, archives"],
             "Office": [0.375, "Group Office (between 2 and 6 employees)"],
             "Sanitary": [0.04, "WC and sanitary rooms in non-residential buildings"],
             "ICT": [0.02, "Data center"],
             "Floor": [0.225, "Traffic area"],
             "Laboratory": [0.2, "Laboratory"]}<|MERGE_RESOLUTION|>--- conflicted
+++ resolved
@@ -3,10 +3,7 @@
 
 
 from teaser.Logic.ArchetypeBuildings.BMVBS.Office import Office
-<<<<<<< HEAD
-=======
 
->>>>>>> c421600f
 
 class Institute4(Office):
     '''Type Institute Building (type 4)
